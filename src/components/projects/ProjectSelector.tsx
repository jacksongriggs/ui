/**
 * Invoice Ninja (https://invoiceninja.com).
 *
 * @link https://github.com/invoiceninja/invoiceninja source repository
 *
 * @copyright Copyright (c) 2022. Invoice Ninja LLC (https://invoiceninja.com)
 *
 * @license https://www.elastic.co/licensing/elastic-license
 */

import { GenericSelectorProps } from '$app/common/interfaces/generic-selector-props';
import { Project } from '$app/common/interfaces/project';


import { CreateProjectModal } from '$app/pages/projects/common/components/CreateProjectModal';
import { useState } from 'react';
import { useTranslation } from 'react-i18next';
import { ComboboxAsync } from '../forms/Combobox';
import { endpoint } from '$app/common/helpers';
<<<<<<< HEAD
=======
import { Alert } from '../Alert';
>>>>>>> 2241b509

export function ProjectSelector(props: GenericSelectorProps<Project>) {
  const [t] = useTranslation();
  const [isModalOpen, setIsModalOpen] = useState(false);

  return (
    <>
      <CreateProjectModal
        visible={isModalOpen}
        setVisible={setIsModalOpen}
        onProjectCreated={(project) => props.onChange(project)}
      />

      <ComboboxAsync<Project>
        inputOptions={{
          label: props.inputLabel?.toString(),
          value: props.value ?? null,
        }}
        endpoint={new URL(endpoint('/api/v1/projects'))}
        entryOptions={{ id: 'id', label: 'name', value: 'id' }}
        onChange={(entry) =>
          entry.resource ? props.onChange(entry.resource) : null
<<<<<<< HEAD
        }
        readonly={props.readonly}
        onDismiss={props.onClearButtonClick}
        action={{
          label: t('new_project'),
          onClick: () => setIsModalOpen(true),
          visible: true,
        }}
      />

      {/* <DebouncedCombobox
        inputLabel={props.inputLabel}
        endpoint="/api/v1/projects"
        label="name"
        onChange={(value: Record<Project>) =>
          value.resource && props.onChange(value.resource)
        }
        defaultValue={props.value}
        disabled={props.readonly}
        clearButton={props.clearButton}
        onClearButtonClick={props.onClearButtonClick}
        queryAdditional
        actionLabel={t('new_project')}
        onActionClick={() => setIsModalOpen(true)}
        errorMessage={props.errorMessage}
      /> */}
=======
        }
        readonly={props.readonly}
        onDismiss={props.onClearButtonClick}
        action={{
          label: t('new_project'),
          onClick: () => setIsModalOpen(true),
          visible: true,
        }}
      />

      {props.errorMessage ? (
        <Alert className="mt-2" type="danger">
          {props.errorMessage}
        </Alert>
      ) : null}
>>>>>>> 2241b509
    </>
  );
}<|MERGE_RESOLUTION|>--- conflicted
+++ resolved
@@ -17,10 +17,7 @@
 import { useTranslation } from 'react-i18next';
 import { ComboboxAsync } from '../forms/Combobox';
 import { endpoint } from '$app/common/helpers';
-<<<<<<< HEAD
-=======
 import { Alert } from '../Alert';
->>>>>>> 2241b509
 
 export function ProjectSelector(props: GenericSelectorProps<Project>) {
   const [t] = useTranslation();
@@ -43,34 +40,6 @@
         entryOptions={{ id: 'id', label: 'name', value: 'id' }}
         onChange={(entry) =>
           entry.resource ? props.onChange(entry.resource) : null
-<<<<<<< HEAD
-        }
-        readonly={props.readonly}
-        onDismiss={props.onClearButtonClick}
-        action={{
-          label: t('new_project'),
-          onClick: () => setIsModalOpen(true),
-          visible: true,
-        }}
-      />
-
-      {/* <DebouncedCombobox
-        inputLabel={props.inputLabel}
-        endpoint="/api/v1/projects"
-        label="name"
-        onChange={(value: Record<Project>) =>
-          value.resource && props.onChange(value.resource)
-        }
-        defaultValue={props.value}
-        disabled={props.readonly}
-        clearButton={props.clearButton}
-        onClearButtonClick={props.onClearButtonClick}
-        queryAdditional
-        actionLabel={t('new_project')}
-        onActionClick={() => setIsModalOpen(true)}
-        errorMessage={props.errorMessage}
-      /> */}
-=======
         }
         readonly={props.readonly}
         onDismiss={props.onClearButtonClick}
@@ -86,7 +55,6 @@
           {props.errorMessage}
         </Alert>
       ) : null}
->>>>>>> 2241b509
     </>
   );
 }