--- conflicted
+++ resolved
@@ -63,11 +63,7 @@
 export type CustomBulkAction<T> = (
   selectedIds: string[],
   selectedResources?: T[],
-<<<<<<< HEAD
-  onActionCall?: () => void
-=======
   setSelected?: Dispatch<SetStateAction<string[]>>
->>>>>>> bfe1afdf
 ) => ReactNode;
 
 interface StyleOptions {
@@ -275,27 +271,10 @@
       });
   };
 
-<<<<<<< HEAD
-  const onBulkActionCall = () => {
-    if (mainCheckbox.current) {
-      mainCheckbox.current.checked = false;
-
-      setSelected([]);
-    }
-  };
-
-  const showCustomBulkActionDivider = useMemo(() => {
-    return props.customBulkActions
-      ? props.customBulkActions.some((action) =>
-          React.isValidElement(
-            action(selected, selectedResources, onBulkActionCall)
-          )
-=======
   const showCustomBulkActionDivider = useMemo(() => {
     return props.customBulkActions
       ? props.customBulkActions.some((action) =>
           React.isValidElement(action(selected, selectedResources))
->>>>>>> bfe1afdf
         )
       : false;
   }, [props.customBulkActions, selected, selectedResources]);
@@ -346,11 +325,7 @@
               props.customBulkActions.map(
                 (bulkAction: CustomBulkAction<T>, index: number) => (
                   <div key={index}>
-<<<<<<< HEAD
-                    {bulkAction(selected, selectedResources, onBulkActionCall)}
-=======
                     {bulkAction(selected, selectedResources, setSelected)}
->>>>>>> bfe1afdf
                   </div>
                 )
               )}
