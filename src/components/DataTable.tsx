/**
 * Invoice Ninja (https://invoiceninja.com).
 *
 * @link https://github.com/invoiceninja/invoiceninja source repository
 *
 * @copyright Copyright (c) 2022. Invoice Ninja LLC (https://invoiceninja.com)
 *
 * @license https://www.elastic.co/licensing/elastic-license
 */

import { endpoint, getEntityState, isProduction } from '$app/common/helpers';
import { request } from '$app/common/helpers/request';
import React, {
  ChangeEvent,
  CSSProperties,
  Dispatch,
  ReactElement,
  ReactNode,
  SetStateAction,
  useEffect,
  useMemo,
  useRef,
  useState,
} from 'react';
import { toast } from '$app/common/helpers/toast/toast';
import { useTranslation } from 'react-i18next';
import { useQuery } from 'react-query';
import { route } from '$app/common/helpers/route';
import { Divider } from './cards/Divider';
import { Actions, SelectOption } from './datatables/Actions';
import { Dropdown } from './dropdown/Dropdown';
import { DropdownElement } from './dropdown/DropdownElement';
import { Button, Checkbox } from './forms';
import { Inline } from './Inline';
import { Spinner } from './Spinner';
import {
  ColumnSortPayload,
  Pagination,
  Table,
  Tbody,
  Td,
  Th,
  Thead,
  Tr,
} from './tables';
import { atomWithStorage } from 'jotai/utils';
import { useAtom, useSetAtom } from 'jotai';
import { Icon } from './icons/Icon';
import { MdArchive, MdDelete, MdEdit, MdRestore } from 'react-icons/md';
import { invalidationQueryAtom } from '$app/common/atoms/data-table';
import CommonProps from '$app/common/interfaces/common-props.interface';
import classNames from 'classnames';
import { Guard } from '$app/common/guards/Guard';
import { EntityState } from '$app/common/enums/entity-state';
import collect from 'collect.js';
import { GenericSingleResourceResponse } from '$app/common/interfaces/generic-api-response';
<<<<<<< HEAD
import { useLocation } from 'react-router-dom';
import { CompanyUser } from '$app/common/interfaces/company-user';
import { cloneDeep, isEqual, set } from 'lodash';
import { useDispatch } from 'react-redux';
import { updateUser } from '$app/common/stores/slices/user';
import { useUserChanges } from '$app/common/hooks/useInjectUserChanges';
import { User } from '$app/common/interfaces/user';
import { TableFiltersPreference } from '$app/common/hooks/useReactSettings';
=======
import {
  refetchByUrl,
} from '$app/common/hooks/useRefetch';
>>>>>>> 503206fa

export type DataTableColumns<T = any> = {
  id: string;
  label: string;
  format?: (field: string | number, resource: T) => unknown;
}[];

export type CustomBulkAction<T> = (
  selectedIds: string[],
  selectedResources?: T[],
  setSelected?: Dispatch<SetStateAction<string[]>>
) => ReactNode;

interface StyleOptions {
  withoutBottomBorder?: boolean;
  withoutTopBorder?: boolean;
  withoutLeftBorder?: boolean;
  withoutRightBorder?: boolean;
  headerBackgroundColor?: string;
  thChildrenClassName?: string;
  tBodyStyle?: CSSProperties;
  thClassName?: string;
  tdClassName?: string;
  addRowSeparator?: boolean;
}

interface Props<T> extends CommonProps {
  resource: string;
  columns: DataTableColumns;
  endpoint: string;
  linkToCreate?: string;
  linkToEdit?: string;
  withResourcefulActions?: ReactNode[] | boolean;
  bulkRoute?: string;
  customActions?: any;
  customBulkActions?: CustomBulkAction<T>[];
  customFilters?: SelectOption[];
  customFilterPlaceholder?: string;
  withoutActions?: boolean;
  withoutPagination?: boolean;
  rightSide?: ReactNode;
  withoutPadding?: boolean;
  leftSideChevrons?: ReactNode;
  staleTime?: number;
  onTableRowClick?: (resource: T) => unknown;
  showRestore?: (resource: T) => boolean;
  showEdit?: (resource: T) => boolean;
  beforeFilter?: ReactNode;
  styleOptions?: StyleOptions;
  linkToCreateGuards?: Guard[];
  onBulkActionSuccess?: (
    resource: T[],
    action: 'archive' | 'delete' | 'restore'
  ) => void;
  onBulkActionCall?: (
    selectedIds: string[],
    action: 'archive' | 'restore' | 'delete'
  ) => void;
}

type ResourceAction<T> = (resource: T) => ReactElement;

export const datatablePerPageAtom = atomWithStorage<string>('perPage', '100');

export function DataTable<T extends object>(props: Props<T>) {
  const [t] = useTranslation();
  const location = useLocation();
  const user = useUserChanges();
  const dispatch = useDispatch();

  const [hasVerticalOverflow, setHasVerticalOverflow] =
    useState<boolean>(false);

  const [apiEndpoint, setApiEndpoint] = useState(
    new URL(endpoint(props.endpoint))
  );

  const tableKey = `${location.pathname}${props.endpoint}`;

  const getPreference = (filterKey: keyof TableFiltersPreference) => {
    const tableFilters = user?.company_user?.react_settings.table_filters;

    return tableFilters?.[tableKey]?.[filterKey]
      ? tableFilters[tableKey][filterKey]
      : '';
  };

  const setInvalidationQueryAtom = useSetAtom(invalidationQueryAtom);
  setInvalidationQueryAtom(apiEndpoint.pathname);

  const { styleOptions, customFilters, onBulkActionCall } = props;

  const companyUpdateTimeOut = useRef<NodeJS.Timeout | undefined>(undefined);

  const [filter, setFilter] = useState<string>('');
  const [customFilter, setCustomFilter] = useState<string[] | undefined>(
    undefined
  );
  const [currentPage, setCurrentPage] = useState<number>(1);
  const [perPage, setPerPage] = useAtom(datatablePerPageAtom);
  const [sort, setSort] = useState<string>(
    apiEndpoint.searchParams.get('sort') || 'id|asc'
  );
  const [sortedBy, setSortedBy] = useState<string | undefined>(undefined);
  const [status, setStatus] = useState<string[]>(['active']);
  const [selected, setSelected] = useState<string[]>([]);
  const [selectedResources, setSelectedResources] = useState<T[]>([]);

  const [isInitialConfiguration, setIsInitialConfiguration] =
    useState<boolean>(true);

  const mainCheckbox = useRef<HTMLInputElement>(null);

  const handleUpdateUserPreferences = (updatedUser: User) => {
    request(
      'PUT',
      endpoint('/api/v1/company_users/:id', { id: updatedUser.id }),
      updatedUser
    ).then((response: GenericSingleResourceResponse<CompanyUser>) => {
      set(updatedUser, 'company_user', response.data.data);

      dispatch(updateUser(updatedUser));
    });
  };

  const handleChangingCustomFilters = () => {
    if (customFilters) {
      const queryKeys: string[] = collect(props.customFilters)
        .pluck('queryKey')
        .unique()
        .toArray();

      queryKeys.forEach((queryKey) => {
        const currentQueryKey = queryKey || 'client_status';
        const selectedFiltersByKey: string[] = [];

        customFilters.forEach((filter, index) => {
          const customFilterQueryKey = filter.queryKey || null;

          if (
            customFilterQueryKey === queryKey &&
            customFilter?.includes(filter.value)
          ) {
            selectedFiltersByKey.push(filter.value);
          }

          if (index === customFilters.length - 1) {
            apiEndpoint.searchParams.set(
              currentQueryKey,
              selectedFiltersByKey.join(',')
            );
          }
        });
      });
    }
  };

  const handleUpdateTableFilters = () => {
    if (!customFilter) {
      return;
    }

    const currentTableFilters =
      user?.company_user?.react_settings.table_filters?.[tableKey];

    const defaultFilters = {
      ...(props.customFilters && { customFilter: ['all'] }),
      sort: apiEndpoint.searchParams.get('sort') || 'id|asc',
      currentPage: 1,
      status: ['active'],
    };

    const cleanedUpFilters = {
      ...(filter && { filter }),
      ...(sortedBy && { sortedBy }),
      ...(props.customFilters && { customFilter }),
      sort,
      currentPage,
      status,
    };

    if (isEqual(defaultFilters, cleanedUpFilters) && !currentTableFilters) {
      return;
    }

    if (isEqual(currentTableFilters, cleanedUpFilters) && currentTableFilters) {
      return;
    }

    const updatedUser = cloneDeep(user) as User;

    if (updatedUser) {
      set(
        updatedUser,
        `company_user.react_settings.table_filters.${tableKey}`,
        cleanedUpFilters
      );

      handleUpdateUserPreferences(updatedUser as User);
    }
  };

  useEffect(() => {
    const perPageParameter = apiEndpoint.searchParams.get('perPage');

    if (perPageParameter) {
      setPerPage(perPageParameter);
    }
  }, []);

  useEffect(() => {
    if (!isInitialConfiguration && !customFilter) {
      setFilter((getPreference('filter') as string) || '');
      if (props.customFilters) {
        if ((getPreference('customFilter') as string[]).length) {
          setCustomFilter(getPreference('customFilter') as string[]);
        } else {
          setCustomFilter(['all']);
        }
      } else {
        setCustomFilter([]);
      }
      setCurrentPage((getPreference('currentPage') as number) || 1);
      setSort((getPreference('sort') as string) || 'id|asc');
      setSortedBy((getPreference('sortedBy') as string) || undefined);
      if ((getPreference('status') as string[]).length) {
        setStatus(getPreference('status') as string[]);
      } else {
        setStatus(['active']);
      }
    }
  }, [isInitialConfiguration]);

  useEffect(() => {
    if (!isInitialConfiguration) {
      clearTimeout(companyUpdateTimeOut.current);

      const currentTimeout = setTimeout(handleUpdateTableFilters, 1500);

      companyUpdateTimeOut.current = currentTimeout;
    }

    apiEndpoint.searchParams.set('per_page', perPage);
    apiEndpoint.searchParams.set('page', currentPage.toString());
    apiEndpoint.searchParams.set('filter', filter);

    handleChangingCustomFilters();

    apiEndpoint.searchParams.set('sort', sort);
    apiEndpoint.searchParams.set('status', status as unknown as string);

    setApiEndpoint(apiEndpoint);

    isInitialConfiguration && setIsInitialConfiguration(false);

    return () => {
      isProduction() && setInvalidationQueryAtom(undefined);
    };
  }, [perPage, currentPage, filter, sort, status, customFilter]);

  const { data, isLoading, isError } = useQuery(
    [
      apiEndpoint.pathname,
      props.endpoint,
      perPage,
      currentPage,
      filter,
      sort,
      status,
      customFilter,
    ],
    () => request('GET', apiEndpoint.href),
    {
      staleTime: props.staleTime ?? Infinity,
    }
  );

  const options: SelectOption[] = [
    {
      value: 'active',
      label: t('active'),
      color: 'black',
      backgroundColor: '#e4e4e4',
    },
    {
      value: 'archived',
      label: t('archived'),
      color: 'white',
      backgroundColor: '#e6b05c',
    },
    {
      value: 'deleted',
      label: t('deleted'),
      color: 'white',
      backgroundColor: '#c95f53',
    },
  ];

  const defaultOptions = useMemo(() => {
    if (!isInitialConfiguration) {
      const preferenceStatuses = getPreference('status') as string[];

      const currentStatuses = preferenceStatuses?.length
        ? preferenceStatuses
        : ['active'];

      return (
        options.filter(({ value }) => currentStatuses.includes(value)) || [
          options[0],
        ]
      );
    }
  }, [isInitialConfiguration]);

  const defaultCustomFilterOptions = useMemo(() => {
    if (!isInitialConfiguration && props.customFilters) {
      const preferenceCustomFilters = getPreference('customFilter') as string[];

      const currentStatuses = preferenceCustomFilters?.length
        ? preferenceCustomFilters
        : ['all'];

      return (
        props.customFilters.filter(({ value }) =>
          currentStatuses.includes(value)
        ) || [props.customFilters[0]]
      );
    }
  }, [isInitialConfiguration]);

  const showRestoreBulkAction = () => {
    return selectedResources.every(
      (resource) => getEntityState(resource) !== EntityState.Active
    );
  };

  const bulk = (action: 'archive' | 'restore' | 'delete', id?: string) => {
    toast.processing();

    request('POST', endpoint(props.bulkRoute ?? `${props.endpoint}/bulk`), {
      action,
      ids: id ? [id] : Array.from(selected),
    })
      .then((response: GenericSingleResourceResponse<T[]>) => {
        toast.success(`${action}d_${props.resource}`);

        props.onBulkActionSuccess?.(response.data.data, action);

        // eslint-disable-next-line @typescript-eslint/ban-ts-comment
        /** @ts-ignore: Unreachable, if element is null/undefined. */
        mainCheckbox.current.checked = false;

        window.dispatchEvent(
          new CustomEvent('invalidate.combobox.queries', {
            detail: {
              url: endpoint(props.endpoint),
            },
          })
        );
      })
      .finally(() => {
        refetchByUrl([props.endpoint, apiEndpoint.pathname]);
        setSelected([]);
      });
  };

  const showCustomBulkActionDivider = useMemo(() => {
    return props.customBulkActions
      ? props.customBulkActions.some((action) =>
          React.isValidElement(action(selected, selectedResources))
        )
      : false;
  }, [props.customBulkActions, selected, selectedResources]);

  useEffect(() => {
    if (data) {
      const filteredSelectedResources = data.data.data.filter((resource: any) =>
        selected.includes(resource.id)
      );

      setSelectedResources(filteredSelectedResources);
    }
  }, [selected]);

  useEffect(() => {
    if (data && !data.data.data.length) {
      setCurrentPage(1);
    }
  }, [data]);

  return (
    <>
      {!props.withoutActions && (
        <Actions
          filter={filter}
          onFilterChange={setFilter}
          optionsMultiSelect={true}
          options={options}
          defaultOptions={defaultOptions}
          defaultCustomFilterOptions={defaultCustomFilterOptions}
          onStatusChange={setStatus}
          customFilters={props.customFilters}
          customFilterPlaceholder={props.customFilterPlaceholder}
          onCustomFilterChange={setCustomFilter}
          rightSide={
            <Inline>
              {props.rightSide}

              {props.linkToCreate && (
                <Guard
                  type="component"
                  guards={props.linkToCreateGuards || []}
                  component={
                    <Button to={props.linkToCreate}>
                      <span>{t(`new_${props.resource}`)}</span>
                    </Button>
                  }
                />
              )}
            </Inline>
          }
          beforeFilter={props.beforeFilter}
        >
          <Dropdown label={t('more_actions')} disabled={!selected.length}>
            {props.customBulkActions &&
              props.customBulkActions.map(
                (bulkAction: CustomBulkAction<T>, index: number) => (
                  <div key={index}>
                    {bulkAction(selected, selectedResources, setSelected)}
                  </div>
                )
              )}

            {props.customBulkActions && showCustomBulkActionDivider && (
              <Divider withoutPadding />
            )}

            <DropdownElement
              onClick={() => {
                if (onBulkActionCall) {
                  onBulkActionCall(selected, 'archive');
                } else {
                  bulk('archive');
                }
              }}
              icon={<Icon element={MdArchive} />}
            >
              {t('archive')}
            </DropdownElement>

            <DropdownElement
              onClick={() => {
                if (onBulkActionCall) {
                  onBulkActionCall(selected, 'delete');
                } else {
                  bulk('delete');
                }
              }}
              icon={<Icon element={MdDelete} />}
            >
              {t('delete')}
            </DropdownElement>

            {showRestoreBulkAction() && (
              <DropdownElement
                onClick={() => {
                  if (onBulkActionCall) {
                    onBulkActionCall(selected, 'restore');
                  } else {
                    bulk('restore');
                  }
                }}
                icon={<Icon element={MdRestore} />}
              >
                {t('restore')}
              </DropdownElement>
            )}
          </Dropdown>
        </Actions>
      )}

      <Table
        className={classNames(props.className, {
          'pr-0': !hasVerticalOverflow,
        })}
        withoutPadding={props.withoutPadding}
        withoutBottomBorder={styleOptions?.withoutBottomBorder}
        withoutTopBorder={styleOptions?.withoutTopBorder}
        withoutLeftBorder={styleOptions?.withoutLeftBorder}
        withoutRightBorder={styleOptions?.withoutRightBorder}
        onVerticalOverflowChange={(hasOverflow) =>
          setHasVerticalOverflow(hasOverflow)
        }
        isDataLoading={isLoading}
        style={props.style}
      >
        <Thead backgroundColor={styleOptions?.headerBackgroundColor}>
          {!props.withoutActions && (
            <Th className={styleOptions?.thClassName}>
              <Checkbox
                innerRef={mainCheckbox}
                onChange={(event: ChangeEvent<HTMLInputElement>) => {
                  Array.from(
                    document.querySelectorAll('.child-checkbox')
                  ).forEach((checkbox: HTMLInputElement | any) => {
                    checkbox.checked = event.target.checked;

                    event.target.checked
                      ? setSelected((current) => [...current, checkbox.id])
                      : setSelected((current) =>
                          current.filter((value) => value !== checkbox.id)
                        );
                  });
                }}
              />
            </Th>
          )}

          {props.columns.map((column, index) => (
            <Th
              id={column.id}
              key={index}
              className={styleOptions?.thClassName}
              isCurrentlyUsed={sortedBy === column.id}
              onColumnClick={(data: ColumnSortPayload) => {
                setSortedBy(data.field);
                setSort(data.sort);
              }}
              childrenClassName={styleOptions?.thChildrenClassName}
            >
              {column.label}
            </Th>
          ))}

          {props.withResourcefulActions && <Th></Th>}
        </Thead>

        <Tbody style={styleOptions?.tBodyStyle}>
          {isLoading && (
            <Tr
              className={classNames({
                'border-b border-gray-200': styleOptions?.addRowSeparator,
                'last:border-b-0': hasVerticalOverflow,
              })}
            >
              <Td colSpan={100}>
                <Spinner />
              </Td>
            </Tr>
          )}

          {isError && (
            <Tr
              className={classNames({
                'border-b border-gray-200': styleOptions?.addRowSeparator,
                'last:border-b-0': hasVerticalOverflow,
              })}
            >
              <Td className="text-center" colSpan={100}>
                {t('error_refresh_page')}
              </Td>
            </Tr>
          )}

          {data && data.data.data.length === 0 && (
            <Tr
              className={classNames({
                'border-b border-gray-200': styleOptions?.addRowSeparator,
                'last:border-b-0': hasVerticalOverflow,
              })}
            >
              <Td className={styleOptions?.tdClassName} colSpan={100}>
                {t('no_records_found')}
              </Td>
            </Tr>
          )}

          {data &&
            data?.data?.data?.map((resource: any, index: number) => (
              <Tr
                key={index}
                className={classNames({
                  'border-b border-gray-200': styleOptions?.addRowSeparator,
                  'last:border-b-0': hasVerticalOverflow,
                })}
              >
                {!props.withoutActions && (
                  <Td
                    className="cursor-pointer"
                    onClick={() =>
                      selected.includes(resource.id)
                        ? setSelected((current) =>
                            current.filter((v) => v !== resource.id)
                          )
                        : setSelected((current) => [...current, resource.id])
                    }
                  >
                    <Checkbox
                      checked={selected.includes(resource.id)}
                      className="child-checkbox"
                      value={resource.id}
                      id={resource.id}
                    />
                  </Td>
                )}

                {props.columns.map((column, index) => (
                  <Td
                    key={index}
                    className={classNames(
                      {
                        'cursor-pointer': index < 3,
                      },
                      styleOptions?.tdClassName
                    )}
                    onClick={() => {
                      if (index < 3) {
                        props.onTableRowClick
                          ? props.onTableRowClick(resource)
                          : document.getElementById(resource.id)?.click();
                      }
                    }}
                  >
                    {column.format
                      ? column.format(resource[column.id], resource)
                      : resource[column.id]}
                  </Td>
                ))}

                {props.withResourcefulActions && (
                  <Td>
                    <Dropdown label={t('more_actions')}>
                      {props.linkToEdit &&
                        (props.showEdit?.(resource) || !props.showEdit) && (
                          <DropdownElement
                            to={route(props.linkToEdit, {
                              id: resource?.id,
                            })}
                            icon={<Icon element={MdEdit} />}
                          >
                            {t('edit')}
                          </DropdownElement>
                        )}

                      {props.linkToEdit &&
                        props.customActions &&
                        (props.showEdit?.(resource) || !props.showEdit) && (
                          <Divider withoutPadding />
                        )}

                      {props.customActions &&
                        props.customActions.map(
                          (
                            action: ResourceAction<typeof resource>,
                            index: number
                          ) =>
                            action(resource).key !== 'purge' && (
                              <div key={index}>{action(resource)}</div>
                            )
                        )}

                      {props.customActions &&
                        (props.showRestore?.(resource) ||
                          !props.showRestore) && <Divider withoutPadding />}

                      {resource?.archived_at === 0 && (
                        <DropdownElement
                          onClick={() => bulk('archive', resource.id)}
                          icon={<Icon element={MdArchive} />}
                        >
                          {t('archive')}
                        </DropdownElement>
                      )}

                      {resource?.archived_at > 0 &&
                        (props.showRestore?.(resource) ||
                          !props.showRestore) && (
                          <DropdownElement
                            onClick={() => bulk('restore', resource.id)}
                            icon={<Icon element={MdRestore} />}
                          >
                            {t('restore')}
                          </DropdownElement>
                        )}

                      {!resource?.is_deleted && (
                        <DropdownElement
                          onClick={() => bulk('delete', resource.id)}
                          icon={<Icon element={MdDelete} />}
                        >
                          {t('delete')}
                        </DropdownElement>
                      )}

                      {props.customActions &&
                        props.customActions.map(
                          (
                            action: ResourceAction<typeof resource>,
                            index: number
                          ) =>
                            action(resource).key === 'purge' && (
                              <div key={index}>{action(resource)}</div>
                            )
                        )}
                    </Dropdown>
                  </Td>
                )}
              </Tr>
            ))}
        </Tbody>
      </Table>

      {data && !props.withoutPagination && (
        <Pagination
          currentPage={currentPage}
          onPageChange={setCurrentPage}
          onRowsChange={setPerPage}
          totalPages={data.data.meta.pagination.total_pages}
          totalRecords={data.data.meta.pagination.total}
          leftSideChevrons={props.leftSideChevrons}
        />
      )}
    </>
  );
}<|MERGE_RESOLUTION|>--- conflicted
+++ resolved
@@ -54,7 +54,7 @@
 import { EntityState } from '$app/common/enums/entity-state';
 import collect from 'collect.js';
 import { GenericSingleResourceResponse } from '$app/common/interfaces/generic-api-response';
-<<<<<<< HEAD
+import { refetchByUrl } from '$app/common/hooks/useRefetch';
 import { useLocation } from 'react-router-dom';
 import { CompanyUser } from '$app/common/interfaces/company-user';
 import { cloneDeep, isEqual, set } from 'lodash';
@@ -63,11 +63,6 @@
 import { useUserChanges } from '$app/common/hooks/useInjectUserChanges';
 import { User } from '$app/common/interfaces/user';
 import { TableFiltersPreference } from '$app/common/hooks/useReactSettings';
-=======
-import {
-  refetchByUrl,
-} from '$app/common/hooks/useRefetch';
->>>>>>> 503206fa
 
 export type DataTableColumns<T = any> = {
   id: string;
