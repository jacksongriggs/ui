--- conflicted
+++ resolved
@@ -57,12 +57,9 @@
 import { useDataTableUtilities } from '$app/common/hooks/useDataTableUtilities';
 import { useDataTablePreferences } from '$app/common/hooks/useDataTablePreferences';
 import { DateRangePicker } from './datatables/DateRangePicker';
-<<<<<<< HEAD
 import { emitter } from '$app';
-=======
 import { TFooter } from './tables/TFooter';
 import { useReactSettings } from '$app/common/hooks/useReactSettings';
->>>>>>> aa838843
 
 export interface DateRangeColumn {
   column: string;
