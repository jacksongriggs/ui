--- conflicted
+++ resolved
@@ -771,7 +771,6 @@
           {props.withResourcefulActions && !hideEditableOptions && <Th></Th>}
         </Thead>
 
-<<<<<<< HEAD
         <Tbody
           style={{
             ...styleOptions?.tBodyStyle,
@@ -787,12 +786,6 @@
               className={classNames('border-b', {
                 'last:border-b-0': hasVerticalOverflow,
               })}
-=======
-        <Tbody style={styleOptions?.tBodyStyle}>
-          {isLoading && (
-            <Tr
-              className="border-b"
->>>>>>> 1a20c861
               style={{
                 borderColor: colors.$20,
               }}
@@ -803,17 +796,11 @@
             </MemoizedTr>
           )}
 
-<<<<<<< HEAD
           {isError && !isLoading && (
             <MemoizedTr
               className={classNames('border-b', {
                 'last:border-b-0': hasVerticalOverflow,
               })}
-=======
-          {isError && (
-            <Tr
-              className="border-b"
->>>>>>> 1a20c861
               style={{
                 borderColor: colors.$20,
               }}
@@ -824,7 +811,6 @@
             </MemoizedTr>
           )}
 
-<<<<<<< HEAD
           {!isLoading &&
             currentData?.length === 0 &&
             isEqual(currentData, data?.data?.data) && (
@@ -832,31 +818,6 @@
                 className={classNames('border-b', {
                   'last:border-b-0': hasVerticalOverflow,
                 })}
-=======
-          {data && data.data.data.length === 0 && (
-            <Tr
-              className="border-b"
-              style={{
-                borderColor: colors.$20,
-              }}
-            >
-              <Td className={styleOptions?.tdClassName} colSpan={100}>
-                <div className="flex items-center justify-center py-10">
-                  <span className="text-sm" style={{ color: colors.$17 }}>
-                    {t('no_records_found')}
-                  </span>
-                </div>
-              </Td>
-            </Tr>
-          )}
-
-          {data &&
-            data?.data?.data?.map((resource: any, index: number) => (
-              <Tr
-                key={index}
-                className="border-b"
-                backgroundColor={index % 2 === 0 ? colors.$7 : ''}
->>>>>>> 1a20c861
                 style={{
                   borderColor: colors.$20,
                 }}
