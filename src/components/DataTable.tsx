--- conflicted
+++ resolved
@@ -126,15 +126,12 @@
   ) => void;
   hideEditableOptions?: boolean;
   dateRangeColumns?: DateRangeColumn[];
-<<<<<<< HEAD
+  excludeColumns?: string[];
   methodType?: 'GET' | 'POST';
   showArchive?: (resource: T) => boolean;
   showDelete?: (resource: T) => boolean;
   withoutDefaultBulkActions?: boolean;
   withoutStatusFilter?: boolean;
-=======
-  excludeColumns?: string[];
->>>>>>> 55a9ced5
 }
 
 export type ResourceAction<T> = (resource: T) => ReactElement;
@@ -163,11 +160,8 @@
     onBulkActionCall,
     hideEditableOptions = false,
     dateRangeColumns = [],
-<<<<<<< HEAD
+    excludeColumns = [],
     methodType = 'GET',
-=======
-    excludeColumns = [],
->>>>>>> 55a9ced5
   } = props;
 
   const companyUpdateTimeOut = useRef<NodeJS.Timeout | undefined>(undefined);
