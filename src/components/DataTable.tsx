/**
 * Invoice Ninja (https://invoiceninja.com).
 *
 * @link https://github.com/invoiceninja/invoiceninja source repository
 *
 * @copyright Copyright (c) 2022. Invoice Ninja LLC (https://invoiceninja.com)
 *
 * @license https://www.elastic.co/licensing/elastic-license
 */

import { endpoint, getEntityState, isProduction } from '$app/common/helpers';
import { request } from '$app/common/helpers/request';
import React, {
  ChangeEvent,
  CSSProperties,
  Dispatch,
  ReactElement,
  ReactNode,
  SetStateAction,
  useEffect,
  useMemo,
  useRef,
  useState,
} from 'react';
import { toast } from '$app/common/helpers/toast/toast';
import { useTranslation } from 'react-i18next';
import { useQuery, useQueryClient } from 'react-query';
import { route } from '$app/common/helpers/route';
import { Divider } from './cards/Divider';
import { Actions, SelectOption } from './datatables/Actions';
import { Dropdown } from './dropdown/Dropdown';
import { DropdownElement } from './dropdown/DropdownElement';
import { Button, Checkbox } from './forms';
import { Inline } from './Inline';
import { Spinner } from './Spinner';
import {
  ColumnSortPayload,
  Pagination,
  Table,
  Tbody,
  Td,
  Th,
  Thead,
  Tr,
} from './tables';
import { atomWithStorage } from 'jotai/utils';
import { useAtom, useSetAtom } from 'jotai';
import { Icon } from './icons/Icon';
import { MdArchive, MdDelete, MdEdit, MdRestore } from 'react-icons/md';
import { invalidationQueryAtom } from '$app/common/atoms/data-table';
import CommonProps from '$app/common/interfaces/common-props.interface';
import classNames from 'classnames';
import { Guard } from '$app/common/guards/Guard';
import { EntityState } from '$app/common/enums/entity-state';
import collect from 'collect.js';

export type DataTableColumns<T = any> = {
  id: string;
  label: string;
  format?: (field: string | number, resource: T) => unknown;
}[];

export type CustomBulkAction<T> = (
  selectedIds: string[],
  selectedResources?: T[],
<<<<<<< HEAD
  onActionCall?: () => void
=======
  setSelected?: Dispatch<SetStateAction<string[]>>
>>>>>>> f81d2c74
) => ReactNode;

interface StyleOptions {
  withoutBottomBorder?: boolean;
  withoutTopBorder?: boolean;
  withoutLeftBorder?: boolean;
  withoutRightBorder?: boolean;
  headerBackgroundColor?: string;
  thChildrenClassName?: string;
  tBodyStyle?: CSSProperties;
  thClassName?: string;
  tdClassName?: string;
  addRowSeparator?: boolean;
}

interface Props<T> extends CommonProps {
  resource: string;
  columns: DataTableColumns;
  endpoint: string;
  linkToCreate?: string;
  linkToEdit?: string;
  withResourcefulActions?: ReactNode[] | boolean;
  bulkRoute?: string;
  customActions?: any;
  customBulkActions?: CustomBulkAction<T>[];
  customFilters?: SelectOption[];
  customFilterPlaceholder?: string;
  withoutActions?: boolean;
  withoutPagination?: boolean;
  rightSide?: ReactNode;
  withoutPadding?: boolean;
  leftSideChevrons?: ReactNode;
  staleTime?: number;
  onTableRowClick?: (resource: T) => unknown;
  showRestore?: (resource: T) => boolean;
  showEdit?: (resource: T) => boolean;
  beforeFilter?: ReactNode;
  styleOptions?: StyleOptions;
  linkToCreateGuards?: Guard[];
}

type ResourceAction<T> = (resource: T) => ReactElement;

export const datatablePerPageAtom = atomWithStorage('perPage', '10');

export function DataTable<T extends object>(props: Props<T>) {
  const [t] = useTranslation();

  const [hasVerticalOverflow, setHasVerticalOverflow] =
    useState<boolean>(false);

  const [apiEndpoint, setApiEndpoint] = useState(
    new URL(endpoint(props.endpoint))
  );

  const setInvalidationQueryAtom = useSetAtom(invalidationQueryAtom);
  setInvalidationQueryAtom(apiEndpoint.pathname);

  const queryClient = useQueryClient();

  const { styleOptions, customFilters } = props;

  const [filter, setFilter] = useState<string>('');
  const [customFilter, setCustomFilter] = useState<string[]>([]);
  const [currentPage, setCurrentPage] = useState(1);
  const [perPage, setPerPage] = useAtom(datatablePerPageAtom);
  const [sort, setSort] = useState(
    apiEndpoint.searchParams.get('sort') || 'id|asc'
  );
  const [sortedBy, setSortedBy] = useState<string | undefined>(undefined);
  const [status, setStatus] = useState<string[]>(['active']);
  const [selected, setSelected] = useState<string[]>([]);
  const [selectedResources, setSelectedResources] = useState<T[]>([]);

  const mainCheckbox = useRef<HTMLInputElement>(null);

  const handleChangingCustomFilters = () => {
    if (customFilters) {
      const queryKeys: string[] = collect(props.customFilters)
        .pluck('queryKey')
        .unique()
        .toArray();

      queryKeys.forEach((queryKey) => {
        const currentQueryKey = queryKey || 'client_status';
        const selectedFiltersByKey: string[] = [];

        customFilters.forEach((filter, index) => {
          const customFilterQueryKey = filter.queryKey || null;

          if (
            customFilterQueryKey === queryKey &&
            customFilter.includes(filter.value)
          ) {
            selectedFiltersByKey.push(filter.value);
          }

          if (index === customFilters.length - 1) {
            apiEndpoint.searchParams.set(
              currentQueryKey,
              selectedFiltersByKey.join(',')
            );
          }
        });
      });
    }
  };

  useEffect(() => {
    const perPageParameter = apiEndpoint.searchParams.get('perPage');

    if (perPageParameter) {
      setPerPage(perPageParameter);
    }
  }, []);

  useEffect(() => {
    apiEndpoint.searchParams.set('per_page', perPage);
    apiEndpoint.searchParams.set('page', currentPage.toString());
    apiEndpoint.searchParams.set('filter', filter);

    handleChangingCustomFilters();

    apiEndpoint.searchParams.set('sort', sort);
    apiEndpoint.searchParams.set('status', status as unknown as string);

    setApiEndpoint(apiEndpoint);

    return () => {
      isProduction() && setInvalidationQueryAtom(undefined);
    };
  }, [perPage, currentPage, filter, sort, status, customFilter]);

  const { data, isLoading, isError } = useQuery(
    [
      apiEndpoint.pathname,
      props.endpoint,
      perPage,
      currentPage,
      filter,
      sort,
      status,
      customFilter,
    ],
    () => request('GET', apiEndpoint.href),
    {
      staleTime: props.staleTime || 5000,
    }
  );

  const options: SelectOption[] = [
    {
      value: 'active',
      label: t('active'),
      color: 'black',
      backgroundColor: '#e4e4e4',
    },
    {
      value: 'archived',
      label: t('archived'),
      color: 'white',
      backgroundColor: '#e6b05c',
    },
    {
      value: 'deleted',
      label: t('deleted'),
      color: 'white',
      backgroundColor: '#c95f53',
    },
  ];

  const showRestoreBulkAction = () => {
    return selectedResources.every(
      (resource) => getEntityState(resource) !== EntityState.Active
    );
  };

  const bulk = (action: 'archive' | 'restore' | 'delete', id?: string) => {
    toast.processing();

    request('POST', endpoint(props.bulkRoute ?? `${props.endpoint}/bulk`), {
      action,
      ids: id ? [id] : Array.from(selected),
    })
      .then(() => {
        toast.success(`${action}d_${props.resource}`);

        // eslint-disable-next-line @typescript-eslint/ban-ts-comment
        /** @ts-ignore: Unreachable, if element is null/undefined. */
        mainCheckbox.current.checked = false;

        window.dispatchEvent(
          new CustomEvent('invalidate.combobox.queries', {
            detail: {
              url: endpoint(props.endpoint),
            },
          })
        );
      })
      .finally(() => {
        queryClient.invalidateQueries([props.endpoint]);
        queryClient.invalidateQueries([apiEndpoint.pathname]);

        setSelected([]);
      });
  };

<<<<<<< HEAD
  const onBulkActionCall = () => {
    if (mainCheckbox.current) {
      mainCheckbox.current.checked = false;

      setSelected([]);
    }
  };
=======
  const showCustomBulkActionDivider = useMemo(() => {
    return props.customBulkActions
      ? props.customBulkActions.some((action) =>
          React.isValidElement(action(selected, selectedResources))
        )
      : false;
  }, [props.customBulkActions, selected, selectedResources]);
>>>>>>> f81d2c74

  useEffect(() => {
    if (data) {
      const filteredSelectedResources = data.data.data.filter((resource: any) =>
        selected.includes(resource.id)
      );

      setSelectedResources(filteredSelectedResources);
    }
  }, [selected]);

  return (
    <>
      {!props.withoutActions && (
        <Actions
          onFilterChange={setFilter}
          optionsMultiSelect={true}
          options={options}
          defaultOption={options[0]}
          onStatusChange={setStatus}
          customFilters={props.customFilters}
          customFilterPlaceholder={props.customFilterPlaceholder}
          onCustomFilterChange={setCustomFilter}
          rightSide={
            <Inline>
              {props.rightSide}

              {props.linkToCreate && (
                <Guard
                  type="component"
                  guards={props.linkToCreateGuards || []}
                  component={
                    <Button to={props.linkToCreate}>
                      <span>{t(`new_${props.resource}`)}</span>
                    </Button>
                  }
                />
              )}
            </Inline>
          }
          beforeFilter={props.beforeFilter}
        >
          <Dropdown label={t('more_actions')} disabled={!selected.length}>
            {props.customBulkActions &&
              props.customBulkActions.map(
                (bulkAction: CustomBulkAction<T>, index: number) => (
                  <div key={index}>
<<<<<<< HEAD
                    {bulkAction(selected, selectedResources, onBulkActionCall)}
=======
                    {bulkAction(selected, selectedResources, setSelected)}
>>>>>>> f81d2c74
                  </div>
                )
              )}

            {props.customBulkActions && showCustomBulkActionDivider && (
              <Divider withoutPadding />
            )}

            <DropdownElement
              onClick={() => bulk('archive')}
              icon={<Icon element={MdArchive} />}
            >
              {t('archive')}
            </DropdownElement>

            <DropdownElement
              onClick={() => bulk('delete')}
              icon={<Icon element={MdDelete} />}
            >
              {t('delete')}
            </DropdownElement>

            {showRestoreBulkAction() && (
              <DropdownElement
                onClick={() => bulk('restore')}
                icon={<Icon element={MdRestore} />}
              >
                {t('restore')}
              </DropdownElement>
            )}
          </Dropdown>
        </Actions>
      )}

      <Table
        className={classNames(props.className, {
          'pr-0': !hasVerticalOverflow,
        })}
        withoutPadding={props.withoutPadding}
        withoutBottomBorder={styleOptions?.withoutBottomBorder}
        withoutTopBorder={styleOptions?.withoutTopBorder}
        withoutLeftBorder={styleOptions?.withoutLeftBorder}
        withoutRightBorder={styleOptions?.withoutRightBorder}
        onVerticalOverflowChange={(hasOverflow) =>
          setHasVerticalOverflow(hasOverflow)
        }
        isDataLoading={isLoading}
        style={props.style}
      >
        <Thead backgroundColor={styleOptions?.headerBackgroundColor}>
          {!props.withoutActions && (
            <Th className={styleOptions?.thClassName}>
              <Checkbox
                innerRef={mainCheckbox}
                onChange={(event: ChangeEvent<HTMLInputElement>) => {
                  Array.from(
                    document.querySelectorAll('.child-checkbox')
                  ).forEach((checkbox: HTMLInputElement | any) => {
                    checkbox.checked = event.target.checked;

                    event.target.checked
                      ? setSelected((current) => [...current, checkbox.id])
                      : setSelected((current) =>
                          current.filter((value) => value !== checkbox.id)
                        );
                  });
                }}
              />
            </Th>
          )}

          {props.columns.map((column, index) => (
            <Th
              id={column.id}
              key={index}
              className={styleOptions?.thClassName}
              isCurrentlyUsed={sortedBy === column.id}
              onColumnClick={(data: ColumnSortPayload) => {
                setSortedBy(data.field);
                setSort(data.sort);
              }}
              childrenClassName={styleOptions?.thChildrenClassName}
            >
              {column.label}
            </Th>
          ))}

          {props.withResourcefulActions && <Th></Th>}
        </Thead>

        <Tbody style={styleOptions?.tBodyStyle}>
          {isLoading && (
            <Tr
              className={classNames({
                'border-b border-gray-200': styleOptions?.addRowSeparator,
                'last:border-b-0': hasVerticalOverflow,
              })}
            >
              <Td colSpan={100}>
                <Spinner />
              </Td>
            </Tr>
          )}

          {isError && (
            <Tr
              className={classNames({
                'border-b border-gray-200': styleOptions?.addRowSeparator,
                'last:border-b-0': hasVerticalOverflow,
              })}
            >
              <Td className="text-center" colSpan={100}>
                {t('error_refresh_page')}
              </Td>
            </Tr>
          )}

          {data && data.data.data.length === 0 && (
            <Tr
              className={classNames({
                'border-b border-gray-200': styleOptions?.addRowSeparator,
                'last:border-b-0': hasVerticalOverflow,
              })}
            >
              <Td className={styleOptions?.tdClassName} colSpan={100}>
                {t('no_records_found')}
              </Td>
            </Tr>
          )}

          {data &&
            data?.data?.data?.map((resource: any, index: number) => (
              <Tr
                key={index}
                className={classNames({
                  'border-b border-gray-200': styleOptions?.addRowSeparator,
                  'last:border-b-0': hasVerticalOverflow,
                })}
                onClick={() =>
                  props.onTableRowClick
                    ? props.onTableRowClick(resource)
                    : document.getElementById(resource.id)?.click()
                }
              >
                {!props.withoutActions && (
                  <Td>
                    <Checkbox
                      checked={selected.includes(resource.id)}
                      className="child-checkbox"
                      value={resource.id}
                      id={resource.id}
                      onValueChange={(value) =>
                        selected.includes(value)
                          ? setSelected((current) =>
                              current.filter((v) => v !== value)
                            )
                          : setSelected((current) => [...current, value])
                      }
                    />
                  </Td>
                )}

                {props.columns.map((column, index) => (
                  <Td key={index} className={styleOptions?.tdClassName}>
                    {column.format
                      ? column.format(resource[column.id], resource)
                      : resource[column.id]}
                  </Td>
                ))}

                {props.withResourcefulActions && (
                  <Td>
                    <Dropdown label={t('more_actions')}>
                      {props.linkToEdit &&
                        (props.showEdit?.(resource) || !props.showEdit) && (
                          <DropdownElement
                            to={route(props.linkToEdit, {
                              id: resource?.id,
                            })}
                            icon={<Icon element={MdEdit} />}
                          >
                            {t('edit')}
                          </DropdownElement>
                        )}

                      {props.linkToEdit &&
                        props.customActions &&
                        (props.showEdit?.(resource) || !props.showEdit) && (
                          <Divider withoutPadding />
                        )}

                      {props.customActions &&
                        props.customActions.map(
                          (
                            action: ResourceAction<typeof resource>,
                            index: number
                          ) =>
                            action(resource).key !== 'purge' && (
                              <div key={index}>{action(resource)}</div>
                            )
                        )}

                      {props.customActions &&
                        (props.showRestore?.(resource) ||
                          !props.showRestore) && <Divider withoutPadding />}

                      {resource?.archived_at === 0 && (
                        <DropdownElement
                          onClick={() => bulk('archive', resource.id)}
                          icon={<Icon element={MdArchive} />}
                        >
                          {t('archive')}
                        </DropdownElement>
                      )}

                      {resource?.archived_at > 0 &&
                        (props.showRestore?.(resource) ||
                          !props.showRestore) && (
                          <DropdownElement
                            onClick={() => bulk('restore', resource.id)}
                            icon={<Icon element={MdRestore} />}
                          >
                            {t('restore')}
                          </DropdownElement>
                        )}

                      {!resource?.is_deleted && (
                        <DropdownElement
                          onClick={() => bulk('delete', resource.id)}
                          icon={<Icon element={MdDelete} />}
                        >
                          {t('delete')}
                        </DropdownElement>
                      )}

                      {props.customActions &&
                        props.customActions.map(
                          (
                            action: ResourceAction<typeof resource>,
                            index: number
                          ) =>
                            action(resource).key === 'purge' && (
                              <div key={index}>{action(resource)}</div>
                            )
                        )}
                    </Dropdown>
                  </Td>
                )}
              </Tr>
            ))}
        </Tbody>
      </Table>

      {data && !props.withoutPagination && (
        <Pagination
          currentPage={currentPage}
          onPageChange={setCurrentPage}
          onRowsChange={setPerPage}
          totalPages={data.data.meta.pagination.total_pages}
          totalRecords={data.data.meta.pagination.total}
          leftSideChevrons={props.leftSideChevrons}
        />
      )}
    </>
  );
}<|MERGE_RESOLUTION|>--- conflicted
+++ resolved
@@ -63,11 +63,7 @@
 export type CustomBulkAction<T> = (
   selectedIds: string[],
   selectedResources?: T[],
-<<<<<<< HEAD
-  onActionCall?: () => void
-=======
   setSelected?: Dispatch<SetStateAction<string[]>>
->>>>>>> f81d2c74
 ) => ReactNode;
 
 interface StyleOptions {
@@ -275,15 +271,6 @@
       });
   };
 
-<<<<<<< HEAD
-  const onBulkActionCall = () => {
-    if (mainCheckbox.current) {
-      mainCheckbox.current.checked = false;
-
-      setSelected([]);
-    }
-  };
-=======
   const showCustomBulkActionDivider = useMemo(() => {
     return props.customBulkActions
       ? props.customBulkActions.some((action) =>
@@ -291,7 +278,6 @@
         )
       : false;
   }, [props.customBulkActions, selected, selectedResources]);
->>>>>>> f81d2c74
 
   useEffect(() => {
     if (data) {
@@ -339,11 +325,7 @@
               props.customBulkActions.map(
                 (bulkAction: CustomBulkAction<T>, index: number) => (
                   <div key={index}>
-<<<<<<< HEAD
-                    {bulkAction(selected, selectedResources, onBulkActionCall)}
-=======
                     {bulkAction(selected, selectedResources, setSelected)}
->>>>>>> f81d2c74
                   </div>
                 )
               )}
