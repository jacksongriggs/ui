--- conflicted
+++ resolved
@@ -352,34 +352,23 @@
           }
           beforeFilter={props.beforeFilter}
         >
-<<<<<<< HEAD
           {!hideEditableOptions && (
             <Dropdown label={t('more_actions')} disabled={!selected.length}>
               {props.customBulkActions &&
                 props.customBulkActions.map(
                   (bulkAction: CustomBulkAction<T>, index: number) => (
                     <div key={index}>
-                      {bulkAction(selected, selectedResources, setSelected)}
+                      {bulkAction({
+                        selectedIds: selected,
+                        selectedResources,
+                        setSelected,
+                      })}
                     </div>
                   )
                 )}
 
               {props.customBulkActions && showCustomBulkActionDivider && (
                 <Divider withoutPadding />
-=======
-          <Dropdown label={t('more_actions')} disabled={!selected.length}>
-            {props.customBulkActions &&
-              props.customBulkActions.map(
-                (bulkAction: CustomBulkAction<T>, index: number) => (
-                  <div key={index}>
-                    {bulkAction({
-                      selectedIds: selected,
-                      selectedResources,
-                      setSelected,
-                    })}
-                  </div>
-                )
->>>>>>> acb70cc4
               )}
 
               <DropdownElement
