--- conflicted
+++ resolved
@@ -46,11 +46,8 @@
         initiallyVisible={props.initiallyVisible}
         actionLabel={t('new_client')}
         onActionClick={() => setIsModalOpen(true)}
-<<<<<<< HEAD
         sortBy="display_name|asc"
-=======
         staleTime={500}
->>>>>>> 5768ba80
       />
     </>
   );
