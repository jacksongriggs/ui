/**
 * Invoice Ninja (https://invoiceninja.com).
 *
 * @link https://github.com/invoiceninja/invoiceninja source repository
 *
 * @copyright Copyright (c) 2022. Invoice Ninja LLC (https://invoiceninja.com)
 *
 * @license https://www.elastic.co/licensing/elastic-license
 */

import classNames from 'classnames';
import React, { ReactElement, ReactNode, useEffect, useState } from 'react';
import { useColorScheme } from '$app/common/colors';
import styled from 'styled-components';

interface Props {
  children: ReactElement[];
  tabs: string[];
  className?: string;
  defaultTabIndex?: number;
  height?: 'full';
  width?: 'full';
  childrenClassName?: string;
  withScrollableContent?: boolean;
  onTabChange?: (index: number) => void;
  formatTabLabel?: (index: number) => ReactNode | undefined;
  withoutVerticalMargin?: boolean;
  withHorizontalPadding?: boolean;
<<<<<<< HEAD
  horizontalPaddingWidth?: string;
=======
>>>>>>> 44abbd82
}

const StyledButton = styled.button`
  border-color: ${({ theme }) => theme.borderColor};
  color: ${({ theme }) => theme.textColor};

  &:hover {
    color: ${({ theme }) => theme.hoverTextColor};
  }
`;

export function TabGroup(props: Props) {
  const colors = useColorScheme();

<<<<<<< HEAD
  const {
    withoutVerticalMargin,
    withHorizontalPadding = false,
    horizontalPaddingWidth = '7rem',
  } = props;
=======
  const { withoutVerticalMargin, withHorizontalPadding = false } = props;
>>>>>>> 44abbd82

  const [currentIndex, setCurrentIndex] = useState(props.defaultTabIndex || 0);

  const handleTabChange = (index: number) => {
    setCurrentIndex(index);

    props.onTabChange?.(index);
  };

  useEffect(() => {
    setCurrentIndex(props.defaultTabIndex || 0);
  }, [props.defaultTabIndex]);

  return (
    <div className={props.className} data-cy="tabs">
      <div
        className="flex justify-between"
        style={{ borderBottom: `1px solid ${colors.$20}` }}
      >
        <div className="flex overflow-x-auto -mb-px">
<<<<<<< HEAD
          {withHorizontalPadding && (
            <div style={{ width: horizontalPaddingWidth }} />
          )}
=======
          {withHorizontalPadding && <div style={{ width: '7rem' }} />}
>>>>>>> 44abbd82

          {props.tabs.map((tab, index) => (
            <div
              key={index}
              className={classNames({
                'w-full': props.width === 'full',
              })}
            >
              <div className="relative py-3 px-4">
                <StyledButton
                  className={classNames(
                    'whitespace-nowrap font-medium text-sm',
                    {
                      'w-full': props.width === 'full',
                    }
                  )}
                  type="button"
                  onClick={() => handleTabChange(index)}
                  theme={{
                    textColor: currentIndex === index ? colors.$3 : colors.$17,
                    hoverTextColor: colors.$3,
                  }}
                >
                  {props.formatTabLabel?.(index) || tab}
                </StyledButton>

                {currentIndex === index && (
                  <div
                    className="absolute left-1/2 transform -translate-x-1/2 w-full"
                    style={{
                      height: '1px',
                      backgroundColor: colors.$3,
                      bottom: 0,
                    }}
                  />
                )}
              </div>
            </div>
          ))}

<<<<<<< HEAD
          {withHorizontalPadding && (
            <div style={{ width: horizontalPaddingWidth }} />
          )}
=======
          {withHorizontalPadding && <div style={{ width: '7rem' }} />}
>>>>>>> 44abbd82
        </div>
      </div>

      <div
        className={classNames(props.childrenClassName, {
          'flex flex-1': props.height === 'full',
          'my-4': props.height !== 'full' && !withoutVerticalMargin,
          'overflow-y-scroll px-[5px]': props.withScrollableContent,
        })}
      >
        {/* Ostali kod za djecu komponente ostaje isti */}
        {[...props.children].map(
          (element, index) =>
            React.isValidElement(element) &&
            React.cloneElement(element, {
              key: index,
              // eslint-disable-next-line @typescript-eslint/ban-ts-comment
              // @ts-ignore
              className: classNames(element.props?.className, {
                'flex flex-col flex-1': props.height === 'full',
                'block my-4': props.height !== 'full' && !withoutVerticalMargin,
                hidden: currentIndex !== index,
              }),
            })
        )}
      </div>
    </div>
  );
}<|MERGE_RESOLUTION|>--- conflicted
+++ resolved
@@ -26,10 +26,7 @@
   formatTabLabel?: (index: number) => ReactNode | undefined;
   withoutVerticalMargin?: boolean;
   withHorizontalPadding?: boolean;
-<<<<<<< HEAD
   horizontalPaddingWidth?: string;
-=======
->>>>>>> 44abbd82
 }
 
 const StyledButton = styled.button`
@@ -44,15 +41,11 @@
 export function TabGroup(props: Props) {
   const colors = useColorScheme();
 
-<<<<<<< HEAD
   const {
     withoutVerticalMargin,
     withHorizontalPadding = false,
     horizontalPaddingWidth = '7rem',
   } = props;
-=======
-  const { withoutVerticalMargin, withHorizontalPadding = false } = props;
->>>>>>> 44abbd82
 
   const [currentIndex, setCurrentIndex] = useState(props.defaultTabIndex || 0);
 
@@ -73,13 +66,9 @@
         style={{ borderBottom: `1px solid ${colors.$20}` }}
       >
         <div className="flex overflow-x-auto -mb-px">
-<<<<<<< HEAD
           {withHorizontalPadding && (
             <div style={{ width: horizontalPaddingWidth }} />
           )}
-=======
-          {withHorizontalPadding && <div style={{ width: '7rem' }} />}
->>>>>>> 44abbd82
 
           {props.tabs.map((tab, index) => (
             <div
@@ -120,13 +109,9 @@
             </div>
           ))}
 
-<<<<<<< HEAD
           {withHorizontalPadding && (
             <div style={{ width: horizontalPaddingWidth }} />
           )}
-=======
-          {withHorizontalPadding && <div style={{ width: '7rem' }} />}
->>>>>>> 44abbd82
         </div>
       </div>
 
