/**
 * Invoice Ninja (https://invoiceninja.com).
 *
 * @link https://github.com/invoiceninja/invoiceninja source repository
 *
 * @copyright Copyright (c) 2022. Invoice Ninja LLC (https://invoiceninja.com)
 *
 * @license https://www.elastic.co/licensing/elastic-license
 */

import classNames from 'classnames';
import { useAccentColor } from '$app/common/hooks/useAccentColor';
import React, { ReactElement, ReactNode, useEffect, useState } from 'react';
import { useColorScheme } from '$app/common/colors';

interface Props {
  children: ReactElement[];
  tabs: string[];
  className?: string;
  defaultTabIndex?: number;
  height?: 'full';
  width?: 'full';
  childrenClassName?: string;
  withScrollableContent?: boolean;
  onTabChange?: (index: number) => void;
  formatTabLabel?: (index: number) => ReactNode | undefined;
<<<<<<< HEAD
  hideTabs?: string[];
=======
  withoutVerticalMargin?: boolean;
>>>>>>> eb98f60d
}

export function TabGroup(props: Props) {
  const colors = useColorScheme();
  const accentColor = useAccentColor();

<<<<<<< HEAD
  const { hideTabs = [] } = props;

  const hiddenTabsIndexes = hideTabs.map((hiddenTab) =>
    props.tabs.indexOf(hiddenTab)
  );
=======
  const { withoutVerticalMargin } = props;
>>>>>>> eb98f60d

  const [currentIndex, setCurrentIndex] = useState(props.defaultTabIndex || 0);

  const handleTabChange = (index: number) => {
    setCurrentIndex(index);

    props.onTabChange?.(index);
  };

  useEffect(() => {
    setCurrentIndex(props.defaultTabIndex || 0);
  }, [props.defaultTabIndex]);

  return (
    <div className={props.className} data-cy="tabs">
      <div
        className="-mb-px flex space-x-8 overflow-x-auto border-b"
        style={{ borderColor: colors.$5 }}
      >
        {props.tabs.map(
          (tab, index) =>
            !hideTabs.includes(tab) && (
              <div
                key={index}
                className={classNames({ 'w-full': props.width === 'full' })}
              >
                <button
                  type="button"
                  onClick={() => handleTabChange(index)}
                  style={{
                    borderColor:
                      currentIndex === index ? accentColor : 'transparent',
                    color: currentIndex === index ? accentColor : colors.$3,
                  }}
                  className={classNames(
                    'whitespace-nowrap py-4 px-1 border-b-2 font-medium text-sm',
                    { 'w-full': props.width === 'full' }
                  )}
                >
                  {props.formatTabLabel?.(index) || tab}
                </button>
              </div>
            )
        )}
      </div>

      <div
        className={classNames(props.childrenClassName, {
          'flex flex-1': props.height === 'full',
          'my-4': props.height !== 'full' && !withoutVerticalMargin,
          'overflow-y-scroll px-[5px]': props.withScrollableContent,
        })}
      >
<<<<<<< HEAD
        {[...props.children]
          .map(
            (element, index) =>
              React.isValidElement(element) &&
              React.cloneElement(element, {
                key: index,
                // eslint-disable-next-line @typescript-eslint/ban-ts-comment
                // @ts-ignore
                className: classNames(element.props?.className, {
                  'flex flex-col flex-1': props.height === 'full',
                  'block my-4': props.height !== 'full',
                  hidden: currentIndex !== index,
                }),
              })
          )
          .filter((_, index) => !hiddenTabsIndexes.includes(index))}
=======
        {[...props.children].map(
          (element, index) =>
            React.isValidElement(element) &&
            React.cloneElement(element, {
              key: index,
              // eslint-disable-next-line @typescript-eslint/ban-ts-comment
              // @ts-ignore
              className: classNames(element.props?.className, {
                'flex flex-col flex-1': props.height === 'full',
                'block my-4': props.height !== 'full' && !withoutVerticalMargin,
                hidden: currentIndex !== index,
              }),
            })
        )}
>>>>>>> eb98f60d
      </div>
    </div>
  );
}<|MERGE_RESOLUTION|>--- conflicted
+++ resolved
@@ -24,26 +24,14 @@
   withScrollableContent?: boolean;
   onTabChange?: (index: number) => void;
   formatTabLabel?: (index: number) => ReactNode | undefined;
-<<<<<<< HEAD
-  hideTabs?: string[];
-=======
   withoutVerticalMargin?: boolean;
->>>>>>> eb98f60d
 }
 
 export function TabGroup(props: Props) {
   const colors = useColorScheme();
   const accentColor = useAccentColor();
 
-<<<<<<< HEAD
-  const { hideTabs = [] } = props;
-
-  const hiddenTabsIndexes = hideTabs.map((hiddenTab) =>
-    props.tabs.indexOf(hiddenTab)
-  );
-=======
   const { withoutVerticalMargin } = props;
->>>>>>> eb98f60d
 
   const [currentIndex, setCurrentIndex] = useState(props.defaultTabIndex || 0);
 
@@ -97,24 +85,6 @@
           'overflow-y-scroll px-[5px]': props.withScrollableContent,
         })}
       >
-<<<<<<< HEAD
-        {[...props.children]
-          .map(
-            (element, index) =>
-              React.isValidElement(element) &&
-              React.cloneElement(element, {
-                key: index,
-                // eslint-disable-next-line @typescript-eslint/ban-ts-comment
-                // @ts-ignore
-                className: classNames(element.props?.className, {
-                  'flex flex-col flex-1': props.height === 'full',
-                  'block my-4': props.height !== 'full',
-                  hidden: currentIndex !== index,
-                }),
-              })
-          )
-          .filter((_, index) => !hiddenTabsIndexes.includes(index))}
-=======
         {[...props.children].map(
           (element, index) =>
             React.isValidElement(element) &&
@@ -129,7 +99,6 @@
               }),
             })
         )}
->>>>>>> eb98f60d
       </div>
     </div>
   );
