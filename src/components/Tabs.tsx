/**
 * Invoice Ninja (https://invoiceninja.com).
 *
 * @link https://github.com/invoiceninja/invoiceninja source repository
 *
 * @copyright Copyright (c) 2022. Invoice Ninja LLC (https://invoiceninja.com)
 *
 * @license https://www.elastic.co/licensing/elastic-license
 */

import { useColorScheme } from '$app/common/colors';
import { route } from '$app/common/helpers/route';
import { useAccentColor } from '$app/common/hooks/useAccentColor';
import classNames from 'classnames';
import { MouseEvent, ReactNode, useEffect, useRef } from 'react';
import {
  Link,
  Params,
  useLocation,
  useNavigate,
  useParams,
  useSearchParams,
} from 'react-router-dom';
import styled from 'styled-components';

interface Props {
  className?: string;
  tabs: Tab[];
  disableBackupNavigation?: boolean;
  visible?: boolean;
  rightSide?: ReactNode;
  tabBarClassName?: string;
  withoutDefaultTabSpace?: boolean;
}

export type Tab = {
  name: string;
  href: string;
  matcher?: Matcher[];
  enabled?: boolean;
  formatName?: () => ReactNode | undefined;
};
export type Matcher = (params: Readonly<Params<string>>) => string;

const StyledLink = styled(Link)`
  border-color: ${({ theme }) => theme.borderColor};
  color: ${({ theme }) => theme.textColor};

  &:hover {
    color: ${({ theme }) => theme.hoverTextColor};
  }
`;

export function Tabs(props: Props) {
  const navigate = useNavigate();

  const { visible = true, withoutDefaultTabSpace, tabBarClassName } = props;

  const params = useParams();
  const location = useLocation();
  const colors = useColorScheme();
  const accentColor = useAccentColor();
  const [searchParams] = useSearchParams();
  const tabBar = useRef<HTMLDivElement>(null);

  const isActive = (tab: Tab) => {
    return (
      location.pathname === tab.href ||
      tab.matcher?.some(
        (matcher) => matcher(params) === route(location.pathname, params)
      )
    );
  };

  const handleScroll = (event: MouseEvent<HTMLAnchorElement>) => {
    const clickedTab = event.currentTarget;

    const tabBarElement = tabBar.current;

    const scrollWidth = tabBarElement!.scrollWidth / 6;

    const scrollBy = clickedTab.getBoundingClientRect().width / 2;

    tabBarElement!.scrollTo({
      left: clickedTab!.offsetLeft - scrollWidth - scrollBy,
    });
  };

  useEffect(() => {
    if (props.tabs.length && !props.disableBackupNavigation) {
      const doesDefaultUrlExist = props.tabs.some(
        ({ href }) => href === location.pathname
      );

      if (searchParams.get('redirect') === 'false') {
        return;
      }

      if (!doesDefaultUrlExist) {
        navigate(props.tabs[0].href);
      }
    }
  }, []);

  return visible ? (
    <div className={props.className} data-cy="tabs">
      <div className="flex flex-col space-y-5 sm:hidden">
        <label htmlFor="tabs" className="sr-only">
          Select a tab
        </label>

        {/* Use an "onChange" listener to redirect the user to the selected tab URL. */}
        <select
          id="tabs"
          name="tabs"
          className="block w-full pl-3 pr-10 py-2 text-base border-gray-300 focus:outline-none focus:ring-indigo-500 focus:border-indigo-500 sm:text-sm rounded-md"
          defaultValue={props.tabs.find((tab) => tab)?.name}
          onChange={(e) => navigate(e.currentTarget.value)}
        >
          {props.tabs.map(
            (tab) =>
              (typeof tab.enabled === 'undefined' || tab.enabled) && (
                <option key={tab.name} value={tab.href}>
                  {tab.formatName?.() || tab.name}
                </option>
              )
          )}
        </select>

        {props.rightSide}
      </div>

      <div className="hidden sm:block">
        <div
<<<<<<< HEAD
          className="flex justify-between"
          style={{ borderBottom: `1px solid ${colors.$20}` }}
=======
          className="flex items-center justify-between space-x-4"
          style={{ borderBottom: `2px solid ${colors.$20}` }}
>>>>>>> 74df8637
        >
          <nav
            ref={tabBar}
            className={classNames(
              'flex relative scroll-smooth overflow-x-auto',
              tabBarClassName
            )}
            aria-label="Tabs"
            style={{ marginBottom: '-1px' }}
          >
            {props.tabs.map(
              (tab) =>
                (typeof tab.enabled === 'undefined' || tab.enabled) && (
                  <div className="relative p-4">
                    <StyledLink
                      key={tab.name}
                      to={tab.href}
                      onClick={(event) => handleScroll(event)}
                      theme={{
                        textColor: isActive(tab) ? colors.$3 : colors.$17,
                        hoverTextColor: colors.$3,
                      }}
                      className="whitespace-nowrap font-medium text-sm"
                      aria-current={isActive(tab) ? 'page' : undefined}
                    >
                      <div>{tab.formatName?.() || tab.name}</div>
                    </StyledLink>

                    {isActive(tab) && (
                      <div
                        className="absolute left-1/2 transform -translate-x-1/2 w-full"
                        style={{
                          height: '1px',
                          backgroundColor: colors.$3,
                          bottom: 0,
                        }}
                      />
                    )}
                  </div>
                )
            )}
          </nav>

          {props.rightSide}
        </div>
      </div>
    </div>
  ) : (
    <></>
  );
}<|MERGE_RESOLUTION|>--- conflicted
+++ resolved
@@ -132,13 +132,8 @@
 
       <div className="hidden sm:block">
         <div
-<<<<<<< HEAD
-          className="flex justify-between"
+          className="flex items-center justify-between space-x-4"
           style={{ borderBottom: `1px solid ${colors.$20}` }}
-=======
-          className="flex items-center justify-between space-x-4"
-          style={{ borderBottom: `2px solid ${colors.$20}` }}
->>>>>>> 74df8637
         >
           <nav
             ref={tabBar}
