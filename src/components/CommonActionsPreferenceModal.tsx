--- conflicted
+++ resolved
@@ -25,7 +25,7 @@
 import { cloneDeep, isEqual, set } from 'lodash';
 import { updateUser } from '$app/common/stores/slices/user';
 import { useDispatch } from 'react-redux';
-<<<<<<< HEAD
+import { $refetch } from '$app/common/hooks/useRefetch';
 import {
   DragDropContext,
   Draggable,
@@ -33,9 +33,6 @@
   Droppable,
 } from '@hello-pangea/dnd';
 import { arrayMoveImmutable } from 'array-move';
-=======
-import { $refetch } from '$app/common/hooks/useRefetch';
->>>>>>> 32acf5ba
 
 export interface CommonAction {
   value: string;
