/**
 * Invoice Ninja (https://invoiceninja.com).
 *
 * @link https://github.com/invoiceninja/invoiceninja source repository
 *
 * @copyright Copyright (c) 2022. Invoice Ninja LLC (https://invoiceninja.com)
 *
 * @license https://www.elastic.co/licensing/elastic-license
 */

import { Dispatch, SetStateAction, useEffect, useState } from 'react';
import { Modal } from './Modal';
import { Button } from '$app/components/forms';
import { useTranslation } from 'react-i18next';
import { Icon } from './icons/Icon';
import { MdClose, MdDragHandle } from 'react-icons/md';
import { SearchableSelect } from './SearchableSelect';
import { useAllCommonActions } from '$app/common/hooks/useCommonActions';
import { useCurrentUser } from '$app/common/hooks/useCurrentUser';
import { User } from '$app/common/interfaces/user';
import { request } from '$app/common/helpers/request';
import { endpoint } from '$app/common/helpers';
import { GenericSingleResourceResponse } from '$app/common/interfaces/generic-api-response';
import { CompanyUser } from '$app/common/interfaces/company-user';
import { cloneDeep, isEqual, set } from 'lodash';
import { updateUser } from '$app/common/stores/slices/user';
import { useDispatch } from 'react-redux';
import { $refetch } from '$app/common/hooks/useRefetch';
import {
  DragDropContext,
  Draggable,
  DropResult,
  Droppable,
} from '@hello-pangea/dnd';
import { arrayMoveImmutable } from 'array-move';

export interface CommonAction {
  value: string;
  label: string;
}

<<<<<<< HEAD
export type Entity = 'invoice' | 'credit' | 'recurring_invoice';
=======
export type Entity = 'invoice' | 'credit' | 'quote';
>>>>>>> 99ae43d5

interface Props {
  entity: Entity;
  visible: boolean;
  setVisible: Dispatch<SetStateAction<boolean>>;
}

export function CommonActionsPreferenceModal(props: Props) {
  const [t] = useTranslation();
  const user = useCurrentUser();
  const dispatch = useDispatch();

  const commonActions = useAllCommonActions();

  const [commonActionsPreferences, setCommonActionsPreferences] = useState<
    Partial<Record<Entity, string[]>> | undefined
  >(user?.company_user?.react_settings?.common_actions);

  const [availableActions, setAvailableActions] = useState<CommonAction[]>([]);

  const { entity, visible, setVisible } = props;

  const allCommonActions = commonActions[entity];

  const [selectedAction, setSelectedAction] = useState<string>('');

  const disableSaveButton = () => {
    return isEqual(
      user?.company_user?.react_settings.common_actions,
      commonActionsPreferences
    );
  };

  const getActionLabel = (actionKey: string) => {
    return (
      allCommonActions.find(({ value }) => value === actionKey)?.label || ''
    );
  };

  const handleUpdateUserDetails = () => {
    const updatedUser = cloneDeep(user) as User;

    set(
      updatedUser,
      'company_user.react_settings.common_actions',
      commonActionsPreferences
    );

    request(
      'PUT',
      endpoint('/api/v1/company_users/:id', { id: updatedUser.id }),
      updatedUser
    ).then((response: GenericSingleResourceResponse<CompanyUser>) => {
      set(updatedUser, 'company_user', response.data.data);

      $refetch(['company_users']);

      dispatch(updateUser(updatedUser));
    });
  };

  const handleRemoveAction = (actionKey: string) => {
    const filteredCommonActions = (
      commonActionsPreferences?.[entity] || []
    ).filter((value) => actionKey !== value);

    if (filteredCommonActions) {
      setCommonActionsPreferences(
        (current) =>
          current && {
            ...current,
            [entity]: filteredCommonActions,
          }
      );
    }
  };

  const onDragEnd = (result: DropResult) => {
    const sortedActions: string[] = arrayMoveImmutable(
      commonActionsPreferences?.[entity] as string[],
      result.source.index,
      result.destination?.index as unknown as number
    );

    setCommonActionsPreferences(
      (current) =>
        current && {
          ...current,
          [entity]: sortedActions,
        }
    );
  };

  useEffect(() => {
    if (selectedAction) {
      const commonAction = allCommonActions.find(
        ({ value }) => selectedAction === value
      );

      if (commonAction) {
        setCommonActionsPreferences((current) =>
          current
            ? {
                ...current,
                [entity]: [...(current[entity] || []), commonAction.value],
              }
            : {
                [entity]: [commonAction.value],
              }
        );
      }

      setSelectedAction('');
    }
  }, [selectedAction]);

  useEffect(() => {
    if (commonActionsPreferences && commonActionsPreferences[entity]) {
      setAvailableActions(
        allCommonActions.filter(
          ({ value }) =>
            !(commonActionsPreferences[entity] || []).some(
              (actionKey) => actionKey === value
            )
        )
      );
    } else {
      setAvailableActions(allCommonActions);
    }
  }, [commonActionsPreferences]);

  return (
    <Modal
      title={`${t(`${entity}s`)} ${t('actions')} ${t('preferences')}`}
      visible={visible}
      onClose={() => {
        setVisible(false);
        setCommonActionsPreferences(
          user?.company_user?.react_settings.common_actions
        );
      }}
      overflowVisible
    >
      <div className="flex flex-col space-y-4">
        <SearchableSelect
          value={selectedAction}
          onValueChange={(value) => setSelectedAction(value)}
          label={t('actions')}
          clearAfterSelection
        >
          {availableActions.map(({ label, value }) => (
            <option key={value} value={value}>
              {label}
            </option>
          ))}
        </SearchableSelect>

        {Boolean((commonActionsPreferences?.[entity] || []).length) && (
          <span className="font-medium">
            {t('selected')} {t('actions')}:
          </span>
        )}

        {Boolean((commonActionsPreferences?.[entity] || []).length) && (
          <DragDropContext onDragEnd={onDragEnd}>
            <Droppable
              droppableId="preference-actions"
              renderClone={(provided, _, rubric) => (
                <div
                  className="flex items-center justify-between text-sm"
                  {...provided.draggableProps}
                  {...provided.dragHandleProps}
                  ref={provided.innerRef}
                >
                  <div className="flex items-center space-x-2">
                    <Icon
                      className="cursor-pointer"
                      element={MdClose}
                      size={25}
                    />

                    <span className="font-medium">
                      {getActionLabel(
                        (commonActionsPreferences?.[entity] || [])[
                          rubric.source.index
                        ] as string
                      )}
                    </span>
                  </div>

                  <div>
                    <Icon
                      className="cursor-pointer"
                      element={MdDragHandle}
                      size={25}
                    />
                  </div>
                </div>
              )}
            >
              {(droppableProvided) => (
                <div
                  className="flex flex-col"
                  {...droppableProvided.droppableProps}
                  ref={droppableProvided.innerRef}
                >
                  {(commonActionsPreferences?.[entity] || []).map(
                    (actionKey, index) => (
                      <Draggable
                        key={index}
                        draggableId={index.toString()}
                        index={index}
                      >
                        {(provided) => (
                          <div
                            className="flex items-center justify-between py-1.5"
                            {...provided.draggableProps}
                            ref={provided.innerRef}
                            key={index}
                          >
                            <div className="flex items-center space-x-2">
                              <Icon
                                className="cursor-pointer"
                                element={MdClose}
                                size={25}
                                onClick={() => handleRemoveAction(actionKey)}
                              />

                              <span className="font-medium">
                                {getActionLabel(actionKey)}
                              </span>
                            </div>

                            <div {...provided.dragHandleProps}>
                              <Icon
                                className="cursor-pointer"
                                element={MdDragHandle}
                                size={25}
                              />
                            </div>
                          </div>
                        )}
                      </Draggable>
                    )
                  )}

                  {droppableProvided.placeholder}
                </div>
              )}
            </Droppable>
          </DragDropContext>
        )}

        <Button
          onClick={() => {
            handleUpdateUserDetails();
            setVisible(false);
          }}
          disabled={disableSaveButton()}
          disableWithoutIcon
        >
          {t('save')}
        </Button>
      </div>
    </Modal>
  );
}<|MERGE_RESOLUTION|>--- conflicted
+++ resolved
@@ -39,11 +39,7 @@
   label: string;
 }
 
-<<<<<<< HEAD
-export type Entity = 'invoice' | 'credit' | 'recurring_invoice';
-=======
-export type Entity = 'invoice' | 'credit' | 'quote';
->>>>>>> 99ae43d5
+export type Entity = 'invoice' | 'credit' | 'quote' | 'recurring_invoice';
 
 interface Props {
   entity: Entity;
