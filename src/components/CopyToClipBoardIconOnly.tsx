--- conflicted
+++ resolved
@@ -53,11 +53,7 @@
       {value.length > 0 && (
         <button type="button" onClick={handleClick}>
           <CopyToClipboard
-<<<<<<< HEAD
             size="1.1rem"
-=======
-            size="1.2rem"
->>>>>>> 047ebf3d
             color={colors.$3}
             filledColor="transparent"
           />
