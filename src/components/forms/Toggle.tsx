--- conflicted
+++ resolved
@@ -70,12 +70,7 @@
             props.onValueChange && props.onValueChange(value);
           }
         }}
-<<<<<<< HEAD
-        style={styles}
-        className="relative inline-flex flex-shrink-0 h-6 w-11 border-2 border-transparent rounded-full cursor-pointer transition-colors ease-in-out duration-200 focus:outline-none focus:ring-2 focus:ring-offset-2 focus:ring-gray-500 disabled:cursor-not-allowed"
         data-cy={props.cypressRef}
-=======
->>>>>>> dff1c419
       >
         <span
           aria-hidden="true"
