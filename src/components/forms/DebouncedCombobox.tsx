/**
 * Invoice Ninja (https://invoiceninja.com).
 *
 * @link https://github.com/invoiceninja/invoiceninja source repository
 *
 * @copyright Copyright (c) 2022. Invoice Ninja LLC (https://invoiceninja.com)
 *
 * @license https://www.elastic.co/licensing/elastic-license
 */

import { useEffect, useRef, useState } from 'react';
import { Combobox } from '@headlessui/react';
import { ChevronDown, X } from 'react-feather';
import { debounce } from 'lodash';
import { endpoint } from 'common/helpers';
import { useQueryClient } from 'react-query';
import { InputLabel } from './InputLabel';
import { Spinner } from 'components/Spinner';
import { useTranslation } from 'react-i18next';
import { Alert } from 'components/Alert';
import { request as httpRequest } from 'common/helpers/request';

export interface Record<T = any> {
  value: string | number;
  label: string;
  internal: boolean;
  resource?: T;
}

interface Props {
  endpoint: string;
  value?: string;
  label: string;
  placeholder?: string;
  className?: string;
  onChange: (value: Record) => any;
  formatLabel?: (resource: any) => any;
  onActionClick?: () => any;
  actionLabel?: string;
  defaultValue?: string | number | boolean;
  disabled?: boolean;
  clearButton?: any;
  onClearButtonClick?: any;
  inputLabel?: string;
  onInputFocus?: () => unknown;
  exclude?: (string | number)[];
  clearInputAfterSelection?: boolean;
  withShadowRecord?: boolean;
  errorMessage?: string | string[];
  queryAdditional?: boolean;
  initiallyVisible?: boolean;
  withProperty?: string;
<<<<<<< HEAD
  sortBy?: string;
=======
  staleTime?: number; // in ms
>>>>>>> 5768ba80
}

export function DebouncedCombobox(props: Props) {
  const internalRecord = { value: '', label: '', internal: true };

  const [isInitial, setIsInitial] = useState(true);
  const [t] = useTranslation();
  const [records, setRecords] = useState<Record[]>([internalRecord]);
  const [filteredRecords, setFilteredRecords] = useState<Record[]>([
    internalRecord,
  ]);
  const [isLoading, setIsLoading] = useState(true);

  const [selectedOption, setSelectedOption] = useState({
    record: records[0],
    withoutEvents: true,
  });

  const [sortBy] = useState(props.sortBy || 'created_at|desc');
  const [defaultValueProperty, setDefaultValueProperty] = useState('');
  const openDropdownButton = useRef<HTMLButtonElement | undefined>();
  const queryClient = useQueryClient();

  useEffect(() => {
    setDefaultValueProperty(props.defaultValue as string);

    return () => {
      setDefaultValueProperty('');
    };
  }, [props.defaultValue]);

  const request = async (
    query: string,
    staleTime = props.staleTime || Infinity
  ) => {
    setIsLoading(true);

    const url = new URL(endpoint(props.endpoint));

    if (query) {
      url.searchParams.set('filter', query);
    }

    if (props.defaultValue && props.defaultValue.toString().length >= 1) {
      url.searchParams.set('with', props.defaultValue.toString());
    }

    url.searchParams.set('sort', sortBy);
    url.searchParams.set('is_deleted', 'false');

    const array: Record[] = [];

    const response = await queryClient.fetchQuery(
      url.href,
      () => httpRequest('GET', url.href),
      { staleTime }
    );

    response?.data?.data?.map((resource: any) =>
      array.push({
        value: resource[props.value ?? 'id'],
        label: props.formatLabel
          ? props.formatLabel(resource)
          : resource[props.label],
        internal: false,
        resource,
      })
    );

    if (props.withShadowRecord) {
      const record = {
        value: query,
        label: query,
        internal: true,
      };

      array.push(record);
      setSelectedOption({ record, withoutEvents: isInitial });
    }

    setRecords(() => [...array]);
    setIsLoading(false);
    setIsInitial(false);
  };

  const debouncedSearch = debounce(async (query) => await request(query), 1500);

  const filter = () => {
    setFilteredRecords(
      records.filter((record) =>
        props.exclude ? !props.exclude.includes(record.value) : true
      )
    );
  };

  useEffect(() => {
    if (!props.disabled && selectedOption.withoutEvents === false) {
      filter();

      if (!selectedOption.record.internal) {
        props.onChange(selectedOption.record);
      } else if (selectedOption.record.internal && props.withShadowRecord) {
        props.onChange(selectedOption.record);
      }

      if (props.clearInputAfterSelection) {
        setSelectedOption({ record: internalRecord, withoutEvents: true });
      }
    }
  }, [selectedOption]);

  useEffect(() => {
    const organiseResults = async () => {
      const potential = records.find(
        (record) =>
          record.value == defaultValueProperty ||
          record.label == defaultValueProperty
      );

      if (potential) {
        setSelectedOption({
          record: potential,
          withoutEvents: true,
        });
      } else if (!potential && props.defaultValue && props.queryAdditional) {
        // Try to query the result to get the possible record.
        const url = new URL(endpoint(props.endpoint));
        const withoutQueryParams = url.href.replace(url.search, '');

        const resource = await httpRequest(
          'GET',
          `${withoutQueryParams}/${props.defaultValue}`
        );

        setRecords((current) => {
          const currentPossible = current.find(
            (record) =>
              record.value === defaultValueProperty ||
              record.label === defaultValueProperty
          );

          return !currentPossible
            ? [
                ...current,
                {
                  value: resource.data.data[props.value ?? 'id'],
                  label: props.formatLabel
                    ? props.formatLabel(resource.data.data)
                    : resource.data.data[props.label],
                  internal: false,
                  resource: resource.data.data,
                },
              ]
            : [...current];
        });
      }

      filter();
    };

    organiseResults();
  }, [records, defaultValueProperty]);

  useEffect(() => {
    request('');

    if (props.defaultValue && props.withShadowRecord) {
      setSelectedOption({
        record: {
          value: props.defaultValue as string,
          label: props.defaultValue as string,
          internal: true,
        },
        withoutEvents: true,
      });
    }

    if (props.initiallyVisible) {
      openDropdownButton.current?.click();
    }
  }, []);

  useEffect(() => {
    request('');
  }, [props.endpoint]);
  useEffect(() => filter(), [props.exclude]);

  useEffect(() => {
    window.addEventListener('invalidate.combobox.queries', (event: any) => {
      queryClient.invalidateQueries(event.detail.url);

      request('', 0);
    });
  }, []);

  return (
    <div className={`w-full ${props.className}`}>
      {props.inputLabel && (
        <InputLabel className="mb-2">{props.inputLabel}</InputLabel>
      )}
      <Combobox
        disabled={props.disabled}
        value={selectedOption?.record}
        onChange={(record) =>
          setSelectedOption({ record, withoutEvents: false })
        }
      >
        <div className="relative mt-1">
          <div className="relative w-full cursor-default overflow-hidden rounded border border-gray-300 bg-white text-left focus:outline-none focus-visible:ring-2 focus-visible:ring-white focus-visible:ring-opacity-75 focus-visible:ring-offset-2 sm:text-sm">
            <Combobox.Input
              autoComplete="off"
              placeholder={props.placeholder || ''}
              className="w-full border-none py-2 pl-3 pr-10 text-sm leading-5 text-gray-900 focus:ring-0"
              onChange={(event) => debouncedSearch(event.target.value)}
              displayValue={(record: Record) => record.label}
              onClick={() => openDropdownButton.current?.click()}
              onFocus={props.onInputFocus}
            />

            {props.clearButton && !props.disabled && !isLoading && (
              <div className="absolute inset-y-0 right-0 mt-2.5 mr-1 cursor-pointer">
                <X
                  className="absolute inset-y-0 right-0 text-gray-400 h-4"
                  onClick={() => {
                    setSelectedOption({
                      record: internalRecord,
                      withoutEvents: true,
                    });

                    props.onClearButtonClick();
                  }}
                />
              </div>
            )}

            {!props.clearButton && !isLoading && (
              <div className="absolute inset-y-0 right-0 mt-2.5 mr-1 cursor-pointer">
                <ChevronDown
                  className="absolute inset-y-0 right-0 text-gray-400 h-4"
                  aria-hidden="true"
                  onClick={() => openDropdownButton.current?.click()}
                />
              </div>
            )}

            {isLoading && (
              <div className="absolute inset-y-0 right-0 mt-2 mr-1.5 cursor-pointer">
                <Spinner />
              </div>
            )}

            <Combobox.Button
              className="hidden"
              // eslint-disable-next-line @typescript-eslint/ban-ts-comment
              // @ts-ignore
              ref={openDropdownButton}
            >
              <ChevronDown
                className="w-5 h-5 text-gray-400"
                aria-hidden="true"
              />
            </Combobox.Button>
          </div>
        </div>

        {!isLoading && (
          <Combobox.Options className="absolute z-10 w-80 py-1 mt-2.5 overflow-auto text-base bg-white rounded-md shadow-xl max-h-60 ring-1 ring-black ring-opacity-5 focus:outline-none sm:text-sm">
            {props.onActionClick && props.actionLabel && (
              <button
                className="w-full bg-gray-100 -mt-1 border-b cursor-pointer select-none relative py-2 px-3 text-gray-900"
                type="button"
                onClick={props.onActionClick}
              >
                {props.actionLabel}
              </button>
            )}

            {filteredRecords
              .filter((record) => !record.internal)
              .map((record, index) => (
                <Combobox.Option
                  className="cursor-pointer select-none relative py-2 px-3 text-gray-900 hover:bg-gray-100"
                  key={index}
                  value={record}
                >
                  {record.label}
                </Combobox.Option>
              ))}

            {filteredRecords.filter((record) => !record.internal).length ===
              0 && (
              <div className="select-none relative py-2 px-3 text-gray-700 hover:bg-gray-100">
                {t('no_records_found')}.
              </div>
            )}
          </Combobox.Options>
        )}
      </Combobox>

      {props.errorMessage && (
        <Alert className="mt-2" type="danger">
          {props.errorMessage}
        </Alert>
      )}
    </div>
  );
}<|MERGE_RESOLUTION|>--- conflicted
+++ resolved
@@ -50,11 +50,8 @@
   queryAdditional?: boolean;
   initiallyVisible?: boolean;
   withProperty?: string;
-<<<<<<< HEAD
   sortBy?: string;
-=======
   staleTime?: number; // in ms
->>>>>>> 5768ba80
 }
 
 export function DebouncedCombobox(props: Props) {
