/**
 * Invoice Ninja (https://invoiceninja.com).
 *
 * @link https://github.com/invoiceninja/invoiceninja source repository
 *
 * @copyright Copyright (c) 2022. Invoice Ninja LLC (https://invoiceninja.com)
 *
 * @license https://www.elastic.co/licensing/elastic-license
 */

import classNames from 'classnames';
import { Alert } from '$app/components/Alert';
import { useMemo, useState } from 'react';
import { DebounceInput } from 'react-debounce-input';
import { AiFillEye, AiFillEyeInvisible } from 'react-icons/ai';
import CommonProps from '../../common/interfaces/common-props.interface';
import { InputLabel } from './InputLabel';
import { useColorScheme } from '$app/common/colors';
import { useReactSettings } from '$app/common/hooks/useReactSettings';

interface Props extends CommonProps {
  label?: string | null;
  id?: string;
  type?: string;
  placeholder?: string | null;
  required?: boolean;
  border?: boolean;
  name?: string;
  errorMessage?: string | string[];
  debounceTimeout?: number;
  element?: string;
  disabled?: boolean;
  list?: string;
  min?: string;
  onValueChange?: (value: string) => unknown;
  textareaRows?: number;
  step?: string;
  maxLength?: number;
  autoComplete?: string;
  withoutLabelWrapping?: boolean;
  changeOverride?: boolean;
  readOnly?: boolean;
  width?: string | number;
}

export function InputField(props: Props) {
  const colors = useColorScheme();
  const reactSettings = useReactSettings({ overwrite: false });

  const isInitialTypePassword = props.type === 'password';

  const [isInputMasked, setIsInputMasked] = useState<boolean>(true);

  const inputType = useMemo(() => {
    if (props.type === 'password' && isInputMasked) {
      return 'password';
    }

    if (props.type === 'password' && !isInputMasked) {
      return 'text';
    }

    return props.type;
  }, [props.type, isInputMasked]);

  return (
    <section style={{ width: props.width }}>
      {props.label && (
        <InputLabel
          className={classNames('mb-2', {
            'whitespace-nowrap': props.withoutLabelWrapping,
          })}
          for={props.id}
        >
          {props.label}
          {props.required && <span className="ml-1 text-red-600">*</span>}
        </InputLabel>
      )}

      <div className="relative">
        <DebounceInput
          style={{
            backgroundColor: colors.$1,
<<<<<<< HEAD
            borderColor: colors.$20,
=======
>>>>>>> 6a1be8d8
            color: colors.$3,
            ...props.style,
          }}
          min={props.min}
          max={props.type === 'date' ? '9999-12-31' : undefined}
          maxLength={props.maxLength}
          autoComplete={props.autoComplete || 'new-password'}
          disabled={props.disabled}
          element={props.element || 'input'}
          inputRef={props.innerRef}
          debounceTimeout={props.debounceTimeout ?? 300}
          required={props.required}
          id={props.id}
          type={inputType}
          className={classNames(
            `w-full py-2 px-3 rounded-md text-sm disabled:opacity-75 disabled:cursor-not-allowed focus:outline-none focus:ring-0 ${props.className}`,
            {
              'border border-gray-300': props.border !== false,
              'border-[#d1d5db] focus:border-black': !reactSettings.dark_mode,
              'border-[#1f2e41] focus:border-white': reactSettings.dark_mode,
            }
          )}
          placeholder={props.placeholder || ''}
          onBlur={(event) => {
            if (!props.changeOverride) {
              event.target.value =
                event.target.value === '' && props.type === 'number'
                  ? '0'
                  : event.target.value;

              props.onValueChange && props.onValueChange(event.target.value);
              props.onChange && props.onChange(event);
            }
          }}
          onChange={(event) => {
            event.target.value =
              event.target.value === '' && props.type === 'number'
                ? '0'
                : event.target.value;

            if (
              props.element === 'textarea' &&
              reactSettings.preferences.auto_expand_product_table_notes
            ) {
              const scrollHeight = event.target.scrollHeight + 2;

              if (scrollHeight < 200) {
                event.target.style.height = scrollHeight + 'px';
              }
            }

            if (props.changeOverride && props.changeOverride === true) {
              props.onValueChange && props.onValueChange(event.target.value);
              props.onChange && props.onChange(event);
            }
          }}
          onClick={(event: any) => {
            props.onClick && props.onClick();

            if (
              props.element === 'textarea' &&
              reactSettings.preferences.auto_expand_product_table_notes
            ) {
              const scrollHeight = event.target.scrollHeight + 2;

              if (scrollHeight < 200) {
                event.target.style.height = scrollHeight + 'px';
              }

              if (scrollHeight > 200) {
                event.target.style.height = 200 + 'px';
              }
            }
          }}
          onBlurCapture={(event: any) => {
            if (props.element === 'textarea') {
              event.target.style.removeProperty('height');
            }
          }}
          value={props.value}
          list={props.list}
          rows={props.textareaRows || 5}
          step={props.step}
          data-cy={props.cypressRef}
          name={props.name}
          readOnly={props.readOnly}
        />

        {isInitialTypePassword && (
          <span className="absolute top-1/4 right-3 cursor-pointer">
            {isInputMasked ? (
              <AiFillEye
                className="text-gray-400"
                fontSize={19}
                onClick={() => setIsInputMasked(false)}
              />
            ) : (
              <AiFillEyeInvisible
                className="text-gray-400"
                fontSize={19}
                onClick={() => setIsInputMasked(true)}
              />
            )}
          </span>
        )}
      </div>

      {props.errorMessage && (
        <Alert className="mt-2" type="danger">
          {props.errorMessage}
        </Alert>
      )}
    </section>
  );
}<|MERGE_RESOLUTION|>--- conflicted
+++ resolved
@@ -81,10 +81,7 @@
         <DebounceInput
           style={{
             backgroundColor: colors.$1,
-<<<<<<< HEAD
             borderColor: colors.$20,
-=======
->>>>>>> 6a1be8d8
             color: colors.$3,
             ...props.style,
           }}
