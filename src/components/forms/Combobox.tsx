/**
 * Invoice Ninja (https://invoiceninja.com).
 *
 * @link https://github.com/invoiceninja/invoiceninja source repository
 *
 * @copyright Copyright (c) 2022. Invoice Ninja LLC (https://invoiceninja.com)
 *
 * @license https://www.elastic.co/licensing/elastic-license
 */

import { request } from '$app/common/helpers/request';
import { GenericManyResponse } from '$app/common/interfaces/generic-many-response';
import { Combobox as HeadlessCombobox } from '@headlessui/react';
import { AxiosResponse } from 'axios';
import classNames from 'classnames';
import { useEffect, useRef, useState } from 'react';
import { Check, ChevronDown, X } from 'react-feather';
import { useTranslation } from 'react-i18next';
import { useQuery } from 'react-query';
import { useClickAway, useDebounce } from 'react-use';
import { Alert } from '../Alert';
import { useColorScheme } from '$app/common/colors';
import { styled } from 'styled-components';

export interface Entry<T = any> {
  id: number | string;
  label: string;
  value: string | number | boolean;
  resource: T | null;
  eventType: EventType;
  searchable: string;
}

type EventType = 'internal' | 'external';

interface InputOptions {
  value: string | number | boolean | null;
  label?: string;
}

interface Action {
  label: string;
  visible: boolean;
  onClick: () => unknown;
}

export interface ComboboxStaticProps<T = any> {
  inputOptions: InputOptions;
  entries: Entry<T>[];
  entryOptions: EntryOptions<T>;
  readonly?: boolean;
  nullable?: boolean;
  initiallyVisible?: boolean;
  exclude?: (string | number | boolean)[];
  action?: Action;
  onChange: (entry: Entry<T>) => unknown;
  onEmptyValues: (query: string) => unknown;
  onDismiss?: () => unknown;
  errorMessage?: string | string[];
  clearInputAfterSelection?: boolean;
}

export type Nullable<T> = T | null;

const HeadlessOptionStyled = styled(HeadlessCombobox.Option)`
  &:hover {
    background-color: ${(props) => props.theme.hoverColor};
  }
`;

const ActionButtonStyled = styled.button`
  &:hover {
    background-color: ${(props) => props.theme.hoverColor};
  }
`;

export function ComboboxStatic({
  inputOptions,
  entries,
  readonly,
  nullable,
  initiallyVisible = false,
  exclude = [],
  action,
  onEmptyValues,
  onChange,
  onDismiss,
  entryOptions,
  errorMessage,
  clearInputAfterSelection,
}: ComboboxStaticProps) {
  const [t] = useTranslation();
  const [selectedValue, setSelectedValue] = useState<Entry | null>(null);
  const [query, setQuery] = useState('');
  const [isOpen, setIsOpen] = useState(initiallyVisible);

  let filteredValues =
    query === ''
      ? entries
      : entries.filter(
          (entry) =>
            entry.label?.toLowerCase()?.includes(query?.toLowerCase()) ||
            entry.value
              ?.toString()
              ?.toLowerCase()
              ?.includes(query?.toLowerCase()) ||
            entry.searchable.toLowerCase().includes(query?.toLowerCase())
        );

  filteredValues = filteredValues.filter((entry) =>
    exclude.length > 0 ? !exclude.includes(entry.value) : true
  );

  const comboboxRef = useRef<HTMLDivElement>(null);
  const comboboxInputRef = useRef<HTMLInputElement>(null);

  useClickAway(comboboxRef, () => {
    setIsOpen(false);
  });

  useDebounce(
    () => {
      if (query === '' && filteredValues.length > 0) {
        return onEmptyValues(query);
      }

      if (filteredValues.length <= 3) {
        return onEmptyValues(query);
      }
    },
    600,
    [filteredValues]
  );

  const handleChangeValue = (value: Entry | null) => {
    if (value) {
      if (selectedValue && value.value === selectedValue.value) {
        onDismiss && onDismiss();
      } else {
        setSelectedValue(() => ({ ...value, eventType: 'internal' }));
      }
    }
  };

  useEffect(() => {
    if (selectedValue && selectedValue.eventType === 'internal') {
      onChange(selectedValue);
    }

    if (clearInputAfterSelection) {
      setSelectedValue(null);
      setQuery('');
    }

    setIsOpen(false);

    if (comboboxInputRef?.current) {
      comboboxInputRef.current.blur();
    }
  }, [selectedValue]);

  useEffect(() => {
    const entry = entries.find(
      (entry) =>
        entry.value === inputOptions.value || entry.label === inputOptions.value
    );

    entry
      ? setSelectedValue(entry)
      : nullable
      ? setSelectedValue({
          id: -1,
          label: inputOptions.value ? inputOptions.value.toString() : '',
          value: inputOptions.value ? inputOptions.value.toString() : '',
          resource: null,
          eventType: 'external',
          searchable: entryOptions.searchable || entryOptions.value,
        })
      : setSelectedValue(null);
  }, [entries, inputOptions.value]);

  useEffect(() => {
    if (initiallyVisible) {
      setIsOpen(true);
    }

    return () => {
      setIsOpen(false);
    };
  }, [initiallyVisible]);

  const colors = useColorScheme();

  return (
    <div className="w-full">
      <HeadlessCombobox
        as="div"
        value={selectedValue}
        onChange={(value) => handleChangeValue(value)}
        disabled={readonly}
        ref={comboboxRef}
      >
        {inputOptions.label && (
          <HeadlessCombobox.Label
            className="text-sm font-medium block"
            style={{ color: colors.$3 }}
          >
            {inputOptions.label}
          </HeadlessCombobox.Label>
        )}

        <div className="relative mt-1">
          <div
            className="relative w-full cursor-default overflow-hidden rounded border text-left sm:text-sm"
            style={{ borderColor: colors.$5 }}
          >
            <HeadlessCombobox.Input
              data-testid="combobox-input-field"
              ref={comboboxInputRef}
              className="w-full border-0 rounded py-1.5 pl-3 pr-10 shadow-sm sm:text-sm sm:leading-6"
              onChange={(event) => setQuery(event.target.value)}
              displayValue={(entry: Nullable<Entry>) =>
                entryOptions.inputLabelFn?.(entry?.resource) ??
                (entry?.label || '')
              }
              onFocus={() => setIsOpen(true)}
              style={{
                backgroundColor: colors.$1,
                borderColor: colors.$5,
                color: colors.$3,
              }}
            />

            {!readonly && (
              <HeadlessCombobox.Button
                onClick={(e) => {
                  if (onDismiss) {
                    e.preventDefault();

                    setIsOpen(false);

                    return onDismiss();
                  }
                }}
                className="absolute inset-y-0 right-0 flex items-center rounded-r-md px-2 focus:outline-none"
              >
                {onDismiss && selectedValue ? (
                  <X
                    className="h-5 w-5"
                    aria-hidden="true"
                    data-testid="combobox-clear-icon"
                    style={{ color: colors.$3 }}
                  />
                ) : (
                  <ChevronDown
                    className="h-5 w-5"
                    aria-hidden="true"
                    data-testid="combobox-chevrondown-icon"
                    style={{ color: colors.$3 }}
                  />
                )}
              </HeadlessCombobox.Button>
            )}
          </div>
        </div>

        {isOpen && (
          <HeadlessCombobox.Options
            static
            className="border absolute z-10 mt-1 max-h-60 overflow-auto rounded-md py-1 text-base shadow-lg ring-1 ring-black ring-opacity-5 focus:outline-none sm:text-sm"
            style={{ backgroundColor: colors.$1, borderColor: colors.$4 }}
          >
            {action && action.visible && (
              <ActionButtonStyled
                theme={{
                  hoverColor: colors.$2,
                }}
                data-testid="combobox-action-button"
                type="button"
                onClick={action.onClick}
                className="min-w-[19rem] relative cursor-pointer select-none py-2 pl-3 pr-9"
                tabIndex={-1}
                style={{ color: colors.$3 }}
              >
                {action.label}
              </ActionButtonStyled>
            )}

            {nullable && query.length > 0 && (
              <HeadlessCombobox.Option
                key="combobox-not-found"
                className="min-w-[19rem] relative cursor-default select-none py-2 pl-3 pr-9"
                value={{
                  id: -1,
                  label: nullable ? query : null,
                  value: nullable ? query : null,
                  resource: null,
                }}
              >
                {({ active }) => (
                  <span
                    className={classNames(
                      'block truncate space-x-1',
                      active && 'font-semibold'
                    )}
                  >
                    <span>{t('Select')}</span>
                    <q className="font-semibold">{query}</q>
                  </span>
                )}
              </HeadlessCombobox.Option>
            )}

            {filteredValues.length > 0 &&
              filteredValues.map((entry) => (
                <HeadlessOptionStyled
                  theme={{
                    hoverColor: colors.$2,
                  }}
                  key={entry.id}
                  value={entry}
<<<<<<< HEAD
                  className={() =>
                    classNames(
                      'min-w-[19rem] relative cursor-default select-none py-2 pl-3 pr-9'
                    )
                  }
=======
                  className="min-w-[19rem] relative cursor-default select-none py-2 pl-3 pr-9"
                  // active ? 'bg-gray-100 text-gray-900' : 'text-gray-900'
>>>>>>> 09a9c344
                  style={{ color: colors.$3 }}
                >
                  {({ selected, active }) => (
                    <>
                      <span
                        className={classNames(
                          'block truncate',
                          selected && 'font-semibold',
                          active && 'font-semibold'
                        )}
                      >
                        {entry.resource &&
                        typeof entryOptions.dropdownLabelFn !== 'undefined'
                          ? entryOptions.dropdownLabelFn(entry.resource)
                          : entry.label}
                      </span>

                      {selected && (
                        <span
                          className="absolute inset-y-0 right-0 flex items-center pr-4"
                          style={{ color: colors.$3 }}
                        >
                          <Check className="h-5 w-5" aria-hidden="true" />
                        </span>
                      )}
                    </>
                  )}
                </HeadlessOptionStyled>
              ))}
          </HeadlessCombobox.Options>
        )}
      </HeadlessCombobox>

      {errorMessage && (
        <Alert className="mt-2" type="danger">
          {errorMessage}
        </Alert>
      )}
    </div>
  );
}

interface EntryOptions<T = any> {
  id: string;
  label: string;
  value: string;
  searchable?: string;
  dropdownLabelFn?: (resource: T) => string | JSX.Element;
  inputLabelFn?: (resource?: T) => string;
}

export interface ComboboxAsyncProps<T> {
  endpoint: URL;
  inputOptions: InputOptions;
  entryOptions: EntryOptions<T>;
  readonly?: boolean;
  staleTime?: number;
  initiallyVisible?: boolean;
  querySpecificEntry?: string;
  sortBy?: string | null;
  exclude?: (string | number | boolean)[];
  action?: Action;
  nullable?: boolean;
  onChange: (entry: Entry<T>) => unknown;
  onDismiss?: () => unknown;
  disableWithQueryParameter?: boolean;
  errorMessage?: string | string[];
  clearInputAfterSelection?: boolean;
}

export function ComboboxAsync<T = any>({
  endpoint,
  inputOptions,
  entryOptions,
  readonly,
  staleTime,
  initiallyVisible,
  sortBy = 'created_at|desc',
  exclude,
  action,
  nullable,
  onChange,
  onDismiss,
  disableWithQueryParameter,
  errorMessage,
  clearInputAfterSelection,
}: ComboboxAsyncProps<T>) {
  const [entries, setEntries] = useState<Entry<T>[]>([]);
  const [url, setUrl] = useState(endpoint);

  const { data, refetch } = useQuery(
    [url.pathname, url.searchParams.toString()],
    () => {
      if (sortBy) {
        url.searchParams.set('sort', sortBy);
      }

      url.searchParams.set('status', 'active');

      if (inputOptions.value && !disableWithQueryParameter) {
        url.searchParams.set('with', inputOptions.value.toString());
      }

      return request('GET', url.href).then(
        (response: AxiosResponse<GenericManyResponse<any>>) => {
          const data: Entry<T>[] = [];

          response.data.data.map((entry) =>
            data.push({
              id: entry[entryOptions.id],
              label: entry[entryOptions.label],
              value: entry[entryOptions.value],
              resource: entry,
              eventType: 'external',
              searchable: entry[entryOptions.searchable || entryOptions.id],
            })
          );

          return data;
        }
      );
    },
    {
      staleTime: staleTime ?? Infinity,
    }
  );

  useEffect(() => {
    if (data) {
      setEntries([...data]);
    }
  }, [data]);

  useEffect(() => {
    return () => setEntries([]);
  }, []);

  useEffect(() => {
    setUrl(() => new URL(endpoint.href));
    refetch();
  }, [endpoint.href]);

  const onEmptyValues = (query: string) => {
    setUrl((current) => {
      current.searchParams.set('filter', query);

      return new URL(current.href);
    });
  };

  return (
    <ComboboxStatic
      entries={entries}
      inputOptions={inputOptions}
      readonly={readonly}
      onChange={onChange}
      onEmptyValues={onEmptyValues}
      onDismiss={onDismiss}
      initiallyVisible={initiallyVisible}
      exclude={exclude}
      action={action}
      nullable={nullable}
      entryOptions={entryOptions}
      errorMessage={errorMessage}
      clearInputAfterSelection={clearInputAfterSelection}
    />
  );
}<|MERGE_RESOLUTION|>--- conflicted
+++ resolved
@@ -319,16 +319,8 @@
                   }}
                   key={entry.id}
                   value={entry}
-<<<<<<< HEAD
-                  className={() =>
-                    classNames(
-                      'min-w-[19rem] relative cursor-default select-none py-2 pl-3 pr-9'
-                    )
-                  }
-=======
                   className="min-w-[19rem] relative cursor-default select-none py-2 pl-3 pr-9"
                   // active ? 'bg-gray-100 text-gray-900' : 'text-gray-900'
->>>>>>> 09a9c344
                   style={{ color: colors.$3 }}
                 >
                   {({ selected, active }) => (
