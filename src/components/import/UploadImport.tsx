--- conflicted
+++ resolved
@@ -22,13 +22,11 @@
 import Toggle from '$app/components/forms/Toggle';
 import { MdClose } from 'react-icons/md';
 import { BankAccountSelector } from '$app/pages/transactions/components/BankAccountSelector';
-<<<<<<< HEAD
 import { useColorScheme } from '$app/common/colors';
-=======
 import { ValidationBag } from '$app/common/interfaces/validation-bag';
 import { AxiosError } from 'axios';
 import { Alert } from '../Alert';
->>>>>>> e573b006
+
 
 interface Props {
   entity: string;
@@ -243,7 +241,6 @@
           leftSideHelp={isImportFileTypeZip && t('company_backup_file_help')}
         >
           {!files.length ? (
-<<<<<<< HEAD
             <div
               {...getRootProps()}
               className="flex flex-col md:flex-row md:items-center"
@@ -256,22 +253,6 @@
                     ? t('drop_file_here')
                     : t('dropzone_default_message')}
                 </span>
-=======
-            <div className="flex flex-col space-y-4">
-              <div
-                {...getRootProps()}
-                className="flex flex-col md:flex-row md:items-center"
-              >
-                <div className="relative block w-full border-2 border-gray-300 border-dashed rounded-lg p-12 text-center hover:border-gray-400 focus:outline-none focus:ring-2 focus:ring-offset-2 focus:ring-indigo-500">
-                  <input {...getInputProps()} />
-                  <Image className="mx-auto h-12 w-12 text-gray-400" />
-                  <span className="mt-2 block text-sm font-medium text-gray-900">
-                    {isDragActive
-                      ? t('drop_file_here')
-                      : t('dropzone_default_message')}
-                  </span>
-                </div>
->>>>>>> e573b006
               </div>
 
               {errors &&
