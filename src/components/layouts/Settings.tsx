/**
 * Invoice Ninja (https://invoiceninja.com).
 *
 * @link https://github.com/invoiceninja/invoiceninja source repository
 *
 * @copyright Copyright (c) 2022. Invoice Ninja LLC (https://invoiceninja.com)
 *
 * @license https://www.elastic.co/licensing/elastic-license
 */

import { Breadcrumbs, Page } from 'components/Breadcrumbs';
import { useAtom } from 'jotai';
import { ReactNode, useEffect } from 'react';
import { useTranslation } from 'react-i18next';
import { Link, useLocation } from 'react-router-dom';
import { classNames } from '../../common/helpers';
import { SelectField } from '../forms';
import { Default } from './Default';
import { companySettingsErrorsAtom } from '../../pages/settings/common/atoms';
import { ValidationAlert } from 'components/ValidationAlert';

interface Props {
  title: string;
  children: ReactNode;
  onSaveClick?: any;
  onCancelClick?: any;
  breadcrumbs?: Page[];
  docsLink?: string;
  navigationTopRight?: ReactNode;
  disableSaveButton?: boolean;
}

interface AdvanceSetting {
  name: string;
  href: string;
  current: boolean;
  children?: AdvanceSetting[];
}

export function Settings(props: Props) {
  const [t] = useTranslation();

  const location = useLocation();

  const [errors, setErrors] = useAtom(companySettingsErrorsAtom);

  const settingPathNameKey = location.pathname.split('/')[2];

  const basic = [
    {
      name: t('company_details'),
      href: '/settings/company_details',
      current: location.pathname.startsWith('/settings/company_details'),
    },
    {
      name: t('user_details'),
      href: '/settings/user_details',
      current: location.pathname.startsWith('/settings/user_details'),
    },
    {
      name: t('localization'),
      href: '/settings/localization',
      current: location.pathname.startsWith('/settings/localization'),
    },
    {
      name: t('payment_settings'),
      href: '/settings/online_payments',
      current: location.pathname.startsWith('/settings/online_payments'),
    },
    {
      name: t('tax_settings'),
      href: '/settings/tax_settings',
      current: location.pathname.startsWith('/settings/tax_settings'),
    },
    {
      name: t('product_settings'),
      href: '/settings/product_settings',
      current: location.pathname.startsWith('/settings/product_settings'),
    },
    {
      name: t('task_settings'),
      href: '/settings/task_settings',
      current: location.pathname.startsWith('/settings/task_settings'),
    },
    {
      name: t('expense_settings'),
      href: '/settings/expense_settings',
      current: location.pathname.startsWith('/settings/expense_settings'),
    },
    {
      name: t('workflow_settings'),
      href: '/settings/workflow_settings',
      current: location.pathname.startsWith('/settings/workflow_settings'),
    },
    {
      name: t('account_management'),
      href: '/settings/account_management',
      current: location.pathname.startsWith('/settings/account_management'),
    },
    {
      name: t('backup_restore'),
      href: '/settings/backup_restore',
      current: location.pathname.startsWith('/settings/backup_restore'),
    },
  ];

  const advanced: AdvanceSetting[] = [
    {
      name: t('invoice_design'),
      href: '/settings/invoice_design',
      current: location.pathname.startsWith('/settings/invoice_design'),
    },
    {
      name: t('generated_numbers'),
      href: '/settings/generated_numbers',
      current: location.pathname.startsWith('/settings/generated_numbers'),
    },
    {
      name: t('client_portal'),
      href: '/settings/client_portal',
      current: location.pathname.startsWith('/settings/client_portal'),
    },
    {
      name: t('email_settings'),
      href: '/settings/email_settings',
      current: location.pathname.startsWith('/settings/email_settings'),
    },
    {
      name: t('templates_and_reminders'),
      href: '/settings/templates_and_reminders',
      current: location.pathname.startsWith(
        '/settings/templates_and_reminders'
      ),
    },
    {
      name: t('bank_accounts'),
      href: '/settings/bank_accounts',
      current: location.pathname.startsWith('/settings/bank_accounts'),
<<<<<<< HEAD
=======
    },
    {
      name: t('subscriptions'),
      href: '/settings/subscriptions',
      current: location.pathname.startsWith('/settings/subscriptions'),
>>>>>>> e2f08706
    },
    {
      name: t('user_management'),
      href: '/settings/users',
      current: location.pathname.startsWith('/settings/users'),
    },
  ];

  useEffect(() => {
    setErrors(undefined);
  }, [settingPathNameKey]);

  return (
    <Default
      onSaveClick={props.onSaveClick}
      onCancelClick={props.onCancelClick}
      title={props.title}
      docsLink={props.docsLink}
      navigationTopRight={props.navigationTopRight}
      disableSaveButton={props.disableSaveButton}
    >
      <div className="grid grid-cols-12 lg:gap-10">
        <div className="col-span-12 md:col-span-4 lg:col-span-3">
          <a className="flex items-center py-4 px-3 text-xs uppercase font-medium text-gray-600">
            <span className="truncate">{t('basic_settings')}</span>
          </a>

          <SelectField className="lg:hidden">
            {basic.map((item) => (
              <option
                key={item.name}
                value={item.href}
                className={classNames(
                  item.current
                    ? 'bg-gray-200 text-gray-900'
                    : 'text-gray-600 hover:bg-gray-50 hover:text-gray-900',
                  'flex items-center px-3 py-2 text-sm font-medium rounded'
                )}
                aria-current={item.current ? 'page' : undefined}
              >
                {item.name}
              </option>
            ))}
          </SelectField>

          <nav className="space-y-1 hidden lg:block" aria-label="Sidebar">
            {basic.map((item) => (
              <Link
                key={item.name}
                to={item.href}
                className={classNames(
                  item.current
                    ? 'bg-gray-200 text-gray-900'
                    : 'text-gray-600 hover:bg-gray-50 hover:text-gray-900',
                  'flex items-center px-3 py-2 text-sm font-medium rounded'
                )}
                aria-current={item.current ? 'page' : undefined}
              >
                <span className="truncate">{item.name}</span>
              </Link>
            ))}
          </nav>

          <a className="flex items-center py-4 px-3 text-xs uppercase font-medium text-gray-600 mt-8">
            <span className="truncate">{t('advanced_settings')}</span>
          </a>

          <SelectField className="lg:hidden">
            {advanced.map((item) => (
              <option
                key={item.name}
                value={item.href}
                className={classNames(
                  item.current
                    ? 'bg-gray-200 text-gray-900'
                    : 'text-gray-600 hover:bg-gray-50 hover:text-gray-900',
                  'flex items-center px-3 py-2 text-sm font-medium rounded'
                )}
                aria-current={item.current ? 'page' : undefined}
              >
                {item.name}
              </option>
            ))}
          </SelectField>

          <nav className="space-y-1 hidden lg:block" aria-label="Sidebar">
            {advanced.map((item, index) => (
              <div key={index}>
                <Link
                  key={item.name}
                  to={item.href}
                  className={classNames(
                    item.current
                      ? 'bg-gray-200 text-gray-900'
                      : 'text-gray-600 hover:bg-gray-50 hover:text-gray-900',
                    item.children ? 'rounded-t' : 'rounded',
                    'flex items-center px-3 py-2 text-sm font-medium'
                  )}
                  aria-current={item.current ? 'page' : undefined}
                >
                  <span className="truncate">{item.name}</span>
                </Link>

                {item.children && item.current && (
                  <div className="bg-gray-100 space-y-4 py-3 rounded-b">
                    {item.children &&
                      item.children.map((item, index) => (
                        <Link
                          key={index}
                          to={item.href}
                          className={classNames(
                            item.current ? 'text-gray-900 font-semibold' : '',
                            'ml-4 px-3 text-sm block text-gray-700 hover:text-gray-900 transition duration-200 ease-in-out'
                          )}
                        >
                          {item.name}
                        </Link>
                      ))}
                  </div>
                )}
              </div>
            ))}
          </nav>
        </div>

        <div className="col-span-12 md:col-span-8 lg:col-start-4 space-y-6 mt-5">
          {props.breadcrumbs && <Breadcrumbs pages={props.breadcrumbs} />}

          {errors && <ValidationAlert errors={errors} />}

          {props.children}
        </div>
      </div>
    </Default>
  );
}<|MERGE_RESOLUTION|>--- conflicted
+++ resolved
@@ -136,14 +136,11 @@
       name: t('bank_accounts'),
       href: '/settings/bank_accounts',
       current: location.pathname.startsWith('/settings/bank_accounts'),
-<<<<<<< HEAD
-=======
     },
     {
       name: t('subscriptions'),
       href: '/settings/subscriptions',
       current: location.pathname.startsWith('/settings/subscriptions'),
->>>>>>> e2f08706
     },
     {
       name: t('user_management'),
