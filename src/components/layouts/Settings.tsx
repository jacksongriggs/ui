/**
 * Invoice Ninja (https://invoiceninja.com).
 *
 * @link https://github.com/invoiceninja/invoiceninja source repository
 *
 * @copyright Copyright (c) 2022. Invoice Ninja LLC (https://invoiceninja.com)
 *
 * @license https://www.elastic.co/licensing/elastic-license
 */

import { Breadcrumbs, Page } from 'components/Breadcrumbs';
import { useAtom } from 'jotai';
import { ReactNode, useEffect } from 'react';
import { useTranslation } from 'react-i18next';
import { Link, useLocation, useNavigate } from 'react-router-dom';
import { classNames } from '../../common/helpers';
import { SelectField } from '../forms';
import { Default } from './Default';
import { companySettingsErrorsAtom } from '../../pages/settings/common/atoms';
import { ValidationAlert } from 'components/ValidationAlert';
import { useSettingsRoutes } from './common/hooks';

interface Props {
  title: string;
  children: ReactNode;
  onSaveClick?: any;
  onCancelClick?: any;
  breadcrumbs?: Page[];
  docsLink?: string;
  navigationTopRight?: ReactNode;
  disableSaveButton?: boolean;
}

export function Settings(props: Props) {
  const [t] = useTranslation();
  const [errors, setErrors] = useAtom(companySettingsErrorsAtom);

  const location = useLocation();
  const navigate = useNavigate();
  const settingPathNameKey = location.pathname.split('/')[2];

<<<<<<< HEAD
  const basic = [
    {
      name: t('company_details'),
      href: '/settings/company_details',
      current: location.pathname.startsWith('/settings/company_details'),
    },
    {
      name: t('user_details'),
      href: '/settings/user_details',
      current: location.pathname.startsWith('/settings/user_details'),
    },
    {
      name: t('localization'),
      href: '/settings/localization',
      current: location.pathname.startsWith('/settings/localization'),
    },
    {
      name: t('payment_settings'),
      href: '/settings/online_payments',
      current: location.pathname.startsWith('/settings/online_payments'),
    },
    {
      name: t('tax_settings'),
      href: '/settings/tax_settings',
      current: location.pathname.startsWith('/settings/tax_settings'),
    },
    {
      name: t('product_settings'),
      href: '/settings/product_settings',
      current: location.pathname.startsWith('/settings/product_settings'),
    },
    {
      name: t('task_settings'),
      href: '/settings/task_settings',
      current: location.pathname.startsWith('/settings/task_settings'),
    },
    {
      name: t('expense_settings'),
      href: '/settings/expense_settings',
      current: location.pathname.startsWith('/settings/expense_settings'),
    },
    {
      name: t('workflow_settings'),
      href: '/settings/workflow_settings',
      current: location.pathname.startsWith('/settings/workflow_settings'),
    },
    {
      name: t('account_management'),
      href: '/settings/account_management',
      current: location.pathname.startsWith('/settings/account_management'),
    },
    {
      name: t('backup_restore'),
      href: '/settings/backup_restore',
      current: location.pathname.startsWith('/settings/backup_restore'),
    },
  ];

  const advanced: AdvanceSetting[] = [
    {
      name: t('invoice_design'),
      href: '/settings/invoice_design',
      current: location.pathname.startsWith('/settings/invoice_design'),
    },
    {
      name: t('generated_numbers'),
      href: '/settings/generated_numbers',
      current: location.pathname.startsWith('/settings/generated_numbers'),
    },
    {
      name: t('client_portal'),
      href: '/settings/client_portal',
      current: location.pathname.startsWith('/settings/client_portal'),
    },
    {
      name: t('email_settings'),
      href: '/settings/email_settings',
      current: location.pathname.startsWith('/settings/email_settings'),
    },
    {
      name: t('templates_and_reminders'),
      href: '/settings/templates_and_reminders',
      current: location.pathname.startsWith(
        '/settings/templates_and_reminders'
      ),
    },
    {
      name: t('bank_accounts'),
      href: '/settings/bank_accounts',
      current: location.pathname.startsWith('/settings/bank_accounts'),
    },
    {
      name: t('subscriptions'),
      href: '/settings/subscriptions',
      current: location.pathname.startsWith('/settings/subscriptions'),
    },
    {
      name: t('schedules'),
      href: '/settings/schedules',
      current: location.pathname.startsWith('/settings/schedules'),
    },
    {
      name: t('user_management'),
      href: '/settings/users',
      current: location.pathname.startsWith('/settings/users'),
    },
  ];
=======
  const { basic, advanced } = useSettingsRoutes();
>>>>>>> 2bc4c0dc

  useEffect(() => {
    setErrors(undefined);
  }, [settingPathNameKey]);

  return (
    <Default
      onSaveClick={props.onSaveClick}
      onCancelClick={props.onCancelClick}
      title={props.title}
      docsLink={props.docsLink}
      navigationTopRight={props.navigationTopRight}
      disableSaveButton={props.disableSaveButton}
    >
      <div className="grid grid-cols-12 lg:gap-10">
        <div className="col-span-12 lg:col-span-3">
          <a className="flex items-center py-4 px-3 text-xs uppercase font-medium text-gray-600">
            <span className="truncate">{t('basic_settings')}</span>
          </a>

          <SelectField
            className="lg:hidden"
            value={location.pathname}
            onValueChange={(value) => navigate(value)}
            withBlank
          >
            {basic.map(
              (item) =>
                item.enabled && (
                  <option key={item.name} value={item.href}>
                    {item.name}
                  </option>
                )
            )}
          </SelectField>

          <nav className="space-y-1 hidden lg:block" aria-label="Sidebar">
            {basic.map(
              (item) =>
                item.enabled && (
                  <Link
                    key={item.name}
                    to={item.href}
                    className={classNames(
                      item.current
                        ? 'bg-gray-200 text-gray-900'
                        : 'text-gray-600 hover:bg-gray-50 hover:text-gray-900',
                      'flex items-center px-3 py-2 text-sm font-medium rounded'
                    )}
                    aria-current={item.current ? 'page' : undefined}
                  >
                    <span className="truncate">{item.name}</span>
                  </Link>
                )
            )}
          </nav>

          {advanced.filter((route) => route.enabled).length > 0 && (
            <a className="flex items-center py-4 px-3 text-xs uppercase font-medium text-gray-600 mt-8">
              <span className="truncate">{t('advanced_settings')}</span>
            </a>
          )}

          <SelectField
            className="lg:hidden"
            value={location.pathname}
            onValueChange={(value) => navigate(value)}
            withBlank
          >
            {advanced.map(
              (item) =>
                item.enabled && (
                  <option key={item.name} value={item.href}>
                    {item.name}
                  </option>
                )
            )}
          </SelectField>

          <nav className="space-y-1 hidden lg:block" aria-label="Sidebar">
            {advanced.map((item, index) => (
              <div key={index}>
                {item.enabled && (
                  <Link
                    key={item.name}
                    to={item.href}
                    className={classNames(
                      item.current
                        ? 'bg-gray-200 text-gray-900'
                        : 'text-gray-600 hover:bg-gray-50 hover:text-gray-900',
                      item.children ? 'rounded-t' : 'rounded',
                      'flex items-center px-3 py-2 text-sm font-medium'
                    )}
                    aria-current={item.current ? 'page' : undefined}
                  >
                    <span className="truncate">{item.name}</span>
                  </Link>
                )}

                {item.children && item.current && (
                  <div className="bg-gray-100 space-y-4 py-3 rounded-b">
                    {item.children &&
                      item.children.map((item, index) => (
                        <Link
                          key={index}
                          to={item.href}
                          className={classNames(
                            item.current ? 'text-gray-900 font-semibold' : '',
                            'ml-4 px-3 text-sm block text-gray-700 hover:text-gray-900 transition duration-200 ease-in-out'
                          )}
                        >
                          {item.name}
                        </Link>
                      ))}
                  </div>
                )}
              </div>
            ))}
          </nav>
        </div>

        <div className="col-span-12 lg:col-start-4 space-y-6 mt-5">
          {props.breadcrumbs && <Breadcrumbs pages={props.breadcrumbs} />}

          {errors && <ValidationAlert errors={errors} />}

          {props.children}
        </div>
      </div>
    </Default>
  );
}<|MERGE_RESOLUTION|>--- conflicted
+++ resolved
@@ -39,117 +39,7 @@
   const navigate = useNavigate();
   const settingPathNameKey = location.pathname.split('/')[2];
 
-<<<<<<< HEAD
-  const basic = [
-    {
-      name: t('company_details'),
-      href: '/settings/company_details',
-      current: location.pathname.startsWith('/settings/company_details'),
-    },
-    {
-      name: t('user_details'),
-      href: '/settings/user_details',
-      current: location.pathname.startsWith('/settings/user_details'),
-    },
-    {
-      name: t('localization'),
-      href: '/settings/localization',
-      current: location.pathname.startsWith('/settings/localization'),
-    },
-    {
-      name: t('payment_settings'),
-      href: '/settings/online_payments',
-      current: location.pathname.startsWith('/settings/online_payments'),
-    },
-    {
-      name: t('tax_settings'),
-      href: '/settings/tax_settings',
-      current: location.pathname.startsWith('/settings/tax_settings'),
-    },
-    {
-      name: t('product_settings'),
-      href: '/settings/product_settings',
-      current: location.pathname.startsWith('/settings/product_settings'),
-    },
-    {
-      name: t('task_settings'),
-      href: '/settings/task_settings',
-      current: location.pathname.startsWith('/settings/task_settings'),
-    },
-    {
-      name: t('expense_settings'),
-      href: '/settings/expense_settings',
-      current: location.pathname.startsWith('/settings/expense_settings'),
-    },
-    {
-      name: t('workflow_settings'),
-      href: '/settings/workflow_settings',
-      current: location.pathname.startsWith('/settings/workflow_settings'),
-    },
-    {
-      name: t('account_management'),
-      href: '/settings/account_management',
-      current: location.pathname.startsWith('/settings/account_management'),
-    },
-    {
-      name: t('backup_restore'),
-      href: '/settings/backup_restore',
-      current: location.pathname.startsWith('/settings/backup_restore'),
-    },
-  ];
-
-  const advanced: AdvanceSetting[] = [
-    {
-      name: t('invoice_design'),
-      href: '/settings/invoice_design',
-      current: location.pathname.startsWith('/settings/invoice_design'),
-    },
-    {
-      name: t('generated_numbers'),
-      href: '/settings/generated_numbers',
-      current: location.pathname.startsWith('/settings/generated_numbers'),
-    },
-    {
-      name: t('client_portal'),
-      href: '/settings/client_portal',
-      current: location.pathname.startsWith('/settings/client_portal'),
-    },
-    {
-      name: t('email_settings'),
-      href: '/settings/email_settings',
-      current: location.pathname.startsWith('/settings/email_settings'),
-    },
-    {
-      name: t('templates_and_reminders'),
-      href: '/settings/templates_and_reminders',
-      current: location.pathname.startsWith(
-        '/settings/templates_and_reminders'
-      ),
-    },
-    {
-      name: t('bank_accounts'),
-      href: '/settings/bank_accounts',
-      current: location.pathname.startsWith('/settings/bank_accounts'),
-    },
-    {
-      name: t('subscriptions'),
-      href: '/settings/subscriptions',
-      current: location.pathname.startsWith('/settings/subscriptions'),
-    },
-    {
-      name: t('schedules'),
-      href: '/settings/schedules',
-      current: location.pathname.startsWith('/settings/schedules'),
-    },
-    {
-      name: t('user_management'),
-      href: '/settings/users',
-      current: location.pathname.startsWith('/settings/users'),
-    },
-  ];
-=======
   const { basic, advanced } = useSettingsRoutes();
->>>>>>> 2bc4c0dc
 
   useEffect(() => {
     setErrors(undefined);
