/**
 * Invoice Ninja (https://invoiceninja.com).
 *
 * @link https://github.com/invoiceninja/invoiceninja source repository
 *
 * @copyright Copyright (c) 2022. Invoice Ninja LLC (https://invoiceninja.com)
 *
 * @license https://www.elastic.co/licensing/elastic-license
 */

import { enterprisePlan } from 'common/guards/guards/enterprise-plan';
import { proPlan } from 'common/guards/guards/pro-plan';
import { Breadcrumbs, BreadcrumRecord } from 'components/Breadcrumbs';
import { ReactNode } from 'react';
import { useTranslation } from 'react-i18next';
import { Link, useLocation } from 'react-router-dom';
import { classNames } from '../../common/helpers';
import { SelectField } from '../forms';
import { Default } from './Default';

interface Props {
  title: string;
  children: ReactNode;
  onSaveClick?: any;
  onCancelClick?: any;
  breadcrumbs?: BreadcrumRecord[];
  docsLink?: string;
  navigationTopRight?: ReactNode;
}

interface AdvanceSetting {
  name: string;
  href: string;
  current: boolean;
  children?: AdvanceSetting[];
  visible: boolean;
}

export function Settings(props: Props) {
  const [t] = useTranslation();
  const location = useLocation();

  const basic = [
    {
      name: t('company_details'),
      href: '/settings/company_details',
      current: location.pathname === '/settings/company_details',
    },
    {
      name: t('user_details'),
      href: '/settings/user_details',
      current: location.pathname === '/settings/user_details',
    },
    {
      name: t('localization'),
      href: '/settings/localization',
      current: location.pathname === '/settings/localization',
    },
    {
      name: t('online_payments'),
      href: '/settings/online_payments',
      current: location.pathname === '/settings/online_payments',
    },
    {
      name: t('tax_settings'),
      href: '/settings/tax_settings',
      current: location.pathname === '/settings/tax_settings',
    },
    {
      name: t('product_settings'),
      href: '/settings/product_settings',
      current: location.pathname === '/settings/product_settings',
    },
    {
      name: t('task_settings'),
      href: '/settings/task_settings',
      current: location.pathname === '/settings/task_settings',
    },
    {
      name: t('expense_settings'),
      href: '/settings/expense_settings',
      current: location.pathname === '/settings/expense_settings',
    },
    {
      name: t('workflow_settings'),
      href: '/settings/workflow_settings',
      current: location.pathname === '/settings/workflow_settings',
    },
    {
      name: t('account_management'),
      href: '/settings/account_management',
      current: location.pathname === '/settings/account_management',
    },
  ];

  const advanced: AdvanceSetting[] = [
    {
      name: t('invoice_design'),
      href: '/settings/invoice_design',
      current: location.pathname === '/settings/invoice_design',
      visible: proPlan() || enterprisePlan(),
    },
    {
<<<<<<< HEAD
      name: t('user_management'),
      href: '/settings/users',
      current: location.pathname.startsWith('/settings/users'),
      visible: enterprisePlan(),
=======
      name: t('client_portal'),
      href: '/settings/client_portal',
      current: location.pathname === '/settings/client_portal',
      visible: proPlan() || enterprisePlan(),
>>>>>>> b46ac3f2
    },
  ];

  return (
    <Default
      onSaveClick={props.onSaveClick}
      onCancelClick={props.onCancelClick}
      title={props.title}
      docsLink={props.docsLink}
      navigationTopRight={props.navigationTopRight}
    >
      <div className="grid grid-cols-12 lg:gap-10">
        <div className="col-span-12 md:col-span-4 lg:col-span-3">
          <a className="flex items-center py-4 px-3 text-xs uppercase font-medium text-gray-600">
            <span className="truncate">{t('basic_settings')}</span>
          </a>

          <SelectField className="lg:hidden">
            {basic.map((item) => (
              <option
                key={item.name}
                value={item.href}
                className={classNames(
                  item.current
                    ? 'bg-gray-200 text-gray-900'
                    : 'text-gray-600 hover:bg-gray-50 hover:text-gray-900',
                  'flex items-center px-3 py-2 text-sm font-medium rounded'
                )}
                aria-current={item.current ? 'page' : undefined}
              >
                {item.name}
              </option>
            ))}
          </SelectField>

          <nav className="space-y-1 hidden lg:block" aria-label="Sidebar">
            {basic.map((item) => (
              <Link
                key={item.name}
                to={item.href}
                className={classNames(
                  item.current
                    ? 'bg-gray-200 text-gray-900'
                    : 'text-gray-600 hover:bg-gray-50 hover:text-gray-900',
                  'flex items-center px-3 py-2 text-sm font-medium rounded'
                )}
                aria-current={item.current ? 'page' : undefined}
              >
                <span className="truncate">{item.name}</span>
              </Link>
            ))}
          </nav>

          <a className="flex items-center py-4 px-3 text-xs uppercase font-medium text-gray-600 mt-8">
            <span className="truncate">{t('advanced_settings')}</span>
          </a>

          <SelectField className="lg:hidden">
            {advanced.map(
              (item) =>
                item.visible && (
                  <option
                    key={item.name}
                    value={item.href}
                    className={classNames(
                      item.current
                        ? 'bg-gray-200 text-gray-900'
                        : 'text-gray-600 hover:bg-gray-50 hover:text-gray-900',
                      'flex items-center px-3 py-2 text-sm font-medium rounded'
                    )}
                    aria-current={item.current ? 'page' : undefined}
                  >
                    {item.name}
                  </option>
                )
            )}
          </SelectField>

          <nav className="space-y-1 hidden lg:block" aria-label="Sidebar">
            {advanced.map(
              (item, index) =>
                item.visible && (
                  <div key={index}>
                    <Link
                      key={item.name}
                      to={item.href}
                      className={classNames(
                        item.current
                          ? 'bg-gray-200 text-gray-900'
                          : 'text-gray-600 hover:bg-gray-50 hover:text-gray-900',
                        item.children ? 'rounded-t' : 'rounded',
                        'flex items-center px-3 py-2 text-sm font-medium'
                      )}
                      aria-current={item.current ? 'page' : undefined}
                    >
                      <span className="truncate">{item.name}</span>
                    </Link>

                    {item.children && item.current && (
                      <div className="bg-gray-100 space-y-4 py-3 rounded-b">
                        {item.children &&
                          item.children.map((item, index) => (
                            <Link
                              key={index}
                              to={item.href}
                              className={classNames(
                                item.current
                                  ? 'text-gray-900 font-semibold'
                                  : '',
                                'ml-4 px-3 text-sm block text-gray-700 hover:text-gray-900 transition duration-200 ease-in-out'
                              )}
                            >
                              {item.name}
                            </Link>
                          ))}
                      </div>
                    )}
                  </div>
                )
            )}
          </nav>
        </div>

        <div className="col-span-12 md:col-span-8 lg:col-start-4 space-y-6 mt-5">
          {props.breadcrumbs && <Breadcrumbs pages={props.breadcrumbs} />}

          {props.children}
        </div>
      </div>
    </Default>
  );
}<|MERGE_RESOLUTION|>--- conflicted
+++ resolved
@@ -101,17 +101,16 @@
       visible: proPlan() || enterprisePlan(),
     },
     {
-<<<<<<< HEAD
+      name: t('client_portal'),
+      href: '/settings/client_portal',
+      current: location.pathname === '/settings/client_portal',
+      visible: proPlan() || enterprisePlan(),
+    },
+    {
       name: t('user_management'),
       href: '/settings/users',
       current: location.pathname.startsWith('/settings/users'),
       visible: enterprisePlan(),
-=======
-      name: t('client_portal'),
-      href: '/settings/client_portal',
-      current: location.pathname === '/settings/client_portal',
-      visible: proPlan() || enterprisePlan(),
->>>>>>> b46ac3f2
     },
   ];
 
