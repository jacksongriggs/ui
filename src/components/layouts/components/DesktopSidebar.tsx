--- conflicted
+++ resolved
@@ -14,12 +14,10 @@
 import { Icon } from 'react-feather';
 import { SidebarItem } from './SidebarItem';
 import { useColorScheme } from '$app/common/colors';
-<<<<<<< HEAD
 import { Tooltip } from '$app/components/Tooltip';
-=======
 import { useInjectUserChanges } from '$app/common/hooks/useInjectUserChanges';
 import classNames from 'classnames';
->>>>>>> e573b006
+
 
 export interface NavigationItem {
   name: string;
@@ -52,10 +50,7 @@
 
   return (
     <div
-<<<<<<< HEAD
-      className={`hidden md:flex z-10 ${isMiniSidebar ? 'md:w-16' : 'md:w-64'
-        } md:flex-col md:fixed md:inset-y-0`}
-=======
+
       className={classNames(
         'hidden md:flex z-10 md:flex-col md:fixed md:inset-y-0',
         {
@@ -63,7 +58,6 @@
           'md:w-64': !isMiniSidebar,
         }
       )}
->>>>>>> e573b006
     >
       <div
         style={{ backgroundColor: colors.$6, borderColor: colors.$4 }}
