/**
 * Invoice Ninja (https://invoiceninja.com).
 *
 * @link https://github.com/invoiceninja/invoiceninja source repository
 *
 * @copyright Copyright (c) 2022. Invoice Ninja LLC (https://invoiceninja.com)
 *
 * @license https://www.elastic.co/licensing/elastic-license
 */

import { useLogo } from '$app/common/hooks/useLogo';
import { CompanySwitcher } from '$app/components/CompanySwitcher';
import { HelpSidebarIcons } from '$app/components/HelpSidebarIcons';
import { Icon } from 'react-feather';
import { SidebarItem } from './SidebarItem';
import { useColorScheme } from '$app/common/colors';
import { Tooltip } from '$app/components/Tooltip';
import { useInjectUserChanges } from '$app/common/hooks/useInjectUserChanges';
import classNames from 'classnames';

export interface NavigationItem {
  name: string;
  href: string;
  icon: Icon;
  current: boolean;
  visible: boolean;
  rightButton?: {
    icon: Icon;
    to: string;
    label: string;
    visible: boolean;
  };
}

interface Props {
  navigation: NavigationItem[];
  docsLink?: string;
}

export function DesktopSidebar(props: Props) {
  const user = useInjectUserChanges();

  const isMiniSidebar = Boolean(
    user?.company_user?.react_settings.show_mini_sidebar
  );

  const logo = useLogo();
  const colors = useColorScheme();

  return (
    <div
      className={classNames(
        'hidden md:flex z-10 md:flex-col md:fixed md:inset-y-0',
        {
          'md:w-16': isMiniSidebar,
          'md:w-64': !isMiniSidebar,
        }
      )}
    >
      <div
        style={{ backgroundColor: colors.$6, borderColor: colors.$4 }}
        className="flex flex-col flex-grow overflow-y-auto border-r"
      >
        <div
          style={{
            borderColor: colors.$5,
            backgroundColor: colors.$1,
            color: colors.$3,
          }}
          className={classNames(
            'flex items-center flex-shrink-0 h-16 border-b',
            {
              'pl-3 pr-6': !isMiniSidebar,
              'justify-center': isMiniSidebar,
            }
          )}
        >
          {isMiniSidebar ? (
            <img className="w-8" src={logo} alt="Company logo" />
          ) : (
            <CompanySwitcher />
          )}
        </div>

        <div className="flex-grow flex flex-col mt-4">
          <nav className="flex-1 pb-4 space-y-1" data-cy="navigationBar">
            {props.navigation.map((item, index) =>
              isMiniSidebar ? (
                <Tooltip
                  key={index}
                  message={item.name as string}
<<<<<<< HEAD
                  width="auto"
                  placement="right"
                  truncate={false}
                  size="large"
                  withoutArrow={true}
                >
                  <SidebarItem key={index} item={item} />
                </Tooltip>
              ) : (
                <SidebarItem key={index} item={item} />
=======
                  placement="right"
                  withoutArrow
                  withoutWrapping
                  width="auto"
                >
                  <SidebarItem key={index} item={item} colors={colors} />
                </Tooltip>
              ) : (
                <SidebarItem key={index} item={item} colors={colors} />
>>>>>>> 7eda464d
              )
            )}
          </nav>

          <HelpSidebarIcons docsLink={props.docsLink} />
        </div>
      </div>
    </div>
  );
}<|MERGE_RESOLUTION|>--- conflicted
+++ resolved
@@ -89,28 +89,16 @@
                 <Tooltip
                   key={index}
                   message={item.name as string}
-<<<<<<< HEAD
                   width="auto"
                   placement="right"
                   truncate={false}
                   size="large"
                   withoutArrow={true}
                 >
-                  <SidebarItem key={index} item={item} />
-                </Tooltip>
-              ) : (
-                <SidebarItem key={index} item={item} />
-=======
-                  placement="right"
-                  withoutArrow
-                  withoutWrapping
-                  width="auto"
-                >
                   <SidebarItem key={index} item={item} colors={colors} />
                 </Tooltip>
               ) : (
                 <SidebarItem key={index} item={item} colors={colors} />
->>>>>>> 7eda464d
               )
             )}
           </nav>
