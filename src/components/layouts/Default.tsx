/**
 * Invoice Ninja (https://invoiceninja.com).
 *
 * @link https://github.com/invoiceninja/invoiceninja source repository
 *
 * @copyright Copyright (c) 2022. Invoice Ninja LLC (https://invoiceninja.com)
 *
 * @license https://www.elastic.co/licensing/elastic-license
 */

import { ReactNode, useState } from 'react';
import {
  Home,
  Menu as MenuIcon,
  Box,
  FileText,
  Settings,
  Users,
  PlusCircle,
  Repeat,
  CreditCard,
  File,
  ShieldOff,
  Briefcase,
  Clock,
  PieChart,
} from 'react-feather';
import CommonProps from '../../common/interfaces/common-props.interface';
import { useTranslation } from 'react-i18next';
import { useLocation } from 'react-router-dom';
import { Button } from '@invoiceninja/forms';
import { Breadcrumbs, Page } from 'components/Breadcrumbs';
import { useSelector } from 'react-redux';
import { RootState } from 'common/stores/store';
import { DesktopSidebar, NavigationItem } from './components/DesktopSidebar';
import { MobileSidebar } from './components/MobileSidebar';
import { useHasPermission } from 'common/hooks/permissions/useHasPermission';
import { BiBuildings, BiWallet, BiFile } from 'react-icons/bi';
import { AiOutlineBank } from 'react-icons/ai';
import { enabled } from 'common/guards/guards/enabled';
import { ModuleBitmask } from 'pages/settings/account-management/component';

interface Props extends CommonProps {
  title?: string;
  onSaveClick?: any;
  onCancelClick?: any;
  onBackClick?: string;
  breadcrumbs?: Page[];
  topRight?: ReactNode;
  docsLink?: string;
  navigationTopRight?: ReactNode;
  saveButtonLabel?: string;
  backButtonLabel?: string;
  disableSaveButton?: boolean;
}

export function Default(props: Props) {
  const [sidebarOpen, setSidebarOpen] = useState(false);

  const isMiniSidebar = useSelector(
    (state: RootState) => state.settings.isMiniSidebar
  );

  const [t] = useTranslation();

  const hasPermission = useHasPermission();
  const location = useLocation();

  const navigation: NavigationItem[] = [
    {
      name: t('dashboard'),
      href: '/dashboard',
      icon: Home,
      current: location.pathname.startsWith('/dashboard'),
      visible: true,
    },
    {
      name: t('clients'),
      href: '/clients',
      icon: Users,
      current: location.pathname.startsWith('/clients'),
      visible: hasPermission('view_client'),
      rightButton: {
        icon: PlusCircle,
        to: '/clients/create',
        label: t('new_client'),
        visible: hasPermission('create_client'),
      },
    },
    {
      name: t('products'),
      href: '/products',
      icon: Box,
      current: location.pathname.startsWith('/products'),
      visible: hasPermission('view_product'),
      rightButton: {
        icon: PlusCircle,
        to: '/products/create',
        label: t('new_product'),
        visible: hasPermission('create_product'),
      },
    },
    {
      name: t('invoices'),
      href: '/invoices',
      icon: FileText,
      current: location.pathname.startsWith('/invoices'),
      visible: enabled(ModuleBitmask.Invoices) && hasPermission('view_invoice'),
      rightButton: {
        icon: PlusCircle,
        to: '/invoices/create',
        label: t('new_invoice'),
        visible: hasPermission('create_invoice'),
      },
    },
    {
      name: t('recurring_invoices'),
      href: '/recurring_invoices',
      icon: Repeat,
      current: location.pathname.startsWith('/recurring_invoices'),
      visible:
        enabled(ModuleBitmask.RecurringInvoices) &&
        hasPermission('view_recurring_invoice'),
      rightButton: {
        icon: PlusCircle,
        to: '/recurring_invoices/create',
        label: t('new_recurring_invoice'),
        visible: hasPermission('create_recurring_invoice'),
      },
    },
    {
      name: t('payments'),
      href: '/payments',
      icon: CreditCard,
      current: location.pathname.startsWith('/payments'),
      visible: hasPermission('view_payment'),
      rightButton: {
        icon: PlusCircle,
        to: '/payments/create',
        label: t('new_payment'),
        visible: hasPermission('create_payment'),
      },
    },
    {
      name: t('quotes'),
      href: '/quotes',
      icon: File,
      current: location.pathname.startsWith('/quotes'),
      visible: enabled(ModuleBitmask.Quotes) && hasPermission('view_quote'),
      rightButton: {
        icon: PlusCircle,
        to: '/quotes/create',
        label: t('new_quote'),
        visible: hasPermission('create_quote'),
      },
    },
    {
      name: t('credits'),
      href: '/credits',
      icon: FileText,
      current: location.pathname.startsWith('/credits'),
      visible: enabled(ModuleBitmask.Credits) && hasPermission('view_credit'),
      rightButton: {
        icon: PlusCircle,
        to: '/credits/create',
        label: t('new_credit'),
        visible: hasPermission('create_credit'),
      },
    },
    {
      name: t('projects'),
      href: '/projects',
      icon: Briefcase,
      current: location.pathname.startsWith('/projects'),
      visible: enabled(ModuleBitmask.Projects) && hasPermission('view_project'),
      rightButton: {
        icon: PlusCircle,
        to: '/projects/create',
        label: t('new_project'),
        visible: hasPermission('create_project'),
      },
    },
    {
      name: t('tasks'),
      href: '/tasks',
      icon: Clock,
      current: location.pathname.startsWith('/tasks'),
      visible: enabled(ModuleBitmask.Tasks) && hasPermission('view_task'),
      rightButton: {
        icon: PlusCircle,
        to: '/tasks/create',
        label: t('new_task'),
        visible: hasPermission('create_task'),
      },
    },
    {
      name: t('vendors'),
      href: '/vendors',
      icon: BiBuildings,
      current: location.pathname.startsWith('/vendors'),
      visible: enabled(ModuleBitmask.Vendors) && hasPermission('view_vendor'),
      rightButton: {
        icon: PlusCircle,
        to: '/vendors/create',
        label: t('new_vendor'),
        visible: hasPermission('create_vendor'),
      },
    },
    {
      name: t('purchase_orders'),
      href: '/purchase_orders',
      icon: BiFile,
      current: location.pathname.startsWith('/purchase_orders'),
      visible: true,
      rightButton: {
        icon: PlusCircle,
        to: '/purchase_orders/create',
        label: t('new_purchase_order'),
        visible: true,
      },
    },
    {
      name: t('expenses'),
      href: '/expenses',
      icon: BiWallet,
      current: location.pathname.startsWith('/expenses'),
      visible: enabled(ModuleBitmask.Expenses) && hasPermission('view_expense'),
      rightButton: {
        icon: PlusCircle,
        to: '/expenses/create',
        label: t('new_expense'),
        visible: hasPermission('create_expense'),
      },
    },
    {
<<<<<<< HEAD
      name: t('reports'),
      href: '/reports',
      icon: PieChart,
      current: location.pathname.startsWith('/reports'),
      visible: true,
=======
      name: t('transactions'),
      href: '/transactions',
      icon: AiOutlineBank,
      current: location.pathname.startsWith('/transactions'),
      visible: true,
      rightButton: {
        icon: PlusCircle,
        to: '/transactions/create',
        label: t('new_transaction'),
        visible: hasPermission('create_transaction'),
      },
>>>>>>> f511801e
    },
    {
      name: t('settings'),
      href: '/settings/company_details',
      icon: Settings,
      current: location.pathname.startsWith('/settings'),
      visible: true,
    },
    {
      name: t('system_logs'),
      href: '/system_logs',
      icon: ShieldOff,
      current: location.pathname.startsWith('/system_logs'),
      visible: true,
    },
  ];

  return (
    <>
      <div>
        <MobileSidebar
          navigation={navigation}
          sidebarOpen={sidebarOpen}
          setSidebarOpen={setSidebarOpen}
        />

        <DesktopSidebar navigation={navigation} docsLink={props.docsLink} />

        <div
          className={`${
            isMiniSidebar ? 'md:pl-16' : 'md:pl-64'
          } flex flex-col flex-1`}
        >
          <div className="sticky top-0 z-10 flex-shrink-0 flex h-16 bg-white dark:bg-gray-800 shadow">
            <button
              type="button"
              className="px-4 border-r border-gray-200 dark:border-gray-700 text-gray-500 focus:outline-none focus:ring-2 focus:ring-inset focus:ring-indigo-500 md:hidden"
              onClick={() => setSidebarOpen(true)}
            >
              <span className="sr-only">Open sidebar</span>
              <MenuIcon className="dark:text-gray-100" />
            </button>
            <div className="flex-1 px-4 md:px-8 flex items-center justify-between">
              <h2 className="text-sm md:text-xl dark:text-gray-100">
                {props.title}
              </h2>

              <div className="ml-4 flex items-center md:ml-6 space-x-2 lg:space-x-3">
                {props.onCancelClick && (
                  <Button onClick={props.onCancelClick} type="secondary">
                    {t('cancel')}
                  </Button>
                )}

                {props.onBackClick && (
                  <Button to={props.onBackClick} type="secondary">
                    {props.backButtonLabel ?? t('back')}
                  </Button>
                )}

                {props.onSaveClick && (
                  <Button
                    disabled={props.disableSaveButton}
                    disableWithoutIcon
                    onClick={props.onSaveClick}
                  >
                    {props.saveButtonLabel ?? t('save')}
                  </Button>
                )}

                <div className="space-x-3 items-center hidden lg:flex">
                  {props.navigationTopRight}
                </div>
              </div>
            </div>
          </div>

          <main className="flex-1">
            {(props.breadcrumbs || props.topRight) && (
              <div className="pt-4 px-4 md:px-8 md:pt-8 dark:text-gray-100 flex flex-col lg:flex-row lg:justify-between lg:items-center space-y-4 lg:space-y-0">
                <div className="">
                  {props.breadcrumbs && (
                    <Breadcrumbs pages={props.breadcrumbs} />
                  )}
                </div>

                {props.topRight && <div>{props.topRight}</div>}
              </div>
            )}

            <div className="p-4 md:p-8 dark:text-gray-100">
              {props.children}
            </div>
          </main>
        </div>
      </div>
    </>
  );
}<|MERGE_RESOLUTION|>--- conflicted
+++ resolved
@@ -233,13 +233,13 @@
       },
     },
     {
-<<<<<<< HEAD
       name: t('reports'),
       href: '/reports',
       icon: PieChart,
       current: location.pathname.startsWith('/reports'),
       visible: true,
-=======
+    },
+    {
       name: t('transactions'),
       href: '/transactions',
       icon: AiOutlineBank,
@@ -251,7 +251,6 @@
         label: t('new_transaction'),
         visible: hasPermission('create_transaction'),
       },
->>>>>>> f511801e
     },
     {
       name: t('settings'),
