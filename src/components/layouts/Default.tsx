/**
 * Invoice Ninja (https://invoiceninja.com).
 *
 * @link https://github.com/invoiceninja/invoiceninja source repository
 *
 * @copyright Copyright (c) 2022. Invoice Ninja LLC (https://invoiceninja.com)
 *
 * @license https://www.elastic.co/licensing/elastic-license
 */

import { FormEvent, ReactElement, ReactNode, useState } from 'react';
import {
  Home,
  Menu as MenuIcon,
  Box,
  FileText,
  Settings,
  Users,
  PlusCircle,
  Repeat,
  CreditCard,
  File,
  Briefcase,
  Clock,
  PieChart,
} from 'react-feather';
import CommonProps from '../../common/interfaces/common-props.interface';
import { useTranslation } from 'react-i18next';
import { useLocation, useNavigate } from 'react-router-dom';
import { Button, SelectField } from '$app/components/forms';
import { Breadcrumbs, Page } from '$app/components/Breadcrumbs';
import { useSelector } from 'react-redux';
import { RootState } from '$app/common/stores/store';
import { DesktopSidebar, NavigationItem } from './components/DesktopSidebar';
import { MobileSidebar } from './components/MobileSidebar';
import {
  useAdmin,
  useHasPermission,
} from '$app/common/hooks/permissions/useHasPermission';
import { BiBuildings, BiWallet, BiFile } from 'react-icons/bi';
import { AiOutlineBank } from 'react-icons/ai';
import { ModuleBitmask } from '$app/pages/settings/account-management/component';
import { QuickCreatePopover } from '$app/components/QuickCreatePopover';
import { isDemo, isSelfHosted } from '$app/common/helpers';
import { useCurrentUser } from '$app/common/hooks/useCurrentUser';
import { useUnlockButtonForHosted } from '$app/common/hooks/useUnlockButtonForHosted';
import { useUnlockButtonForSelfHosted } from '$app/common/hooks/useUnlockButtonForSelfHosted';
import { useCurrentCompanyUser } from '$app/common/hooks/useCurrentCompanyUser';
import { useEnabled } from '$app/common/guards/guards/enabled';
import { Dropdown } from '$app/components/dropdown/Dropdown';
import { DropdownElement } from '$app/components/dropdown/DropdownElement';
import { useSaveBtn } from '$app/components/layouts/common/hooks';
import { VerifyEmail } from '../banners/VerifyEmail';
import { ActivateCompany } from '../banners/ActivateCompany';
import { VerifyPhone } from '../banners/VerifyPhone';
import { useCurrentCompany } from '$app/common/hooks/useCurrentCompany';
<<<<<<< HEAD
import { Search } from '$app/pages/dashboard/components/Search';
=======
import { $1, $2, colorSchemeAtom, useColorScheme } from '$app/common/colors';
import { useAtom } from 'jotai';
>>>>>>> e6316d2e

export interface SaveOption {
  label: string;
  onClick: (event: FormEvent<HTMLFormElement>) => unknown;
  icon?: ReactElement;
}

interface Props extends CommonProps {
  title?: string | null;
  onSaveClick?: any;
  onCancelClick?: any;
  breadcrumbs?: Page[];
  topRight?: ReactNode;
  docsLink?: string;
  navigationTopRight?: ReactNode;
  saveButtonLabel?: string | null;
  backButtonLabel?: string;
  disableSaveButton?: boolean;
  withoutBackButton?: boolean;
  additionalSaveOptions?: SaveOption[];
}

export function Default(props: Props) {
  const [sidebarOpen, setSidebarOpen] = useState(false);

  const company = useCurrentCompany();

  const shouldShowUnlockButton =
    !isDemo() && (useUnlockButtonForHosted() || useUnlockButtonForSelfHosted());

  const isMiniSidebar = useSelector(
    (state: RootState) => state.settings.isMiniSidebar
  );

  const [t] = useTranslation();
  const user = useCurrentUser();

  const hasPermission = useHasPermission();
  const location = useLocation();
  const navigate = useNavigate();
  const companyUser = useCurrentCompanyUser();
  const enabled = useEnabled();

  const navigation: NavigationItem[] = [
    {
      name: t('dashboard'),
      href: '/dashboard',
      icon: Home,
      current: location.pathname.startsWith('/dashboard'),
      visible: true,
    },
    {
      name: t('clients'),
      href: '/clients',
      icon: Users,
      current: location.pathname.startsWith('/clients'),
      visible:
        hasPermission('view_client') ||
        hasPermission('create_client') ||
        hasPermission('edit_client'),
      rightButton: {
        icon: PlusCircle,
        to: '/clients/create',
        label: t('new_client'),
        visible: hasPermission('create_client'),
      },
    },
    {
      name: t('products'),
      href: '/products',
      icon: Box,
      current: location.pathname.startsWith('/products'),
      visible:
        hasPermission('view_product') ||
        hasPermission('create_product') ||
        hasPermission('edit_product'),
      rightButton: {
        icon: PlusCircle,
        to: '/products/create',
        label: t('new_product'),
        visible: hasPermission('create_product'),
      },
    },
    {
      name: t('invoices'),
      href: '/invoices',
      icon: FileText,
      current: location.pathname.startsWith('/invoices'),
      visible:
        enabled(ModuleBitmask.Invoices) &&
        (hasPermission('view_invoice') ||
          hasPermission('create_invoice') ||
          hasPermission('edit_invoice')),
      rightButton: {
        icon: PlusCircle,
        to: '/invoices/create',
        label: t('new_invoice'),
        visible: hasPermission('create_invoice'),
      },
    },
    {
      name: t('recurring_invoices'),
      href: '/recurring_invoices',
      icon: Repeat,
      current: location.pathname.startsWith('/recurring_invoices'),
      visible:
        enabled(ModuleBitmask.RecurringInvoices) &&
        (hasPermission('view_recurring_invoice') ||
          hasPermission('create_recurring_invoice') ||
          hasPermission('edit_recurring_invoice')),
      rightButton: {
        icon: PlusCircle,
        to: '/recurring_invoices/create',
        label: t('new_recurring_invoice'),
        visible: hasPermission('create_recurring_invoice'),
      },
    },
    {
      name: t('payments'),
      href: '/payments',
      icon: CreditCard,
      current: location.pathname.startsWith('/payments'),
      visible:
        hasPermission('view_payment') ||
        hasPermission('create_payment') ||
        hasPermission('edit_payment'),
      rightButton: {
        icon: PlusCircle,
        to: '/payments/create',
        label: t('new_payment'),
        visible: hasPermission('create_payment'),
      },
    },
    {
      name: t('quotes'),
      href: '/quotes',
      icon: File,
      current: location.pathname.startsWith('/quotes'),
      visible:
        enabled(ModuleBitmask.Quotes) &&
        (hasPermission('view_quote') ||
          hasPermission('create_quote') ||
          hasPermission('edit_quote')),
      rightButton: {
        icon: PlusCircle,
        to: '/quotes/create',
        label: t('new_quote'),
        visible: hasPermission('create_quote'),
      },
    },
    {
      name: t('credits'),
      href: '/credits',
      icon: FileText,
      current: location.pathname.startsWith('/credits'),
      visible:
        enabled(ModuleBitmask.Credits) &&
        (hasPermission('view_credit') ||
          hasPermission('create_credit') ||
          hasPermission('edit_credit')),
      rightButton: {
        icon: PlusCircle,
        to: '/credits/create',
        label: t('new_credit'),
        visible: hasPermission('create_credit'),
      },
    },
    {
      name: t('projects'),
      href: '/projects',
      icon: Briefcase,
      current: location.pathname.startsWith('/projects'),
      visible:
        enabled(ModuleBitmask.Projects) &&
        (hasPermission('view_project') ||
          hasPermission('create_project') ||
          hasPermission('edit_project')),
      rightButton: {
        icon: PlusCircle,
        to: '/projects/create',
        label: t('new_project'),
        visible: hasPermission('create_project'),
      },
    },
    {
      name: t('tasks'),
      href: '/tasks',
      icon: Clock,
      current: location.pathname.startsWith('/tasks'),
      visible:
        enabled(ModuleBitmask.Tasks) &&
        (hasPermission('view_task') ||
          hasPermission('edit_task') ||
          hasPermission('create_task')),
      rightButton: {
        icon: PlusCircle,
        to: '/tasks/create',
        label: t('new_task'),
        visible: hasPermission('create_task'),
      },
    },
    {
      name: t('vendors'),
      href: '/vendors',
      icon: BiBuildings,
      current: location.pathname.startsWith('/vendors'),
      visible:
        enabled(ModuleBitmask.Vendors) &&
        (hasPermission('view_vendor') ||
          hasPermission('create_vendor') ||
          hasPermission('edit_vendor')),
      rightButton: {
        icon: PlusCircle,
        to: '/vendors/create',
        label: t('new_vendor'),
        visible: hasPermission('create_vendor'),
      },
    },
    {
      name: t('purchase_orders'),
      href: '/purchase_orders',
      icon: BiFile,
      current: location.pathname.startsWith('/purchase_orders'),
      visible:
        enabled(ModuleBitmask.PurchaseOrders) &&
        (hasPermission('view_purchase_order') ||
          hasPermission('create_purchase_order') ||
          hasPermission('edit_purchase_order')),
      rightButton: {
        icon: PlusCircle,
        to: '/purchase_orders/create',
        label: t('new_purchase_order'),
        visible: hasPermission('create_purchase_order'),
      },
    },
    {
      name: t('expenses'),
      href: '/expenses',
      icon: BiWallet,
      current: location.pathname.startsWith('/expenses'),
      visible:
        enabled(ModuleBitmask.Expenses) &&
        (hasPermission('view_expense') ||
          hasPermission('create_expense') ||
          hasPermission('edit_expense')),
      rightButton: {
        icon: PlusCircle,
        to: '/expenses/create',
        label: t('new_expense'),
        visible: hasPermission('create_expense'),
      },
    },
    {
      name: t('recurring_expenses'),
      href: '/recurring_expenses',
      icon: Repeat,
      current: location.pathname.startsWith('/recurring_expenses'),
      visible:
        enabled(ModuleBitmask.RecurringExpenses) &&
        (hasPermission('view_recurring_expense') ||
          hasPermission('create_recurring_expense') ||
          hasPermission('edit_recurring_expense')),
      rightButton: {
        icon: PlusCircle,
        to: '/recurring_expenses/create',
        label: t('new_recurring_expense'),
        visible: hasPermission('create_recurring_expense'),
      },
    },
    {
      name: t('reports'),
      href: '/reports',
      icon: PieChart,
      current: location.pathname.startsWith('/reports'),
      visible: hasPermission('view_reports'),
    },
    {
      name: t('transactions'),
      href: '/transactions',
      icon: AiOutlineBank,
      current: location.pathname.startsWith('/transactions'),
      visible:
        enabled(ModuleBitmask.Transactions) &&
        (hasPermission('view_bank_transaction') ||
          hasPermission('create_bank_transaction') ||
          hasPermission('edit_bank_transaction')),
      rightButton: {
        icon: PlusCircle,
        to: '/transactions/create',
        label: t('new_transaction'),
        visible: hasPermission('create_bank_transaction'),
      },
    },
    {
      name: t('settings'),
      href:
        companyUser?.is_admin || companyUser?.is_owner
          ? '/settings/company_details'
          : '/settings/user_details',
      icon: Settings,
      current: location.pathname.startsWith('/settings'),
      visible: Boolean(company),
    },
  ];

  const { isOwner } = useAdmin();
  const saveBtn = useSaveBtn();
  const colors = useColorScheme();

  const [colorScheme, setColorScheme] = useAtom(colorSchemeAtom);

  return (
    <div>
      <ActivateCompany />
      <VerifyEmail />
      <VerifyPhone />

      <MobileSidebar
        navigation={navigation}
        sidebarOpen={sidebarOpen}
        setSidebarOpen={setSidebarOpen}
      />

      <DesktopSidebar navigation={navigation} docsLink={props.docsLink} />

      <div
        className={`${
          isMiniSidebar ? 'md:pl-16' : 'md:pl-64'
        } flex flex-col flex-1`}
      >
        <div
          style={{ backgroundColor: colors.$1, borderColor: colors.$4 }}
          className="sticky top-0 z-10 flex-shrink-0 flex h-16 border-b shadow"
        >
          <button
            type="button"
            className="px-4 border-r border-gray-200 focus:outline-none focus:ring-2 focus:ring-inset focus:ring-indigo-500 md:hidden"
            onClick={() => setSidebarOpen(true)}
          >
            <span className="sr-only">Open sidebar</span>
            <MenuIcon className="dark:text-gray-100" />
          </button>
          <div className="flex-1 px-4 md:px-8 flex items-center justify-between">
            <div className="flex items-center space-x-4">
<<<<<<< HEAD
              <h2 className="text-sm md:text-xl">
=======
              <h2 style={{ color: colors.$3 }} className="text-sm md:text-xl">
>>>>>>> e6316d2e
                {props.title}
              </h2>

              <QuickCreatePopover />
              <Search />
            </div>

            <div className="ml-4 flex items-center md:ml-6 space-x-2 lg:space-x-3">
              {import.meta.env.DEV && (
                <SelectField
                  value={
                    JSON.stringify(colorScheme) === JSON.stringify($1)
                      ? 'dark'
                      : 'light'
                  }
                  onValueChange={(value) =>
                    value === 'light' ? setColorScheme($2) : setColorScheme($1)
                  }
                >
                  <option value="dark">Dark</option>
                  <option value="light">Light</option>
                </SelectField>
              )}

              {shouldShowUnlockButton && (
                <button
                  className="inline-flex items-center justify-center py-2 px-4 rounded text-sm text-white bg-green-500 hover:bg-green-600"
                  onClick={() =>
                    window.open(
                      isSelfHosted()
                        ? import.meta.env.VITE_WHITELABEL_INVOICE_URL ||
                            'https://app.invoiceninja.com/buy_now/?account_key=AsFmBAeLXF0IKf7tmi0eiyZfmWW9hxMT&product_id=3'
                        : user?.company_user?.ninja_portal_url,
                      '_blank'
                    )
                  }
                >
                  <span>
                    {isSelfHosted() && isOwner
                      ? t('white_label_button')
                      : t('unlock_pro')}
                  </span>
                </button>
              )}

              {props.onCancelClick && (
                <Button onClick={props.onCancelClick} type="secondary">
                  {t('cancel')}
                </Button>
              )}

              {!props.withoutBackButton && (
                <Button onClick={() => navigate(-1)} type="secondary">
                  {t('back')}
                </Button>
              )}

              {(props.onSaveClick || saveBtn) && (
                <div>
                  {(props.onSaveClick || saveBtn?.onClick) &&
                    !props.additionalSaveOptions && (
                      <Button
                        onClick={saveBtn?.onClick || props.onSaveClick}
                        disabled={
                          saveBtn?.disableSaveButton || props.disableSaveButton
                        }
                        disableWithoutIcon
                      >
                        {(saveBtn?.label || props.saveButtonLabel) ?? t('save')}
                      </Button>
                    )}

                  {(props.onSaveClick || saveBtn?.onClick) &&
                    props.additionalSaveOptions && (
                      <div className="flex">
                        <Button
                          className="rounded-br-none rounded-tr-none px-3"
                          onClick={saveBtn?.onClick || props.onSaveClick}
                          disabled={
                            saveBtn?.disableSaveButton ||
                            props.disableSaveButton
                          }
                          disableWithoutIcon
                        >
                          {(saveBtn?.label || props.saveButtonLabel) ??
                            t('save')}
                        </Button>

                        <Dropdown
                          className="rounded-bl-none rounded-tl-none h-full px-1 border-gray-200 border-l-1 border-y-0 border-r-0"
                          cardActions
                          disabled={
                            saveBtn?.disableSaveButton ||
                            props.disableSaveButton
                          }
                        >
                          {props.additionalSaveOptions.map((option, index) => (
                            <DropdownElement
                              key={index}
                              icon={option.icon}
                              disabled={props.disableSaveButton}
                              onClick={option.onClick}
                            >
                              {option.label}
                            </DropdownElement>
                          ))}
                        </Dropdown>
                      </div>
                    )}
                </div>
              )}

              <div className="space-x-3 items-center hidden lg:flex">
                {props.navigationTopRight}
              </div>
            </div>
          </div>
        </div>

        <main className="flex-1">
          {(props.breadcrumbs || props.topRight) && (
            <div className="pt-4 px-4 md:px-8 md:pt-8 dark:text-gray-100 flex flex-col lg:flex-row lg:justify-between lg:items-center space-y-4 lg:space-y-0">
              <div className="">
                {props.breadcrumbs && <Breadcrumbs pages={props.breadcrumbs} />}
              </div>

              {props.topRight && <div>{props.topRight}</div>}
            </div>
          )}

          <div
            style={{ color: colors.$3, backgroundColor: colors.$2 }}
            className="p-4 md:py-8 xl:p-8 dark:text-gray-100"
          >
            {props.children}
          </div>
        </main>
      </div>
    </div>
  );
}<|MERGE_RESOLUTION|>--- conflicted
+++ resolved
@@ -54,12 +54,9 @@
 import { ActivateCompany } from '../banners/ActivateCompany';
 import { VerifyPhone } from '../banners/VerifyPhone';
 import { useCurrentCompany } from '$app/common/hooks/useCurrentCompany';
-<<<<<<< HEAD
 import { Search } from '$app/pages/dashboard/components/Search';
-=======
 import { $1, $2, colorSchemeAtom, useColorScheme } from '$app/common/colors';
 import { useAtom } from 'jotai';
->>>>>>> e6316d2e
 
 export interface SaveOption {
   label: string;
@@ -404,11 +401,7 @@
           </button>
           <div className="flex-1 px-4 md:px-8 flex items-center justify-between">
             <div className="flex items-center space-x-4">
-<<<<<<< HEAD
-              <h2 className="text-sm md:text-xl">
-=======
               <h2 style={{ color: colors.$3 }} className="text-sm md:text-xl">
->>>>>>> e6316d2e
                 {props.title}
               </h2>
 
