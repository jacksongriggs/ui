/**
 * Invoice Ninja (https://invoiceninja.com).
 *
 * @link https://github.com/invoiceninja/invoiceninja source repository
 *
 * @copyright Copyright (c) 2022. Invoice Ninja LLC (https://invoiceninja.com)
 *
 * @license https://www.elastic.co/licensing/elastic-license
 */

import { FormEvent, ReactElement, ReactNode, useState } from 'react';
import {
  Home,
  Menu as MenuIcon,
  Box,
  FileText,
  Settings,
  Users,
  PlusCircle,
  Repeat,
  CreditCard,
  File,
  Briefcase,
  Clock,
  PieChart,
} from 'react-feather';
import CommonProps from '../../common/interfaces/common-props.interface';
import { useTranslation } from 'react-i18next';
import { useLocation } from 'react-router-dom';
import { Button } from '$app/components/forms';
import { Breadcrumbs, Page } from '$app/components/Breadcrumbs';
import { DesktopSidebar, NavigationItem } from './components/DesktopSidebar';
import { MobileSidebar } from './components/MobileSidebar';
import {
  useAdmin,
  useHasPermission,
} from '$app/common/hooks/permissions/useHasPermission';
import { BiBuildings, BiWallet, BiFile } from 'react-icons/bi';
import { AiOutlineBank } from 'react-icons/ai';
import { ModuleBitmask } from '$app/pages/settings/account-management/component';
import { QuickCreatePopover } from '$app/components/QuickCreatePopover';
import { isDemo, isSelfHosted } from '$app/common/helpers';
import { useUnlockButtonForHosted } from '$app/common/hooks/useUnlockButtonForHosted';
import { useUnlockButtonForSelfHosted } from '$app/common/hooks/useUnlockButtonForSelfHosted';
import { useCurrentCompanyUser } from '$app/common/hooks/useCurrentCompanyUser';
import { useEnabled } from '$app/common/guards/guards/enabled';
import { Dropdown } from '$app/components/dropdown/Dropdown';
import { DropdownElement } from '$app/components/dropdown/DropdownElement';
import {
  useNavigationTopRightElement,
  useSaveBtn,
} from '$app/components/layouts/common/hooks';
import { VerifyEmail } from '../banners/VerifyEmail';
import { ActivateCompany } from '../banners/ActivateCompany';
import { VerifyPhone } from '../banners/VerifyPhone';
import { useCurrentCompany } from '$app/common/hooks/useCurrentCompany';
import { useColorScheme } from '$app/common/colors';
import { Search } from '$app/pages/dashboard/components/Search';
import { useInjectUserChanges } from '$app/common/hooks/useInjectUserChanges';
import { usePreventNavigation } from '$app/common/hooks/usePreventNavigation';

export interface SaveOption {
  label: string;
  onClick: (event: FormEvent<HTMLFormElement>) => unknown;
  icon?: ReactElement;
}

interface Props extends CommonProps {
  title?: string | null;
  onSaveClick?: any;
  onCancelClick?: any;
  breadcrumbs?: Page[];
  topRight?: ReactNode;
  docsLink?: string;
  navigationTopRight?: ReactNode;
  saveButtonLabel?: string | null;
  backButtonLabel?: string;
  disableSaveButton?: boolean;
  withoutBackButton?: boolean;
  additionalSaveOptions?: SaveOption[];
}

export function Default(props: Props) {
  const [t] = useTranslation();

  const location = useLocation();
  const hasPermission = useHasPermission();

  const saveBtn = useSaveBtn();
  const { isOwner } = useAdmin();
  const colors = useColorScheme();
  const preventNavigation = usePreventNavigation();

  const enabled = useEnabled();
  const user = useInjectUserChanges();
  const company = useCurrentCompany();
  const companyUser = useCurrentCompanyUser();

  const isMiniSidebar = Boolean(
    user?.company_user?.react_settings.show_mini_sidebar
  );
  const shouldShowUnlockButton =
    !isDemo() && (useUnlockButtonForHosted() || useUnlockButtonForSelfHosted());

  const [sidebarOpen, setSidebarOpen] = useState<boolean>(false);

  const navigation: NavigationItem[] = [
    {
      name: t('dashboard'),
      href: '/dashboard',
      icon: Home,
      current: location.pathname.startsWith('/dashboard'),
      visible: hasPermission('view_dashboard'),
    },
    {
      name: t('clients'),
      href: '/clients',
      icon: Users,
      current: location.pathname.startsWith('/clients'),
      visible:
        hasPermission('view_client') ||
        hasPermission('create_client') ||
        hasPermission('edit_client'),
      rightButton: {
        icon: PlusCircle,
        to: '/clients/create',
        label: t('new_client'),
        visible: hasPermission('create_client'),
      },
    },
    {
      name: t('products'),
      href: '/products',
      icon: Box,
      current: location.pathname.startsWith('/products'),
      visible:
        hasPermission('view_product') ||
        hasPermission('create_product') ||
        hasPermission('edit_product'),
      rightButton: {
        icon: PlusCircle,
        to: '/products/create',
        label: t('new_product'),
        visible: hasPermission('create_product'),
      },
    },
    {
      name: t('invoices'),
      href: '/invoices',
      icon: FileText,
      current: location.pathname.startsWith('/invoices'),
      visible:
        enabled(ModuleBitmask.Invoices) &&
        (hasPermission('view_invoice') ||
          hasPermission('create_invoice') ||
          hasPermission('edit_invoice')),
      rightButton: {
        icon: PlusCircle,
        to: '/invoices/create',
        label: t('new_invoice'),
        visible: hasPermission('create_invoice'),
      },
    },
    {
      name: t('recurring_invoices'),
      href: '/recurring_invoices',
      icon: Repeat,
      current: location.pathname.startsWith('/recurring_invoices'),
      visible:
        enabled(ModuleBitmask.RecurringInvoices) &&
        (hasPermission('view_recurring_invoice') ||
          hasPermission('create_recurring_invoice') ||
          hasPermission('edit_recurring_invoice')),
      rightButton: {
        icon: PlusCircle,
        to: '/recurring_invoices/create',
        label: t('new_recurring_invoice'),
        visible: hasPermission('create_recurring_invoice'),
      },
    },
    {
      name: t('payments'),
      href: '/payments',
      icon: CreditCard,
      current: location.pathname.startsWith('/payments'),
      visible:
        hasPermission('view_payment') ||
        hasPermission('create_payment') ||
        hasPermission('edit_payment'),
      rightButton: {
        icon: PlusCircle,
        to: '/payments/create',
        label: t('new_payment'),
        visible: hasPermission('create_payment'),
      },
    },
    {
      name: t('quotes'),
      href: '/quotes',
      icon: File,
      current: location.pathname.startsWith('/quotes'),
      visible:
        enabled(ModuleBitmask.Quotes) &&
        (hasPermission('view_quote') ||
          hasPermission('create_quote') ||
          hasPermission('edit_quote')),
      rightButton: {
        icon: PlusCircle,
        to: '/quotes/create',
        label: t('new_quote'),
        visible: hasPermission('create_quote'),
      },
    },
    {
      name: t('credits'),
      href: '/credits',
      icon: FileText,
      current: location.pathname.startsWith('/credits'),
      visible:
        enabled(ModuleBitmask.Credits) &&
        (hasPermission('view_credit') ||
          hasPermission('create_credit') ||
          hasPermission('edit_credit')),
      rightButton: {
        icon: PlusCircle,
        to: '/credits/create',
        label: t('new_credit'),
        visible: hasPermission('create_credit'),
      },
    },
    {
      name: t('projects'),
      href: '/projects',
      icon: Briefcase,
      current: location.pathname.startsWith('/projects'),
      visible:
        enabled(ModuleBitmask.Projects) &&
        (hasPermission('view_project') ||
          hasPermission('create_project') ||
          hasPermission('edit_project')),
      rightButton: {
        icon: PlusCircle,
        to: '/projects/create',
        label: t('new_project'),
        visible: hasPermission('create_project'),
      },
    },
    {
      name: t('tasks'),
      href: '/tasks',
      icon: Clock,
      current: location.pathname.startsWith('/tasks'),
      visible:
        enabled(ModuleBitmask.Tasks) &&
        (hasPermission('view_task') ||
          hasPermission('edit_task') ||
          hasPermission('create_task')),
      rightButton: {
        icon: PlusCircle,
        to: '/tasks/create',
        label: t('new_task'),
        visible: hasPermission('create_task'),
      },
    },
    {
      name: t('vendors'),
      href: '/vendors',
      icon: BiBuildings,
      current: location.pathname.startsWith('/vendors'),
      visible:
        enabled(ModuleBitmask.Vendors) &&
        (hasPermission('view_vendor') ||
          hasPermission('create_vendor') ||
          hasPermission('edit_vendor')),
      rightButton: {
        icon: PlusCircle,
        to: '/vendors/create',
        label: t('new_vendor'),
        visible: hasPermission('create_vendor'),
      },
    },
    {
      name: t('purchase_orders'),
      href: '/purchase_orders',
      icon: BiFile,
      current: location.pathname.startsWith('/purchase_orders'),
      visible:
        enabled(ModuleBitmask.PurchaseOrders) &&
        (hasPermission('view_purchase_order') ||
          hasPermission('create_purchase_order') ||
          hasPermission('edit_purchase_order')),
      rightButton: {
        icon: PlusCircle,
        to: '/purchase_orders/create',
        label: t('new_purchase_order'),
        visible: hasPermission('create_purchase_order'),
      },
    },
    {
      name: t('expenses'),
      href: '/expenses',
      icon: BiWallet,
      current: location.pathname.startsWith('/expenses'),
      visible:
        enabled(ModuleBitmask.Expenses) &&
        (hasPermission('view_expense') ||
          hasPermission('create_expense') ||
          hasPermission('edit_expense')),
      rightButton: {
        icon: PlusCircle,
        to: '/expenses/create',
        label: t('new_expense'),
        visible: hasPermission('create_expense'),
      },
    },
    {
      name: t('recurring_expenses'),
      href: '/recurring_expenses',
      icon: Repeat,
      current: location.pathname.startsWith('/recurring_expenses'),
      visible:
        enabled(ModuleBitmask.RecurringExpenses) &&
        (hasPermission('view_recurring_expense') ||
          hasPermission('create_recurring_expense') ||
          hasPermission('edit_recurring_expense')),
      rightButton: {
        icon: PlusCircle,
        to: '/recurring_expenses/create',
        label: t('new_recurring_expense'),
        visible: hasPermission('create_recurring_expense'),
      },
    },
    {
      name: t('reports'),
      href: '/reports',
      icon: PieChart,
      current: location.pathname.startsWith('/reports'),
      visible: hasPermission('view_reports'),
    },
    {
      name: t('transactions'),
      href: '/transactions',
      icon: AiOutlineBank,
      current: location.pathname.startsWith('/transactions'),
      visible:
        enabled(ModuleBitmask.Transactions) &&
        (hasPermission('view_bank_transaction') ||
          hasPermission('create_bank_transaction') ||
          hasPermission('edit_bank_transaction')),
      rightButton: {
        icon: PlusCircle,
        to: '/transactions/create',
        label: t('new_transaction'),
        visible: hasPermission('create_bank_transaction'),
      },
    },
    {
      name: t('settings'),
      href:
        companyUser?.is_admin || companyUser?.is_owner
          ? '/settings/company_details'
          : '/settings/user_details',
      icon: Settings,
      current: location.pathname.startsWith('/settings'),
      visible: Boolean(company),
    },
  ];

<<<<<<< HEAD
=======
  const { isOwner } = useAdmin();
  const saveBtn = useSaveBtn();
  const navigationTopRightElement = useNavigationTopRightElement();
  const colors = useColorScheme();

>>>>>>> b0fa07da
  return (
    <div>
      <ActivateCompany />
      <VerifyEmail />
      <VerifyPhone />

      <MobileSidebar
        navigation={navigation}
        sidebarOpen={sidebarOpen}
        setSidebarOpen={setSidebarOpen}
      />

      <DesktopSidebar navigation={navigation} docsLink={props.docsLink} />

      <div
        className={`${
          isMiniSidebar ? 'md:pl-16' : 'md:pl-64'
        } flex flex-col flex-1`}
      >
        <div
          style={{ backgroundColor: colors.$1, borderColor: colors.$4 }}
          className="sticky top-0 z-10 flex-shrink-0 flex h-16 border-b shadow"
        >
          <button
            type="button"
            className="px-4 border-r border-gray-200 focus:outline-none focus:ring-2 focus:ring-inset focus:ring-indigo-500 md:hidden"
            onClick={() => setSidebarOpen(true)}
          >
            <span className="sr-only">Open sidebar</span>
            <MenuIcon className="dark:text-gray-100" />
          </button>
          <div
            className="flex-1 px-4 md:px-8 flex items-center"
            data-cy="topNavbar"
          >
            <div className="flex flex-1 items-center space-x-4">
              <h2
                style={{ color: colors.$3 }}
                className="text-sm md:text-lg whitespace-nowrap"
              >
                {props.title}
              </h2>

              <QuickCreatePopover />
              <Search />
            </div>

            <div className="ml-4 flex items-center md:ml-6 space-x-2 lg:space-x-3">
              {shouldShowUnlockButton && (
                <button
                  className="inline-flex items-center justify-center py-2 px-4 rounded text-sm text-white bg-green-500 hover:bg-green-600"
                  onClick={() =>
                    preventNavigation({
                      url: (isSelfHosted()
                        ? import.meta.env.VITE_WHITELABEL_INVOICE_URL ||
                          'https://app.invoiceninja.com/buy_now/?account_key=AsFmBAeLXF0IKf7tmi0eiyZfmWW9hxMT&product_id=3'
                        : user?.company_user?.ninja_portal_url) as string,
                      externalLink: true,
                    })
                  }
                >
                  <span>
                    {isSelfHosted() && isOwner
                      ? t('white_label_button')
                      : t('unlock_pro')}
                  </span>
                </button>
              )}

              {props.onCancelClick && (
                <Button onClick={props.onCancelClick} type="secondary">
                  {t('cancel')}
                </Button>
              )}

              {!props.withoutBackButton && (
                <Button
                  onClick={() => preventNavigation({ url: 'back' })}
                  type="secondary"
                >
                  {t('back')}
                </Button>
              )}

              {(props.onSaveClick || saveBtn) && (
                <div>
                  {(props.onSaveClick || saveBtn?.onClick) &&
                    !props.additionalSaveOptions && (
                      <Button
                        onClick={saveBtn?.onClick || props.onSaveClick}
                        disabled={
                          saveBtn?.disableSaveButton || props.disableSaveButton
                        }
                        disableWithoutIcon
                      >
                        {(saveBtn?.label || props.saveButtonLabel) ?? t('save')}
                      </Button>
                    )}

                  {(props.onSaveClick || saveBtn?.onClick) &&
                    props.additionalSaveOptions && (
                      <div className="flex">
                        <Button
                          className="rounded-br-none rounded-tr-none px-3"
                          onClick={saveBtn?.onClick || props.onSaveClick}
                          disabled={
                            saveBtn?.disableSaveButton ||
                            props.disableSaveButton
                          }
                          disableWithoutIcon
                        >
                          {(saveBtn?.label || props.saveButtonLabel) ??
                            t('save')}
                        </Button>

                        <Dropdown
                          className="rounded-bl-none rounded-tl-none h-full px-1 border-gray-200 border-l-1 border-y-0 border-r-0"
                          cardActions
                          disabled={
                            saveBtn?.disableSaveButton ||
                            props.disableSaveButton
                          }
                        >
                          {props.additionalSaveOptions.map((option, index) => (
                            <DropdownElement
                              key={index}
                              icon={option.icon}
                              disabled={props.disableSaveButton}
                              onClick={option.onClick}
                            >
                              {option.label}
                            </DropdownElement>
                          ))}
                        </Dropdown>
                      </div>
                    )}
                </div>
              )}

              {(navigationTopRightElement || props.navigationTopRight) && (
                <div className="space-x-3 items-center hidden lg:flex">
                  {navigationTopRightElement?.element ||
                    props.navigationTopRight}
                </div>
              )}
            </div>
          </div>
        </div>

        <main className="flex-1">
          {(props.breadcrumbs || props.topRight) && (
            <div className="pt-4 px-4 md:px-8 md:pt-8 dark:text-gray-100 flex flex-col lg:flex-row lg:justify-between lg:items-center space-y-4 lg:space-y-0">
              <div className="">
                {props.breadcrumbs && <Breadcrumbs pages={props.breadcrumbs} />}
              </div>

              {props.topRight && <div>{props.topRight}</div>}
            </div>
          )}

          <div
            style={{ color: colors.$3, backgroundColor: colors.$2 }}
            className="p-4 md:py-8 xl:p-8 dark:text-gray-100"
          >
            {props.children}
          </div>
        </main>
      </div>
    </div>
  );
}<|MERGE_RESOLUTION|>--- conflicted
+++ resolved
@@ -366,14 +366,11 @@
     },
   ];
 
-<<<<<<< HEAD
-=======
   const { isOwner } = useAdmin();
   const saveBtn = useSaveBtn();
   const navigationTopRightElement = useNavigationTopRightElement();
   const colors = useColorScheme();
 
->>>>>>> b0fa07da
   return (
     <div>
       <ActivateCompany />
