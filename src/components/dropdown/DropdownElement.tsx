--- conflicted
+++ resolved
@@ -14,24 +14,15 @@
 import CommonProps from '../../common/interfaces/common-props.interface';
 import { useColorScheme } from '$app/common/colors';
 import { styled } from 'styled-components';
-<<<<<<< HEAD
-import { Tooltip } from '../Tooltip';
 import { useAtomValue } from 'jotai';
 import { usePreventNavigation } from '$app/common/hooks/usePreventNavigation';
 import { preventLeavingPageAtom } from '$app/common/hooks/useAddPreventNavigationEvents';
-=======
->>>>>>> b809aba0
 
 interface Props extends CommonProps {
   to?: string;
   setVisible?: (value: boolean) => any;
   icon?: ReactElement;
-<<<<<<< HEAD
-  behavior?: 'tooltipButton';
-  tooltipText?: string | null;
   actionKey?: 'switchCompany';
-=======
->>>>>>> b809aba0
 }
 
 const Button = styled.button`
@@ -51,7 +42,6 @@
 export function DropdownElement(props: Props) {
   const colors = useColorScheme();
 
-<<<<<<< HEAD
   const { prevent: preventLeavingPage } = useAtomValue(preventLeavingPageAtom);
 
   const preventNavigation = usePreventNavigation();
@@ -59,9 +49,6 @@
   const { behavior, tooltipText, actionKey } = props;
 
   if (props.to && behavior !== 'tooltipButton') {
-=======
-  if (props.to) {
->>>>>>> b809aba0
     return (
       <StyledLink
         theme={{
@@ -95,30 +82,6 @@
     );
   }
 
-<<<<<<< HEAD
-  if (behavior === 'tooltipButton') {
-    return (
-      <Tooltip
-        width="auto"
-        placement="bottom"
-        message={tooltipText as string}
-        withoutArrow
-      >
-        <div
-          onClick={() =>
-            preventNavigation({
-              fn: () => (props.to ? navigate(props.to) : props.onClick?.()),
-            })
-          }
-        >
-          {props.icon}
-        </div>
-      </Tooltip>
-    );
-  }
-
-=======
->>>>>>> b809aba0
   return (
     <Button
       theme={{
