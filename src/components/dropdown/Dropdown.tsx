--- conflicted
+++ resolved
@@ -34,13 +34,8 @@
             {/* {props.children?.map((child, index: number) =>
               child ? cloneElement(child, { setVisible, key: index }) : child
             )} */}
-<<<<<<< HEAD
-            
-          {props.children}
-=======
 
             {props.children}
->>>>>>> 8f1a6f27
           </div>
         )}
         visible={visible}
