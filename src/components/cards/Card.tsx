--- conflicted
+++ resolved
@@ -64,11 +64,7 @@
   return (
     <div
       className={classNames(
-<<<<<<< HEAD
-        `bg-white shadow overflow-hidden rounded ${props.className} overflow-visible`,
-=======
-        `bg-white shadow rounded ${props.className} overflow-visible`,
->>>>>>> b9f88d2e
+        `bg-white shadow rounded overflow-visible ${props.className}`,
         { 'overflow-y-auto': props.withScrollableBody }
       )}
       style={props.style}
