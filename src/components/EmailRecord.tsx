/**
 * Invoice Ninja (https://invoiceninja.com).
 *
 * @link https://github.com/invoiceninja/invoiceninja source repository
 *
 * @copyright Copyright (c) 2022. Invoice Ninja LLC (https://invoiceninja.com)
 *
 * @license https://www.elastic.co/licensing/elastic-license
 */

import { useColorScheme } from '$app/common/colors';
import { EmailRecord as EmailRecordType } from '$app/common/interfaces/email-history';
import classNames from 'classnames';
import { useState } from 'react';
import { ChevronDown, ChevronUp } from 'react-feather';
import { useTranslation } from 'react-i18next';
import { styled } from 'styled-components';
import { date, endpoint } from '$app/common/helpers';
import { useCurrentCompanyDateFormats } from '$app/common/hooks/useCurrentCompanyDateFormats';
import CommonProps from '$app/common/interfaces/common-props.interface';
import { Icon } from './icons/Icon';
import { MdTextSnippet } from 'react-icons/md';
import { route } from '$app/common/helpers/route';
import { useNavigate } from 'react-router-dom';
import { Button } from './forms';
import { request } from '$app/common/helpers/request';
import { toast } from '$app/common/helpers/toast/toast';

interface Props extends CommonProps {
  emailRecord: EmailRecordType;
  index: number;
  withBottomBorder?: boolean;
  withEntityNavigationIcon?: boolean;
}

const Div = styled.div`
  &:hover {
    background-color: ${(props) => props.theme.hoverColor};
  }
`;

const EventDiv = styled.div`
  &:hover {
    background-color: ${(props) => props.theme.hoverColor};
  }
`;

export function EmailRecord(props: Props) {
  const [t] = useTranslation();
  const navigate = useNavigate();
  const colors = useColorScheme();

  const { dateFormat } = useCurrentCompanyDateFormats();

  const { emailRecord, index, withBottomBorder, withEntityNavigationIcon } =
    props;

  const [isCollapsed, setIsCollapsed] = useState<boolean>(
    !index ? false : true
  );

  const handleReactivateEmail = (bounceId: string) => {
    request(
      'POST',
      endpoint('/api/v1/reactivate_email/:id', { id: bounceId })
    ).then(() => toast.success('reactivated_email'));
  };

  return (
    <div
      className={classNames('flex flex-col', {
        'border-b': withBottomBorder,
      })}
      style={{ borderColor: colors.$5 }}
    >
      <Div
        className={classNames(
          'flex justify-between px-3 py-3',
          props.className,
          {
            'cursor-pointer': Boolean(emailRecord.events.length),
          }
        )}
        theme={{ hoverColor: colors.$2 }}
        onClick={() =>
          Boolean(emailRecord.events.length) &&
          setIsCollapsed((current) => !current)
        }
      >
        <div className="flex flex-col flex-1 min-w-0 space-y-2 pr-5">
          <div className="flex items-center space-x-3">
            <span className="text-sm font-medium truncate">
              {emailRecord.subject}
            </span>

            {withEntityNavigationIcon && (
              <div>
                <Icon
                  className="cursor-pointer"
                  element={MdTextSnippet}
                  size={20}
                  onClick={() =>
                    navigate(
                      route(`/:entity/:id/edit`, {
                        id: emailRecord.entity_id,
                        entity: `${emailRecord.entity}s`,
                      })
                    )
                  }
                />
              </div>
            )}
          </div>

          <span className="text-sm truncate">
            {t('to')}: {emailRecord.recipients}
          </span>
        </div>

        {Boolean(emailRecord.events.length) && (
          <div className="flex items-center">
            {isCollapsed && <ChevronDown />}

            {!isCollapsed && <ChevronUp />}
          </div>
        )}
      </Div>

      <div
        className={classNames({
          hidden: isCollapsed,
        })}
      >
        {emailRecord.events.map((event, index) => (
          <EventDiv
            key={index}
            className="flex flex-col flex-1 min-w-0 space-y-4 px-6 py-2"
            theme={{ hoverColor: colors.$2 }}
          >
            <div className="flex justify-between space-x-2">
              <span className="text-sm truncate">
                {t('status')}: {event.status}
              </span>
              <span className="text-sm">{date(event.date, dateFormat)}</span>
            </div>

<<<<<<< HEAD
            <div className="flex space-x-2 justify-between">
              <span className="text-sm truncate">{event.delivery_message}</span>

              {event.bounce_id && (
                <Button
                  behavior="button"
                  type="minimal"
                  onClick={() => handleReactivateEmail(event.bounce_id)}
                >
                  {t('reactivate')}
                </Button>
              )}
            </div>
=======
            <span className="text-sm truncate">{event.recipient}</span>
>>>>>>> f5bd4bef
          </EventDiv>
        ))}
      </div>
    </div>
  );
}<|MERGE_RESOLUTION|>--- conflicted
+++ resolved
@@ -144,9 +144,8 @@
               <span className="text-sm">{date(event.date, dateFormat)}</span>
             </div>
 
-<<<<<<< HEAD
             <div className="flex space-x-2 justify-between">
-              <span className="text-sm truncate">{event.delivery_message}</span>
+              <span className="text-sm truncate">{event.recipient}</span>
 
               {event.bounce_id && (
                 <Button
@@ -158,9 +157,6 @@
                 </Button>
               )}
             </div>
-=======
-            <span className="text-sm truncate">{event.recipient}</span>
->>>>>>> f5bd4bef
           </EventDiv>
         ))}
       </div>
