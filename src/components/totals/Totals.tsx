--- conflicted
+++ resolved
@@ -122,117 +122,6 @@
         </div>
       )}
 
-<<<<<<< HEAD
-      {!totalsIsLoading && (
-        <div className="flex flex-col sm:grid grid-cols-3 gap-5 my-5 ">
-          <div className="flex flex-wrap justify-center col-start-2">
-            {currencies && (
-              <Select
-                onChange={(key) => {
-                  setCurrency(Number(key?.value));
-                }}
-                defaultValue={currencies[0]}
-                placeholder={t('currency')}
-                options={currencies}
-                isMulti={false}
-              />
-            )}
-          </div>
-          <div className="flex justify-center sm:justify-">
-            <Button
-              key={`day-btn`}
-              className={'mx-0.5'}
-              type="secondary"
-              onClick={() => {
-                setChartScale('day');
-              }}
-            >
-              {t('day')}
-            </Button>
-            <Button
-              key={`week-btn`}
-              className={'mx-0.5 '}
-              type="secondary"
-              onClick={() => {
-                setChartScale('week');
-              }}
-            >
-              {t('week')}
-            </Button>
-            <Button
-              key={`month-btn`}
-              className={'mx-0.5'}
-              type="secondary"
-              onClick={() => {
-                setChartScale('month');
-              }}
-            >
-              {t('month')}
-            </Button>
-          </div>
-          <div className="flex justify-center  sm:col-start-3 ">
-            <DropdownDateRangePicker
-              handleDateChange={handleDateChange}
-              startDate={body.start_date}
-              endDate={body.end_date}
-            />
-          </div>
-          {totalsData[Currency] && (
-            <>
-              <div>
-                {' '}
-                <InfoCard
-                  className="w-full h-44"
-                  title={`${t('total')} ${t('revenue')}`}
-                  value={
-                    <Card>
-                      {totalsData[Currency].revenue.code}{' '}
-                      {totalsData[Currency].revenue.paid_to_date
-                        ? new Intl.NumberFormat().format(
-                            Number(totalsData[Currency].revenue.paid_to_date)
-                          )
-                        : '--'}
-                    </Card>
-                  }
-                />
-              </div>
-              <div>
-                {' '}
-                <InfoCard
-                  className="w-full h-44"
-                  title={`${t('total')} ${t('expenses')}`}
-                  value={
-                    <Card>
-                      {totalsData[Currency].expenses.code}{' '}
-                      {totalsData[Currency].expenses.amount
-                        ? new Intl.NumberFormat().format(
-                            Number(totalsData[Currency].expenses.amount)
-                          )
-                        : '--'}
-                    </Card>
-                  }
-                />
-              </div>
-              <div>
-                {' '}
-                <InfoCard
-                  className="w-full h-44"
-                  title={`${t('outstanding')}`}
-                  value={
-                    <Card>
-                      {totalsData[Currency].outstanding.code}{' '}
-                      {totalsData[Currency].outstanding.amount
-                        ? new Intl.NumberFormat().format(
-                            Number(totalsData[Currency].outstanding.amount)
-                          )
-                        : '--'}
-                    </Card>
-                  }
-                />
-              </div>
-            </>
-          )}
-=======
       {/* Quick date, currency & date picker. */}
       <div className="flex justify-end">
         {currencies && (
@@ -286,7 +175,6 @@
             startDate={body.start_date}
             endDate={body.end_date}
           />
->>>>>>> 07dd09fb
         </div>
       </div>
 
