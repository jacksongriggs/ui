/**
 * Invoice Ninja (https://invoiceninja.com).
 *
 * @link https://github.com/invoiceninja/invoiceninja source repository
 *
 * @copyright Copyright (c) 2022. Invoice Ninja LLC (https://invoiceninja.com)
 *
 * @license https://www.elastic.co/licensing/elastic-license
 */

import { useCurrentCompany } from '$app/common/hooks/useCurrentCompany';
import { useResolveLanguage } from '$app/common/hooks/useResolveLanguage';
import { useEffect, useState } from 'react';
import { Toaster } from 'react-hot-toast';
import { useTranslation } from 'react-i18next';
import { useSelector } from 'react-redux';
import { routes } from './common/routes';
import { RootState } from './common/stores/store';
import dayjs from 'dayjs';
import { useResolveDayJSLocale } from './common/hooks/useResolveDayJSLocale';
import { useResolveAntdLocale } from './common/hooks/useResolveAntdLocale';
<<<<<<< HEAD
import { useSetAtom } from 'jotai';
import { useSwitchToCompanySettings } from './common/hooks/useSwitchToCompanySettings';
import { useLocation, useNavigate } from 'react-router-dom';
import { useCurrentSettingsLevel } from './common/hooks/useCurrentSettingsLevel';
=======
import { useAtom, useSetAtom } from 'jotai';
import { useNavigate } from 'react-router-dom';
>>>>>>> 98a82d19
import { dayJSLocaleAtom } from './components/forms';
import { antdLocaleAtom } from './components/DropdownDateRangePicker';
import { CompanyEdit } from './pages/settings/company/edit/CompanyEdit';
import { useAdmin } from './common/hooks/permissions/useHasPermission';
import { colorSchemeAtom } from './common/colors';

export function App() {
  const [t] = useTranslation();
  const { i18n } = useTranslation();

  const { isOwner } = useAdmin();

  const company = useCurrentCompany();

  const navigate = useNavigate();

  const location = useLocation();

  const switchToCompanySettings = useSwitchToCompanySettings();

  const updateDayJSLocale = useSetAtom(dayJSLocaleAtom);

  const { isCompanySettingsActive, isGroupSettingsActive } =
    useCurrentSettingsLevel();

  const updateAntdLocale = useSetAtom(antdLocaleAtom);

  const resolveLanguage = useResolveLanguage();

  const resolveDayJSLocale = useResolveDayJSLocale();

  const resolveAntdLocale = useResolveAntdLocale();

  const darkMode = useSelector((state: RootState) => state.settings.darkMode);

  const [isCompanyEditModalOpened, setIsCompanyEditModalOpened] =
    useState(false);

  const resolvedLanguage = company
    ? resolveLanguage(company.settings.language_id)
    : undefined;

  const [colorScheme] = useAtom(colorSchemeAtom);

  useEffect(() => {
    document.body.style.backgroundColor = colorScheme.$2
  }, [colorScheme]);

  useEffect(() => {
    if (resolvedLanguage?.locale) {
      resolveDayJSLocale(resolvedLanguage.locale).then((resolvedLocale) => {
        updateDayJSLocale(resolvedLocale);
        dayjs.locale(resolvedLocale);
      });

      resolveAntdLocale(resolvedLanguage.locale).then((antdResolvedLocale) => {
        updateAntdLocale(antdResolvedLocale);
      });

      if (!i18n.hasResourceBundle(resolvedLanguage.locale, 'translation')) {
        fetch(
          new URL(
            `/src/resources/lang/${resolvedLanguage.locale}/${resolvedLanguage.locale}.json`,
            import.meta.url
          ).href
        )
          .then((response) => response.json())
          .then((response: JSON) => {
            i18n.addResources(resolvedLanguage.locale, 'translation', response);
            i18n.changeLanguage(resolvedLanguage.locale);
          });
      } else {
        i18n.changeLanguage(resolvedLanguage.locale);
      }
    }
  }, [darkMode, resolvedLanguage]);

  useEffect(() => {
    window.addEventListener('navigate.invalid.page', () =>
      navigate('/not_found')
    );
  }, []);

  useEffect(() => {
    const companyName = company?.settings?.name;

    if (
      company &&
      (!companyName || companyName === t('untitled_company')) &&
      localStorage.getItem('COMPANY-EDIT-OPENED') !== 'true'
    ) {
      localStorage.setItem('COMPANY-EDIT-OPENED', 'true');
      setIsCompanyEditModalOpened(true);
    }
  }, [company]);

  useEffect(() => {
    if (
      !location.pathname.startsWith('/settings') &&
      !isCompanySettingsActive
    ) {
      switchToCompanySettings();
    }

    if (
      location.pathname.startsWith('/settings/group_settings') &&
      isGroupSettingsActive
    ) {
      navigate('/settings/company_details');
    }
  }, [location]);

  return (
    <>
      <div className="App">
        <Toaster position="top-center" />

        {routes}
      </div>

      <CompanyEdit
        isModalOpen={isCompanyEditModalOpened && isOwner}
        setIsModalOpen={setIsCompanyEditModalOpened}
      />
    </>
  );
}<|MERGE_RESOLUTION|>--- conflicted
+++ resolved
@@ -19,15 +19,10 @@
 import dayjs from 'dayjs';
 import { useResolveDayJSLocale } from './common/hooks/useResolveDayJSLocale';
 import { useResolveAntdLocale } from './common/hooks/useResolveAntdLocale';
-<<<<<<< HEAD
-import { useSetAtom } from 'jotai';
+import { useAtom, useSetAtom } from 'jotai';
 import { useSwitchToCompanySettings } from './common/hooks/useSwitchToCompanySettings';
 import { useLocation, useNavigate } from 'react-router-dom';
 import { useCurrentSettingsLevel } from './common/hooks/useCurrentSettingsLevel';
-=======
-import { useAtom, useSetAtom } from 'jotai';
-import { useNavigate } from 'react-router-dom';
->>>>>>> 98a82d19
 import { dayJSLocaleAtom } from './components/forms';
 import { antdLocaleAtom } from './components/DropdownDateRangePicker';
 import { CompanyEdit } from './pages/settings/company/edit/CompanyEdit';
@@ -73,7 +68,7 @@
   const [colorScheme] = useAtom(colorSchemeAtom);
 
   useEffect(() => {
-    document.body.style.backgroundColor = colorScheme.$2
+    document.body.style.backgroundColor = colorScheme.$2;
   }, [colorScheme]);
 
   useEffect(() => {
