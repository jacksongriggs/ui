/**
 * Invoice Ninja (https://invoiceninja.com).
 *
 * @link https://github.com/invoiceninja/invoiceninja source repository
 *
 * @copyright Copyright (c) 2022. Invoice Ninja LLC (https://invoiceninja.com)
 *
 * @license https://www.elastic.co/licensing/elastic-license
 */

import { useCurrentCompany } from '$app/common/hooks/useCurrentCompany';
import { useResolveLanguage } from '$app/common/hooks/useResolveLanguage';
import { useEffect, useState } from 'react';
import { Toaster } from 'react-hot-toast';
import { useTranslation } from 'react-i18next';
import { useSelector } from 'react-redux';
import { routes } from './common/routes';
import { RootState } from './common/stores/store';
import dayjs from 'dayjs';
import { useResolveDayJSLocale } from './common/hooks/useResolveDayJSLocale';
import { useResolveAntdLocale } from './common/hooks/useResolveAntdLocale';
import { useAtomValue, useSetAtom } from 'jotai';
import { useSwitchToCompanySettings } from './common/hooks/useSwitchToCompanySettings';
import { useLocation, useNavigate, useParams } from 'react-router-dom';
import { useCurrentSettingsLevel } from './common/hooks/useCurrentSettingsLevel';
import { dayJSLocaleAtom } from './components/forms';
import { antdLocaleAtom } from './components/DropdownDateRangePicker';
import { CompanyEdit } from './pages/settings/company/edit/CompanyEdit';
import {
  useAdmin,
  useHasPermission,
} from './common/hooks/permissions/useHasPermission';
import { colorSchemeAtom } from './common/colors';
import { useCurrentUser } from './common/hooks/useCurrentUser';
import { useRefetch } from './common/hooks/useRefetch';
import { toast } from './common/helpers/toast/toast';
import { PreventNavigationModal } from './components/PreventNavigationModal';
import { useAddPreventNavigationEvents } from './common/hooks/useAddPreventNavigationEvents';
import { useSockets } from './common/hooks/useSockets';
<<<<<<< HEAD
import { usePrivateSocketEvents } from './common/queries/sockets';
import { PublicNotificationsModal } from './components/PublicNotificationsModal';
import { isSelfHosted } from './common/helpers';
=======
import { useGlobalSocketEvents } from './common/queries/sockets';
import { useWebSessionTimeout } from './common/hooks/useWebSessionTimeout';
import { isPasswordRequiredAtom } from './common/atoms/password-confirmation';
import { useSystemFonts } from './common/hooks/useSystemFonts';
>>>>>>> c784740e

export function App() {
  const [t] = useTranslation();
  const { isOwner } = useAdmin();
  const { i18n } = useTranslation();

  const darkMode = useSelector((state: RootState) => state.settings.darkMode);

  const navigate = useNavigate();

  const { id } = useParams();
  const user = useCurrentUser();
  const location = useLocation();
  const company = useCurrentCompany();

  useWebSessionTimeout();
  useAddPreventNavigationEvents();

  const refetch = useRefetch();
  const hasPermission = useHasPermission();
  const resolveLanguage = useResolveLanguage();
  const resolveAntdLocale = useResolveAntdLocale();
  const resolveDayJSLocale = useResolveDayJSLocale();
  const switchToCompanySettings = useSwitchToCompanySettings();

  const colorScheme = useAtomValue(colorSchemeAtom);
  const setIsPasswordRequired = useSetAtom(isPasswordRequiredAtom);

  const updateAntdLocale = useSetAtom(antdLocaleAtom);
  const updateDayJSLocale = useSetAtom(dayJSLocaleAtom);

  const { isCompanySettingsActive, isGroupSettingsActive } =
    useCurrentSettingsLevel();

  const [isCompanyEditModalOpened, setIsCompanyEditModalOpened] =
    useState(false);

  const resolvedLanguage = company
    ? resolveLanguage(
        user?.language_id && user.language_id.length > 0
          ? user.language_id
          : company.settings.language_id
      )
    : undefined;

  const handleToasterErrors = (event: Event) => {
    if (!id && !location.pathname.startsWith('/settings')) {
      const { error } = (event as CustomEvent).detail;

      if (error.response.data.errors) {
        const errors = error.response.data.errors || {};
        const key = Object.keys(errors)?.[0];

        const errorMessage = errors?.[key]?.[0];

        if (errorMessage) {
          toast.error(errorMessage);
        }
      }
    }
  };

  useEffect(() => {
    document.body.style.backgroundColor = colorScheme.$2;
    document.body.style.colorScheme = colorScheme.$0;
  }, [colorScheme]);

  useEffect(() => {
    if (resolvedLanguage?.locale) {
      resolveDayJSLocale(resolvedLanguage.locale).then((resolvedLocale) => {
        updateDayJSLocale(resolvedLocale);
        dayjs.locale(resolvedLocale);
      });

      resolveAntdLocale(resolvedLanguage.locale).then((antdResolvedLocale) => {
        updateAntdLocale(antdResolvedLocale);
      });

      if (!i18n.hasResourceBundle(resolvedLanguage.locale, 'translation')) {
        fetch(
          new URL(
            `/src/resources/lang/${resolvedLanguage.locale}/${resolvedLanguage.locale}.json`,
            import.meta.url
          ).href
        )
          .then((response) => response.json())
          .then((response: JSON) => {
            i18n.addResources(resolvedLanguage.locale, 'translation', response);
            i18n.changeLanguage(resolvedLanguage.locale);
          });
      } else {
        i18n.changeLanguage(resolvedLanguage.locale);
      }
    }
  }, [darkMode, resolvedLanguage]);

  useEffect(() => {
    window.addEventListener('navigate.invalid.page', () =>
      navigate('/not_found')
    );

    window.addEventListener('reset.password.required', () => {
      setIsPasswordRequired(false);
    });

    window.addEventListener('refetch', (event) => {
      const { property } = (event as CustomEvent).detail;

      refetch(property);
    });
  }, []);

  useEffect(() => {
    window.removeEventListener('display.error.toaster', handleToasterErrors);
    window.addEventListener('display.error.toaster', handleToasterErrors);

    return () => {
      window.removeEventListener('display.error.toaster', handleToasterErrors);
    };
  }, [id, location]);

  useEffect(() => {
    const companyName = company?.settings?.name;

    if (
      company &&
      (!companyName || companyName === t('untitled_company')) &&
      localStorage.getItem('COMPANY-EDIT-OPENED') !== 'true'
    ) {
      localStorage.setItem('COMPANY-EDIT-OPENED', 'true');
      setIsCompanyEditModalOpened(true);
    }
  }, [company]);

  useEffect(() => {
    if (
      !location.pathname.startsWith('/settings') &&
      !isCompanySettingsActive
    ) {
      switchToCompanySettings();
    }

    if (
      location.pathname.startsWith('/settings/group_settings') &&
      isGroupSettingsActive
    ) {
      navigate('/settings/company_details');
    }
  }, [location]);

  useEffect(() => {
    if (
      user &&
      Object.keys(user).length &&
      location.pathname.endsWith('/dashboard') &&
      !hasPermission('view_dashboard')
    ) {
      navigate('/settings/user_details');
    }
  }, [location, user]);

  const sockets = useSockets();

<<<<<<< HEAD
  usePrivateSocketEvents();
=======
  useGlobalSocketEvents();
>>>>>>> c784740e

  useEffect(() => {
    if (company && sockets) {
      sockets.connection.bind('disconnected', () => {
        console.log('Disconnected from Pusher');
      });

      sockets.connection.bind('error', () => {
        console.error('Error from Pusher');
      });

      sockets.connect();
    }

    return () => {
      if (sockets && company) {
        sockets.disconnect();
      }
    };
  }, [company?.company_key]);

  useSystemFonts();

  return (
    <>
      <div className="App">
        <Toaster position="top-center" />
        {routes}
      </div>

      <CompanyEdit
        isModalOpen={isCompanyEditModalOpened && isOwner}
        setIsModalOpen={setIsCompanyEditModalOpened}
      />

      <PreventNavigationModal />
      {isSelfHosted() ? <PublicNotificationsModal /> : null}
    </>
  );
}<|MERGE_RESOLUTION|>--- conflicted
+++ resolved
@@ -37,16 +37,12 @@
 import { PreventNavigationModal } from './components/PreventNavigationModal';
 import { useAddPreventNavigationEvents } from './common/hooks/useAddPreventNavigationEvents';
 import { useSockets } from './common/hooks/useSockets';
-<<<<<<< HEAD
 import { usePrivateSocketEvents } from './common/queries/sockets';
 import { PublicNotificationsModal } from './components/PublicNotificationsModal';
 import { isSelfHosted } from './common/helpers';
-=======
-import { useGlobalSocketEvents } from './common/queries/sockets';
 import { useWebSessionTimeout } from './common/hooks/useWebSessionTimeout';
 import { isPasswordRequiredAtom } from './common/atoms/password-confirmation';
 import { useSystemFonts } from './common/hooks/useSystemFonts';
->>>>>>> c784740e
 
 export function App() {
   const [t] = useTranslation();
@@ -210,11 +206,7 @@
 
   const sockets = useSockets();
 
-<<<<<<< HEAD
   usePrivateSocketEvents();
-=======
-  useGlobalSocketEvents();
->>>>>>> c784740e
 
   useEffect(() => {
     if (company && sockets) {
