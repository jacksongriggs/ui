/**
 * Invoice Ninja (https://invoiceninja.com).
 *
 * @link https://github.com/invoiceninja/invoiceninja source repository
 *
 * @copyright Copyright (c) 2022. Invoice Ninja LLC (https://invoiceninja.com)
 *
 * @license https://www.elastic.co/licensing/elastic-license
 */

import { useTitle } from '$app/common/hooks/useTitle';
import { DataTable } from '$app/components/DataTable';
import { Default } from '$app/components/layouts/Default';
import { useTranslation } from 'react-i18next';
import {
  useActions,
} from '../edit/components/Actions';
import {
  defaultColumns,
  useAllInvoiceColumns,
  useInvoiceColumns,
} from '../common/hooks/useInvoiceColumns';
import { DataTableColumnsPicker } from '$app/components/DataTableColumnsPicker';
import { useInvoiceFilters } from '../common/hooks/useInvoiceFilters';
import { ImportButton } from '$app/components/import/ImportButton';
import { Guard } from '$app/common/guards/Guard';
import { permission } from '$app/common/guards/guards/permission';
import { or } from '$app/common/guards/guards/or';
import { useCustomBulkActions } from '../common/hooks/useCustomBulkActions';
import {
  InvoiceSlider,
  invoiceSliderAtom,
  invoiceSliderVisibilityAtom,
} from '../common/components/InvoiceSlider';
import { useAtom } from 'jotai';
import { useInvoiceQuery } from '$app/common/queries/invoices';
import { useEffect, useState } from 'react';
<<<<<<< HEAD
import {
  ChangeTemplateModal,
  useChangeTemplate,
} from '$app/pages/settings/invoice-design/pages/custom-designs/components/ChangeTemplate';
import { Invoice } from '$app/common/interfaces/invoice';
=======
import { useHasPermission } from '$app/common/hooks/permissions/useHasPermission';
import { useDisableNavigation } from '$app/common/hooks/useDisableNavigation';
>>>>>>> ec27452c

export default function Invoices() {
  const { documentTitle } = useTitle('invoices');

  const [t] = useTranslation();

  const hasPermission = useHasPermission();
  const disableNavigation = useDisableNavigation();

  const [sliderInvoiceId, setSliderInvoiceId] = useState<string>('');

  const { data: invoiceResponse } = useInvoiceQuery({ id: sliderInvoiceId });

  const actions = useActions();

  const filters = useInvoiceFilters();

  const invoiceColumns = useAllInvoiceColumns();

  const columns = useInvoiceColumns();

  const pages = [{ name: t('invoices'), href: '/invoices' }];

  const customBulkActions = useCustomBulkActions();

  const [invoiceSlider, setInvoiceSlider] = useAtom(invoiceSliderAtom);
  const [invoiceSliderVisibility, setInvoiceSliderVisibility] = useAtom(
    invoiceSliderVisibilityAtom
  );

  useEffect(() => {
    if (invoiceResponse && invoiceSliderVisibility) {
      setInvoiceSlider(invoiceResponse);
    }
  }, [invoiceResponse, invoiceSliderVisibility]);

<<<<<<< HEAD
  const {
    changeTemplateVisible,
    setChangeTemplateVisible,
    changeTemplateResources,
  } = useChangeTemplate();
=======
  useEffect(() => {
    return () => setInvoiceSliderVisibility(false);
  }, []);
>>>>>>> ec27452c

  return (
    <Default
      title={documentTitle}
      breadcrumbs={pages}
      docsLink="en/invoices"
      withoutBackButton
    >
      <DataTable
        resource="invoice"
        endpoint="/api/v1/invoices?include=client.group_settings&without_deleted_clients=true&sort=id|desc"
        columns={columns}
        bulkRoute="/api/v1/invoices/bulk"
        linkToCreate="/invoices/create"
        linkToEdit="/invoices/:id/edit"
        withResourcefulActions
        customActions={actions}
        customBulkActions={customBulkActions}
        customFilters={filters}
        customFilterPlaceholder="status"
        rightSide={
          <Guard
            type="component"
            component={<ImportButton route="/invoices/import" />}
            guards={[
              or(permission('create_invoice'), permission('edit_invoice')),
            ]}
          />
        }
        leftSideChevrons={
          <DataTableColumnsPicker
            table="invoice"
            columns={invoiceColumns as unknown as string[]}
            defaultColumns={defaultColumns}
          />
        }
        linkToCreateGuards={[permission('create_invoice')]}
        hideEditableOptions={!hasPermission('edit_invoice')}
        onTableRowClick={(invoice) => {
          setSliderInvoiceId(invoice.id);
          setInvoiceSliderVisibility(true);
        }}
      />

<<<<<<< HEAD
      <InvoiceSlider />

      <ChangeTemplateModal<Invoice>
        entity="invoice"
        entities={changeTemplateResources as Invoice[]}
        visible={changeTemplateVisible}
        setVisible={setChangeTemplateVisible}
        labelFn={(invoice) => `${t('number')}: ${invoice.number}`}
        bulkUrl="/api/v1/invoices/bulk"
      />
=======
      {!disableNavigation('invoice', invoiceSlider) && <InvoiceSlider />}
>>>>>>> ec27452c
    </Default>
  );
}<|MERGE_RESOLUTION|>--- conflicted
+++ resolved
@@ -35,16 +35,13 @@
 import { useAtom } from 'jotai';
 import { useInvoiceQuery } from '$app/common/queries/invoices';
 import { useEffect, useState } from 'react';
-<<<<<<< HEAD
 import {
   ChangeTemplateModal,
   useChangeTemplate,
 } from '$app/pages/settings/invoice-design/pages/custom-designs/components/ChangeTemplate';
 import { Invoice } from '$app/common/interfaces/invoice';
-=======
 import { useHasPermission } from '$app/common/hooks/permissions/useHasPermission';
 import { useDisableNavigation } from '$app/common/hooks/useDisableNavigation';
->>>>>>> ec27452c
 
 export default function Invoices() {
   const { documentTitle } = useTitle('invoices');
@@ -81,17 +78,15 @@
     }
   }, [invoiceResponse, invoiceSliderVisibility]);
 
-<<<<<<< HEAD
   const {
     changeTemplateVisible,
     setChangeTemplateVisible,
     changeTemplateResources,
   } = useChangeTemplate();
-=======
+  
   useEffect(() => {
     return () => setInvoiceSliderVisibility(false);
   }, []);
->>>>>>> ec27452c
 
   return (
     <Default
@@ -136,9 +131,6 @@
         }}
       />
 
-<<<<<<< HEAD
-      <InvoiceSlider />
-
       <ChangeTemplateModal<Invoice>
         entity="invoice"
         entities={changeTemplateResources as Invoice[]}
@@ -147,9 +139,8 @@
         labelFn={(invoice) => `${t('number')}: ${invoice.number}`}
         bulkUrl="/api/v1/invoices/bulk"
       />
-=======
+
       {!disableNavigation('invoice', invoiceSlider) && <InvoiceSlider />}
->>>>>>> ec27452c
     </Default>
   );
 }