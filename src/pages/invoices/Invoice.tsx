--- conflicted
+++ resolved
@@ -39,7 +39,8 @@
 import { Spinner } from '$app/components/Spinner';
 import { AddUninvoicedItemsButton } from './common/components/AddUninvoicedItemsButton';
 import { useAtom } from 'jotai';
-<<<<<<< HEAD
+import { useSocketEvent } from '$app/common/queries/sockets';
+import toast from 'react-hot-toast';
 import { Modal } from '$app/components/Modal';
 import { Button } from '$app/components/forms';
 import { useCurrentCompany } from '$app/common/hooks/useCurrentCompany';
@@ -47,10 +48,6 @@
 import utc from 'dayjs/plugin/utc';
 
 dayjs.extend(utc);
-=======
-import { useSocketEvent } from '$app/common/queries/sockets';
-import toast from 'react-hot-toast';
->>>>>>> 59c7dfe7
 
 export default function Invoice() {
   const { documentTitle } = useTitle('edit_invoice');
@@ -138,18 +135,16 @@
     invoice && calculateInvoiceSum(invoice);
   }, [invoice]);
 
-<<<<<<< HEAD
   useEffect(() => {
     if (invoice && invoice.id === id && isInvoiceLocked()) {
       setIsLockedInvoiceModalOpen(true);
     }
   }, [invoice]);
-=======
+
   useSocketEvent({
     on: ['App\\Events\\Invoice\\InvoiceWasPaid'],
     callback: () => toast(t('invoice_status_changed'), { duration: 5000 }),
   });
->>>>>>> 59c7dfe7
 
   return (
     <>
