--- conflicted
+++ resolved
@@ -33,11 +33,8 @@
 import { useInvoiceUtilities } from './create/hooks/useInvoiceUtilities';
 import { Spinner } from '$app/components/Spinner';
 import { AddUninvoicedItemsButton } from './common/components/AddUninvoicedItemsButton';
-<<<<<<< HEAD
+import { useAtom } from 'jotai';
 import { EInvoiceComponent } from '../settings';
-=======
-import { useAtom } from 'jotai';
->>>>>>> 47689e30
 
 export default function Invoice() {
   const { documentTitle } = useTitle('edit_invoice');
