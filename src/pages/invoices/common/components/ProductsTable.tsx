--- conflicted
+++ resolved
@@ -19,11 +19,8 @@
 import { useProductColumns } from '../hooks/useProductColumns';
 import { useResolveInputField } from '../hooks/useResolveInputField';
 import { useResolveTranslation } from '../hooks/useResolveTranslation';
-<<<<<<< HEAD
 import { TaxCreate } from './TaxCreate';
-=======
 import { ProductCreate } from './ProductCreate';
->>>>>>> 99eb154e
 
 export function ProductsTable() {
   const [t] = useTranslation();
@@ -31,17 +28,13 @@
   const columns = useProductColumns();
   const resolveTranslation = useResolveTranslation();
   const dispatch = useDispatch();
-<<<<<<< HEAD
   const [isTaxModalOpen, setIsTaxModalOpen] = useState(false);
-  const resolveInputField = useResolveInputField({ setIsTaxModalOpen });
-=======
   const [isProductModalOpen, setIsProductModalOpen] = useState(false);
-
   const resolveInputField = useResolveInputField({
+    setIsTaxModalOpen,
     setIsProductModalOpen,
   });
 
->>>>>>> 99eb154e
   return (
     <div>
       <Table>
@@ -99,15 +92,12 @@
           )}
         </Tbody>
       </Table>
-<<<<<<< HEAD
 
       <TaxCreate isVisible={isTaxModalOpen} onClose={setIsTaxModalOpen} />
-=======
       <ProductCreate
         setIsModalOpen={setIsProductModalOpen}
         isModalOpen={isProductModalOpen}
       />
->>>>>>> 99eb154e
     </div>
   );
 }