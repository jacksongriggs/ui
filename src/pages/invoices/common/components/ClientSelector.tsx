--- conflicted
+++ resolved
@@ -130,7 +130,6 @@
           {Boolean(
             (props.onLocationChange && Boolean(client?.locations?.length)) ||
               location
-<<<<<<< HEAD
           ) && <InputLabel className="mb-2.5">{t('contacts')}</InputLabel>}
 
           <div
@@ -187,50 +186,13 @@
                   </div>
 
                   <div className="flex flex-col relative left-7">
-=======
-          ) && <InputLabel className="mb-2">{t('contacts')}</InputLabel>}
-
-          <div className="flex flex-col space-y-2">
-            {client.contacts.map((contact, index) => (
-              <div key={index} className="flex justify-between items-center">
-                <div>
-                  <Checkbox
-                    id={contact.id}
-                    value={contact.id}
-                    label={
-                      contact.first_name.length >= 1
-                        ? `${contact.first_name} ${contact.last_name}`
-                        : contact.email || client.display_name
-                    }
-                    checked={handleCheckedState(contact.id)}
-                    onChange={(event: ChangeEvent<HTMLInputElement>) =>
-                      props.onContactCheckboxChange(
-                        event.target.value,
-                        event.target.checked
-                      )
-                    }
-                  />
-
-                  <div className="relative">
-                    {contact.first_name && (
-                      <p className="text-sm" style={{ color: colors.$3 }}>
-                        {contact.email}
-                      </p>
-                    )}
-
->>>>>>> c60be0e2
                     {Boolean(
                       resource.invitations.length >= 1 &&
                         resource.invitations[0].link
                     ) && (
-<<<<<<< HEAD
                       <div className="flex space-x-0">
                         <Link
                           className="font-medium"
-=======
-                      <div className="flex space-x-2 mt-1">
-                        <Link
->>>>>>> c60be0e2
                           to={`${resource.invitations[0].link}?silent=true&client_hash=${client.client_hash}`}
                           external
                         >
@@ -243,17 +205,9 @@
                           message={t('copy_link') as string}
                           withoutArrow
                         >
-<<<<<<< HEAD
-                          <div className="mt-0.5">
-                            <CopyToClipboardIconOnly
-                              text={resource.invitations[0].link}
-                            />
-                          </div>
-=======
                           <CopyToClipboardIconOnly
                             text={resource.invitations[0].link}
                           />
->>>>>>> c60be0e2
                         </Tooltip>
                       </div>
                     )}
