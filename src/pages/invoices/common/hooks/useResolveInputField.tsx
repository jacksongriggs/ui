--- conflicted
+++ resolved
@@ -127,13 +127,8 @@
                 index
               );
           }}
-<<<<<<< HEAD
-          className="w-36"
+          className="w-auto"
           formatLabel={(resource) => `${resource.name} ${resource.rate}%`}
-=======
-          className="w-auto"
-          formatLabel={(resource) => `${resource.name}(${resource.rate}%)`}
->>>>>>> ee7c3627
           onActionClick={() => setIsTaxModalOpen(true)}
           actionLabel={t('create_tax_rate')}
           defaultValue={invoice?.line_items[index][property]}
