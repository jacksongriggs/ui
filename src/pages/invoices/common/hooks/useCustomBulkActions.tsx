/**
 * Invoice Ninja (https://invoiceninja.com).
 *
 * @link https://github.com/invoiceninja/invoiceninja source repository
 *
 * @copyright Copyright (c) 2022. Invoice Ninja LLC (https://invoiceninja.com)
 *
 * @license https://www.elastic.co/licensing/elastic-license
 */

import { Invoice } from '$app/common/interfaces/invoice';
import { CustomBulkAction } from '$app/components/DataTable';
import { DropdownElement } from '$app/components/dropdown/DropdownElement';
import { Icon } from '$app/components/icons/Icon';
import { useTranslation } from 'react-i18next';
import {
  MdCancel,
  MdDesignServices,
  MdDownload,
  MdMarkEmailRead,
  MdPaid,
  MdPrint,
  MdRefresh,
} from 'react-icons/md';
import { usePrintPdf } from './usePrintPdf';
import { useDownloadPdfs } from './useDownloadPdfs';
import { SendEmailBulkAction } from '../components/SendEmailBulkAction';
import { useBulk } from '$app/common/queries/invoices';
import { BiMoney, BiPlusCircle } from 'react-icons/bi';
import { useEnterPayment } from './useEnterPayment';
import { toast } from '$app/common/helpers/toast/toast';
import { InvoiceStatus } from '$app/common/enums/invoice-status';
import collect from 'collect.js';
import { isInvoiceAutoBillable } from '../../edit/components/Actions';
import { useReverseInvoice } from './useReverseInvoice';
import { useDocumentsBulk } from '$app/common/queries/documents';
<<<<<<< HEAD
import { Dispatch, SetStateAction, useState } from 'react';
import { ChangeTemplateModal } from '$app/pages/settings/invoice-design/pages/custom-designs/components/ChangeTemplate';
=======
import { Dispatch, SetStateAction } from 'react';
import { useHasPermission } from '$app/common/hooks/permissions/useHasPermission';
>>>>>>> ec27452c

export const useCustomBulkActions = () => {
  const [t] = useTranslation();

  const documentsBulk = useDocumentsBulk();

  const hasPermission = useHasPermission();

  const printPdf = usePrintPdf({ entity: 'invoice' });
  const downloadPdfs = useDownloadPdfs({ entity: 'invoice' });

  const enterPayment = useEnterPayment();

  const bulk = useBulk();

  const reverseInvoice = useReverseInvoice();

  const getDocumentsIds = (invoices: Invoice[]) => {
    return invoices.flatMap(({ documents }) => documents.map(({ id }) => id));
  };

  const shouldShowDownloadDocuments = (invoices: Invoice[]) => {
    return invoices.every(({ is_deleted }) => !is_deleted);
  };

  const showAutoBillAction = (invoices: Invoice[]) => {
    return !invoices.some((invoice) => !isInvoiceAutoBillable(invoice));
  };

  const handleEnterPayment = (invoices: Invoice[]) => {
    if (invoices.length) {
      const clientIds = collect(invoices).pluck('client_id').unique().toArray();

      if (clientIds.length > 1) {
        return toast.error('multiple_client_error');
      }

      enterPayment(invoices);
    }
  };

  const showEnterPaymentOption = (invoices: Invoice[]) => {
    return !invoices.some(
      (invoice) => parseInt(invoice.status_id) > parseInt(InvoiceStatus.Partial)
    );
  };

  const shouldDownloadDocuments = (invoices: Invoice[]) => {
    return invoices.some(({ documents }) => documents.length);
  };

  const showCancelOption = (invoices: Invoice[]) => {
    return !invoices.some(({ status_id }) => status_id !== InvoiceStatus.Sent);
  };

  const showMarkSendOption = (invoices: Invoice[]) => {
    return !invoices.some(
      ({ status_id, is_deleted }) =>
        status_id !== InvoiceStatus.Draft || is_deleted
    );
  };

  const showMarkPaidOption = (invoices: Invoice[]) => {
    return !invoices.some(
      ({ status_id, is_deleted }) =>
        parseInt(status_id) > parseInt(InvoiceStatus.Partial) || is_deleted
    );
  };

  const showReverseOption = (invoices: Invoice[]) => {
    return !invoices.some(
      ({ status_id, is_deleted, archived_at }) =>
        (status_id !== InvoiceStatus.Paid &&
          status_id !== InvoiceStatus.Partial) ||
        is_deleted ||
        archived_at
    );
  };

  const handleDownloadDocuments = (
    selectedInvoices: Invoice[],
    setSelected?: Dispatch<SetStateAction<string[]>>
  ) => {
    const invoiceIds = getDocumentsIds(selectedInvoices);

    documentsBulk(invoiceIds, 'download');
    setSelected?.([]);
  };

  const [changeTemplateVisible, setChangeTemplateVisible] = useState(false);

  const customBulkActions: CustomBulkAction<Invoice>[] = [
    ({ selectedResources, setSelected }) => (
      <SendEmailBulkAction
        invoices={selectedResources}
        setSelected={setSelected}
      />
    ),
    ({ selectedIds, setSelected }) => (
      <DropdownElement
        onClick={() => {
          printPdf(selectedIds);
          setSelected([]);
        }}
        icon={<Icon element={MdPrint} />}
      >
        {t('print_pdf')}
      </DropdownElement>
    ),
    ({ selectedIds, setSelected }) => (
      <DropdownElement
        onClick={() => {
          downloadPdfs(selectedIds);
          setSelected([]);
        }}
        icon={<Icon element={MdDownload} />}
      >
        {t('download_pdf')}
      </DropdownElement>
    ),
    ({ selectedIds, selectedResources, setSelected }) =>
      showAutoBillAction(selectedResources) && (
        <DropdownElement
          onClick={() => {
            bulk(selectedIds, 'auto_bill');
            setSelected([]);
          }}
          icon={<Icon element={BiMoney} />}
        >
          {t('auto_bill')}
        </DropdownElement>
      ),
    ({ selectedIds, selectedResources, setSelected }) =>
      showMarkSendOption(selectedResources) && (
        <DropdownElement
          onClick={() => {
            bulk(selectedIds, 'mark_sent');
            setSelected([]);
          }}
          icon={<Icon element={MdMarkEmailRead} />}
        >
          {t('mark_sent')}
        </DropdownElement>
      ),
    ({ selectedResources, setSelected }) =>
      showEnterPaymentOption(selectedResources) &&
      hasPermission('create_payment') && (
        <DropdownElement
          onClick={() => {
            handleEnterPayment(selectedResources);
            setSelected([]);
          }}
          icon={<Icon element={BiPlusCircle} />}
        >
          {t('enter_payment')}
        </DropdownElement>
      ),
    ({ selectedIds, selectedResources, setSelected }) =>
      showMarkPaidOption(selectedResources) && (
        <DropdownElement
          onClick={() => {
            bulk(selectedIds, 'mark_paid');
            setSelected([]);
          }}
          icon={<Icon element={MdPaid} />}
        >
          {t('mark_paid')}
        </DropdownElement>
      ),
    ({ selectedResources, setSelected }) =>
      shouldShowDownloadDocuments(selectedResources) && (
        <DropdownElement
          onClick={() =>
            shouldDownloadDocuments(selectedResources)
              ? handleDownloadDocuments(selectedResources, setSelected)
              : toast.error('no_documents_to_download')
          }
          icon={<Icon element={MdDownload} />}
        >
          {t('documents')}
        </DropdownElement>
      ),
    ({ selectedResources, setSelected }) =>
      showReverseOption(selectedResources) &&
      hasPermission('create_credit') && (
        <DropdownElement
          onClick={() => {
            reverseInvoice(selectedResources[0]);
            setSelected([]);
          }}
          icon={<Icon element={MdRefresh} />}
        >
          {t('reverse')}
        </DropdownElement>
      ),
    ({ selectedIds, selectedResources, setSelected }) =>
      showCancelOption(selectedResources) && (
        <DropdownElement
          onClick={() => {
            bulk(selectedIds, 'cancel');
            setSelected([]);
          }}
          icon={<Icon element={MdCancel} />}
        >
          {t('cancel_invoice')}
        </DropdownElement>
      ),
    ({ selectedResources }) => (
      <>
        {selectedResources ? (
          <ChangeTemplateModal<Invoice>
            entity="invoice"
            entities={selectedResources}
            visible={changeTemplateVisible}
            setVisible={setChangeTemplateVisible}
            labelFn={(invoice) => `${t('number')}: ${invoice.number}`}
            bulkUrl="/api/v1/invoices/bulk"
          />
        ) : null}

        <DropdownElement
          onClick={() => setChangeTemplateVisible(true)}
          icon={<Icon element={MdDesignServices} />}
        >
          {t('run_template')}
        </DropdownElement>
      </>
    ),
  ];

  return customBulkActions;
};<|MERGE_RESOLUTION|>--- conflicted
+++ resolved
@@ -34,13 +34,9 @@
 import { isInvoiceAutoBillable } from '../../edit/components/Actions';
 import { useReverseInvoice } from './useReverseInvoice';
 import { useDocumentsBulk } from '$app/common/queries/documents';
-<<<<<<< HEAD
 import { Dispatch, SetStateAction, useState } from 'react';
 import { ChangeTemplateModal } from '$app/pages/settings/invoice-design/pages/custom-designs/components/ChangeTemplate';
-=======
-import { Dispatch, SetStateAction } from 'react';
 import { useHasPermission } from '$app/common/hooks/permissions/useHasPermission';
->>>>>>> ec27452c
 
 export const useCustomBulkActions = () => {
   const [t] = useTranslation();
