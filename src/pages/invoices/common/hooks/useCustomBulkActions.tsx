--- conflicted
+++ resolved
@@ -177,15 +177,9 @@
           {t('mark_sent')}
         </DropdownElement>
       ),
-<<<<<<< HEAD
-    (_, selectedInvoices) =>
-      selectedInvoices &&
-      showEnterPaymentOption(selectedInvoices) &&
+    ({ selectedResources, setSelected }) =>
+      showEnterPaymentOption(selectedResources) &&
       hasPermission('create_payment') && (
-=======
-    ({ selectedResources, setSelected }) =>
-      showEnterPaymentOption(selectedResources) && (
->>>>>>> acb70cc4
         <DropdownElement
           onClick={() => {
             handleEnterPayment(selectedResources);
