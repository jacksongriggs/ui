/**
 * Invoice Ninja (https://invoiceninja.com).
 *
 * @link https://github.com/invoiceninja/invoiceninja source repository
 *
 * @copyright Copyright (c) 2022. Invoice Ninja LLC (https://invoiceninja.com)
 *
 * @license https://www.elastic.co/licensing/elastic-license
 */

import { useReactSettings } from '$app/common/hooks/useReactSettings';
<<<<<<< HEAD
import { Client } from '$app/common/interfaces/client';
import { InvoiceItemType } from '$app/common/interfaces/invoice-item';
import { useInvoiceQuery } from '$app/common/queries/invoices';
=======
import { InvoiceItemType } from '$app/common/interfaces/invoice-item';
>>>>>>> 0272ef1d
import { Spinner } from '$app/components/Spinner';
import { TabGroup } from '$app/components/TabGroup';
import { useAtom } from 'jotai';
import { Dispatch, SetStateAction } from 'react';
import { useTranslation } from 'react-i18next';
<<<<<<< HEAD
import { useOutletContext, useParams, useSearchParams } from 'react-router-dom';
import { v4 } from 'uuid';
import { invoiceAtom, invoiceSumAtom } from '../common/atoms';
=======
import { useOutletContext, useSearchParams } from 'react-router-dom';
import { invoiceSumAtom } from '../common/atoms';
>>>>>>> 0272ef1d
import { ClientSelector } from '../common/components/ClientSelector';
import { InvoiceDetails } from '../common/components/InvoiceDetails';
import { InvoiceFooter } from '../common/components/InvoiceFooter';
import { InvoicePreview } from '../common/components/InvoicePreview';
import { InvoiceTotals } from '../common/components/InvoiceTotals';
import { ProductsTable } from '../common/components/ProductsTable';
import { useProductColumns } from '../common/hooks/useProductColumns';
import { useTaskColumns } from '../common/hooks/useTaskColumns';
import { useInvoiceUtilities } from '../create/hooks/useInvoiceUtilities';
import { Card } from '$app/components/cards';
import { InvoiceStatus as InvoiceStatusBadge } from '../common/components/InvoiceStatus';
import {
  ChangeTemplateModal,
  useChangeTemplate,
} from '$app/pages/settings/invoice-design/pages/custom-designs/components/ChangeTemplate';
<<<<<<< HEAD
import { Invoice as IInvoice } from '$app/common/interfaces/invoice';
import { useAtomWithPrevent } from '$app/common/hooks/useAtomWithPrevent';
import { Context } from './components/EInvoice';
=======
import { Invoice as IInvoice, Invoice } from '$app/common/interfaces/invoice';
import { ValidationBag } from '$app/common/interfaces/validation-bag';
import { Client } from '$app/common/interfaces/client';

export interface Context {
  invoice: Invoice | undefined;
  setInvoice: Dispatch<SetStateAction<Invoice | undefined>>;
  isDefaultTerms: boolean;
  setIsDefaultTerms: Dispatch<SetStateAction<boolean>>;
  isDefaultFooter: boolean;
  setIsDefaultFooter: Dispatch<SetStateAction<boolean>>;
  errors: ValidationBag | undefined;
  client: Client | undefined;
}
>>>>>>> 0272ef1d

export default function Edit() {
  const [t] = useTranslation();

  const [searchParams] = useSearchParams();

  const context: Context = useOutletContext();
<<<<<<< HEAD
=======
  const {
    invoice,
    isDefaultTerms,
    setIsDefaultTerms,
    isDefaultFooter,
    setIsDefaultFooter,
    errors,
    client,
  } = context;
>>>>>>> 0272ef1d

  const {
    isDefaultTerms,
    setIsDefaultTerms,
    isDefaultFooter,
    setIsDefaultFooter,
    errors,
  } = context;

<<<<<<< HEAD
  const reactSettings = useReactSettings();

  const taskColumns = useTaskColumns();
  const productColumns = useProductColumns();

  const { data } = useInvoiceQuery({ id });

  const [invoice, setInvoice] = useAtomWithPrevent(invoiceAtom);
  const [invoiceSum] = useAtom(invoiceSumAtom);

  const [client, setClient] = useState<Client | undefined>();

=======
  const taskColumns = useTaskColumns();
  const productColumns = useProductColumns();

  const [invoiceSum] = useAtom(invoiceSumAtom);

>>>>>>> 0272ef1d
  const {
    handleChange,
    handleInvitationChange,
    handleLineItemChange,
    handleLineItemPropertyChange,
    handleCreateLineItem,
    handleDeleteLineItem,
  } = useInvoiceUtilities({ client });

<<<<<<< HEAD
  useEffect(() => {
    const isAnyAction = searchParams.get('action');

    const currentInvoice = isAnyAction && invoice ? invoice : data;

    if (currentInvoice) {
      const _invoice = cloneDeep(currentInvoice);

      _invoice.line_items.map((lineItem) => (lineItem._id = v4()));

      setInvoice(_invoice);

      if (_invoice?.client) {
        setClient(_invoice.client);
      }
    }
  }, [data]);

  useEffect(() => {
    invoice && calculateInvoiceSum(invoice);
  }, [invoice]);

=======
>>>>>>> 0272ef1d
  const { changeTemplateVisible, setChangeTemplateVisible } =
    useChangeTemplate();

  return (
    <>
      <div className="grid grid-cols-12 gap-4">
        <Card className="col-span-12 xl:col-span-4 h-max" withContainer>
          {invoice && (
            <div className="flex space-x-20">
              <span className="text-sm">{t('status')}</span>
              <InvoiceStatusBadge entity={invoice} />
            </div>
          )}

          <ClientSelector
            resource={invoice}
            onChange={(id) => handleChange('client_id', id)}
            onClearButtonClick={() => handleChange('client_id', '')}
            onContactCheckboxChange={handleInvitationChange}
            errorMessage={errors?.errors.client_id}
            textOnly
            readonly
          />
        </Card>

        <InvoiceDetails
          invoice={invoice}
          handleChange={handleChange}
          errors={errors}
        />

        <div className="col-span-12">
          <TabGroup
            tabs={[t('products'), t('tasks')]}
            defaultTabIndex={searchParams.get('table') === 'tasks' ? 1 : 0}
          >
            <div>
              {invoice && client ? (
                <ProductsTable
                  type="product"
                  resource={invoice}
                  shouldCreateInitialLineItem={
                    searchParams.get('table') !== 'tasks'
                  }
                  items={invoice.line_items.filter((item) =>
                    [
                      InvoiceItemType.Product,
                      InvoiceItemType.UnpaidFee,
                      InvoiceItemType.PaidFee,
                      InvoiceItemType.LateFee,
                    ].includes(item.type_id)
                  )}
                  columns={productColumns}
                  relationType="client_id"
                  onLineItemChange={handleLineItemChange}
                  onSort={(lineItems) => handleChange('line_items', lineItems)}
                  onLineItemPropertyChange={handleLineItemPropertyChange}
                  onCreateItemClick={() =>
                    handleCreateLineItem(InvoiceItemType.Product)
                  }
                  onDeleteRowClick={handleDeleteLineItem}
                />
              ) : (
                <Spinner />
              )}
            </div>

            <div>
              {invoice && client ? (
                <ProductsTable
                  type="task"
                  resource={invoice}
                  shouldCreateInitialLineItem={
                    searchParams.get('table') === 'tasks'
                  }
                  items={invoice.line_items.filter(
                    (item) => item.type_id === InvoiceItemType.Task
                  )}
                  columns={taskColumns}
                  relationType="client_id"
                  onLineItemChange={handleLineItemChange}
                  onSort={(lineItems) => handleChange('line_items', lineItems)}
                  onLineItemPropertyChange={handleLineItemPropertyChange}
                  onCreateItemClick={() =>
                    handleCreateLineItem(InvoiceItemType.Task)
                  }
                  onDeleteRowClick={handleDeleteLineItem}
                />
              ) : (
                <Spinner />
              )}
            </div>
          </TabGroup>
        </div>

        <InvoiceFooter
          invoice={invoice}
          handleChange={handleChange}
          errors={errors}
          isDefaultFooter={isDefaultFooter}
          isDefaultTerms={isDefaultTerms}
          setIsDefaultFooter={setIsDefaultFooter}
          setIsDefaultTerms={setIsDefaultTerms}
        />

        {invoice && (
          <InvoiceTotals
            relationType="client_id"
            resource={invoice}
            invoiceSum={invoiceSum}
            onChange={(property, value) =>
              handleChange(property, value as string)
            }
          />
        )}
      </div>

      {reactSettings?.show_pdf_preview && (
        <div className="my-4">
          {invoice && (
            <InvoicePreview
              for="invoice"
              resource={invoice}
              entity="invoice"
              relationType="client_id"
              endpoint="/api/v1/live_preview?entity=:entity"
              observable={true}
              initiallyVisible={false}
              withRemoveLogoCTA
            />
          )}
        </div>
      )}

      {invoice ? (
        <ChangeTemplateModal<IInvoice>
          entity="invoice"
          entities={[invoice]}
          visible={changeTemplateVisible}
          setVisible={setChangeTemplateVisible}
          labelFn={(invoice) => `${t('number')}: ${invoice.number}`}
          bulkUrl="/api/v1/invoices/bulk"
        />
      ) : null}
    </>
  );
}<|MERGE_RESOLUTION|>--- conflicted
+++ resolved
@@ -9,26 +9,14 @@
  */
 
 import { useReactSettings } from '$app/common/hooks/useReactSettings';
-<<<<<<< HEAD
-import { Client } from '$app/common/interfaces/client';
 import { InvoiceItemType } from '$app/common/interfaces/invoice-item';
-import { useInvoiceQuery } from '$app/common/queries/invoices';
-=======
-import { InvoiceItemType } from '$app/common/interfaces/invoice-item';
->>>>>>> 0272ef1d
 import { Spinner } from '$app/components/Spinner';
 import { TabGroup } from '$app/components/TabGroup';
 import { useAtom } from 'jotai';
 import { Dispatch, SetStateAction } from 'react';
 import { useTranslation } from 'react-i18next';
-<<<<<<< HEAD
-import { useOutletContext, useParams, useSearchParams } from 'react-router-dom';
-import { v4 } from 'uuid';
-import { invoiceAtom, invoiceSumAtom } from '../common/atoms';
-=======
 import { useOutletContext, useSearchParams } from 'react-router-dom';
 import { invoiceSumAtom } from '../common/atoms';
->>>>>>> 0272ef1d
 import { ClientSelector } from '../common/components/ClientSelector';
 import { InvoiceDetails } from '../common/components/InvoiceDetails';
 import { InvoiceFooter } from '../common/components/InvoiceFooter';
@@ -44,11 +32,6 @@
   ChangeTemplateModal,
   useChangeTemplate,
 } from '$app/pages/settings/invoice-design/pages/custom-designs/components/ChangeTemplate';
-<<<<<<< HEAD
-import { Invoice as IInvoice } from '$app/common/interfaces/invoice';
-import { useAtomWithPrevent } from '$app/common/hooks/useAtomWithPrevent';
-import { Context } from './components/EInvoice';
-=======
 import { Invoice as IInvoice, Invoice } from '$app/common/interfaces/invoice';
 import { ValidationBag } from '$app/common/interfaces/validation-bag';
 import { Client } from '$app/common/interfaces/client';
@@ -63,7 +46,6 @@
   errors: ValidationBag | undefined;
   client: Client | undefined;
 }
->>>>>>> 0272ef1d
 
 export default function Edit() {
   const [t] = useTranslation();
@@ -71,8 +53,6 @@
   const [searchParams] = useSearchParams();
 
   const context: Context = useOutletContext();
-<<<<<<< HEAD
-=======
   const {
     invoice,
     isDefaultTerms,
@@ -82,36 +62,14 @@
     errors,
     client,
   } = context;
->>>>>>> 0272ef1d
-
-  const {
-    isDefaultTerms,
-    setIsDefaultTerms,
-    isDefaultFooter,
-    setIsDefaultFooter,
-    errors,
-  } = context;
-
-<<<<<<< HEAD
+
   const reactSettings = useReactSettings();
 
   const taskColumns = useTaskColumns();
   const productColumns = useProductColumns();
 
-  const { data } = useInvoiceQuery({ id });
-
-  const [invoice, setInvoice] = useAtomWithPrevent(invoiceAtom);
   const [invoiceSum] = useAtom(invoiceSumAtom);
 
-  const [client, setClient] = useState<Client | undefined>();
-
-=======
-  const taskColumns = useTaskColumns();
-  const productColumns = useProductColumns();
-
-  const [invoiceSum] = useAtom(invoiceSumAtom);
-
->>>>>>> 0272ef1d
   const {
     handleChange,
     handleInvitationChange,
@@ -121,31 +79,6 @@
     handleDeleteLineItem,
   } = useInvoiceUtilities({ client });
 
-<<<<<<< HEAD
-  useEffect(() => {
-    const isAnyAction = searchParams.get('action');
-
-    const currentInvoice = isAnyAction && invoice ? invoice : data;
-
-    if (currentInvoice) {
-      const _invoice = cloneDeep(currentInvoice);
-
-      _invoice.line_items.map((lineItem) => (lineItem._id = v4()));
-
-      setInvoice(_invoice);
-
-      if (_invoice?.client) {
-        setClient(_invoice.client);
-      }
-    }
-  }, [data]);
-
-  useEffect(() => {
-    invoice && calculateInvoiceSum(invoice);
-  }, [invoice]);
-
-=======
->>>>>>> 0272ef1d
   const { changeTemplateVisible, setChangeTemplateVisible } =
     useChangeTemplate();
 
