/**
 * Invoice Ninja (https://invoiceninja.com).
 *
 * @link https://github.com/invoiceninja/invoiceninja source repository
 *
 * @copyright Copyright (c) 2022. Invoice Ninja LLC (https://invoiceninja.com)
 *
 * @license https://www.elastic.co/licensing/elastic-license
 */

import { InvoiceStatus } from '$app/common/enums/invoice-status';
import { route } from '$app/common/helpers/route';
import { useClientResolver } from '$app/common/hooks/clients/useClientResolver';
import { useReactSettings } from '$app/common/hooks/useReactSettings';
import { useTitle } from '$app/common/hooks/useTitle';
import { Client } from '$app/common/interfaces/client';
import { InvoiceItemType } from '$app/common/interfaces/invoice-item';
import { ValidationBag } from '$app/common/interfaces/validation-bag';
import { useInvoiceQuery } from '$app/common/queries/invoices';
import { Page } from '$app/components/Breadcrumbs';
import { Default } from '$app/components/layouts/Default';
import { ResourceActions } from '$app/components/ResourceActions';
import { Spinner } from '$app/components/Spinner';
import { TabGroup } from '$app/components/TabGroup';
import { useAtom } from 'jotai';
import { cloneDeep } from 'lodash';
import { useEffect, useState } from 'react';
import { useTranslation } from 'react-i18next';
import { useParams, useSearchParams } from 'react-router-dom';
import { v4 } from 'uuid';
import { invoiceAtom, invoiceSumAtom } from '../common/atoms';
import { ClientSelector } from '../common/components/ClientSelector';
import { InvoiceDetails } from '../common/components/InvoiceDetails';
import { InvoiceFooter } from '../common/components/InvoiceFooter';
import { InvoicePreview } from '../common/components/InvoicePreview';
import { InvoiceTotals } from '../common/components/InvoiceTotals';
import { ProductsTable } from '../common/components/ProductsTable';
import { useProductColumns } from '../common/hooks/useProductColumns';
import { useTaskColumns } from '../common/hooks/useTaskColumns';
import { useInvoiceUtilities } from '../create/hooks/useInvoiceUtilities';
import { useActions } from './components/Actions';
import { useHandleSave } from './hooks/useInvoiceSave';

export default function Edit() {
  const { t } = useTranslation();
  const { id } = useParams();
  const [searchParams] = useSearchParams();

  const reactSettings = useReactSettings();

  const pages: Page[] = [
    { name: t('invoices'), href: '/invoices' },
    {
      name: t('edit_invoice'),
      href: route('/invoices/:id/edit', { id }),
    },
  ];

  const productColumns = useProductColumns();
  const taskColumns = useTaskColumns();

  const { documentTitle } = useTitle('edit_invoice');
  const { data } = useInvoiceQuery({ id });

  const [invoice, setInvoice] = useAtom(invoiceAtom);
  const [invoiceSum] = useAtom(invoiceSumAtom);

  const [client, setClient] = useState<Client | undefined>();
  const [errors, setErrors] = useState<ValidationBag>();

  const clientResolver = useClientResolver();

  const {
    handleChange,
    handleInvitationChange,
    calculateInvoiceSum,
    handleLineItemChange,
    handleLineItemPropertyChange,
    handleCreateLineItem,
    handleDeleteLineItem,
  } = useInvoiceUtilities({ client });

  useEffect(() => {
<<<<<<< HEAD
    const isAddingTasksAction = searchParams.get('action') === 'add_tasks';

    const currentInvoice = isAddingTasksAction && invoice ? invoice : data;

    if (currentInvoice) {
      const _invoice = cloneDeep(currentInvoice);
=======
    if (data) {
      const _invoice =
        searchParams.get('action') === 'invoice_expense'
          ? cloneDeep(invoice!)
          : cloneDeep(data);

>>>>>>> 03e9c54c

      _invoice.line_items.map((lineItem) => (lineItem._id = v4()));

      setInvoice(_invoice);

      if (_invoice?.client) {
        setClient(_invoice.client);

        clientResolver.cache(_invoice.client);
      }
    }
  }, [data]);

  useEffect(() => {
    invoice && calculateInvoiceSum(invoice);
  }, [invoice]);

  const actions = useActions();
  const save = useHandleSave(setErrors);

  return (
    <Default
      title={documentTitle}
      breadcrumbs={pages}
      onSaveClick={() => invoice && save(invoice)}
      disableSaveButton={
        invoice &&
        (invoice.status_id === InvoiceStatus.Cancelled || invoice.is_deleted)
      }
      navigationTopRight={
        invoice && (
          <ResourceActions
            label={t('more_actions')}
            resource={invoice}
            actions={actions}
          />
        )
      }
    >
      <div className="grid grid-cols-12 gap-4">
        <ClientSelector
          resource={invoice}
          onChange={(id) => handleChange('client_id', id)}
          onClearButtonClick={() => handleChange('client_id', '')}
          onContactCheckboxChange={handleInvitationChange}
          errorMessage={errors?.errors.client_id}
          textOnly
          readonly
        />

        <InvoiceDetails
          invoice={invoice}
          handleChange={handleChange}
          errors={errors}
        />

        <div className="col-span-12">
          <TabGroup
            tabs={[t('products'), t('tasks')]}
            defaultTabIndex={searchParams.get('table') === 'tasks' ? 1 : 0}
          >
            <div>
              {invoice && client ? (
                <ProductsTable
                  type="product"
                  resource={invoice}
                  shouldCreateInitialLineItem={
                    searchParams.get('table') !== 'tasks'
                  }
                  items={invoice.line_items.filter((item) =>
                    [
                      InvoiceItemType.Product,
                      InvoiceItemType.UnpaidFee,
                      InvoiceItemType.PaidFee,
                      InvoiceItemType.LateFee,
                    ].includes(item.type_id)
                  )}
                  columns={productColumns}
                  relationType="client_id"
                  onLineItemChange={handleLineItemChange}
                  onSort={(lineItems) => handleChange('line_items', lineItems)}
                  onLineItemPropertyChange={handleLineItemPropertyChange}
                  onCreateItemClick={() =>
                    handleCreateLineItem(InvoiceItemType.Product)
                  }
                  onDeleteRowClick={handleDeleteLineItem}
                />
              ) : (
                <Spinner />
              )}
            </div>

            <div>
              {invoice && client ? (
                <ProductsTable
                  type="task"
                  resource={invoice}
                  shouldCreateInitialLineItem={
                    searchParams.get('table') === 'tasks'
                  }
                  items={invoice.line_items.filter(
                    (item) => item.type_id === InvoiceItemType.Task
                  )}
                  columns={taskColumns}
                  relationType="client_id"
                  onLineItemChange={handleLineItemChange}
                  onSort={(lineItems) => handleChange('line_items', lineItems)}
                  onLineItemPropertyChange={handleLineItemPropertyChange}
                  onCreateItemClick={() =>
                    handleCreateLineItem(InvoiceItemType.Task)
                  }
                  onDeleteRowClick={handleDeleteLineItem}
                />
              ) : (
                <Spinner />
              )}
            </div>
          </TabGroup>
        </div>

        <InvoiceFooter
          invoice={invoice}
          handleChange={handleChange}
          errors={errors}
        />

        {invoice && (
          <InvoiceTotals
            relationType="client_id"
            resource={invoice}
            invoiceSum={invoiceSum}
            onChange={(property, value) =>
              handleChange(property, value as string)
            }
          />
        )}
      </div>

      {reactSettings?.show_pdf_preview && (
        <div className="my-4">
          {invoice && (
            <InvoicePreview
              for="invoice"
              resource={invoice}
              entity="invoice"
              relationType="client_id"
              endpoint="/api/v1/live_preview?entity=:entity"
            />
          )}
        </div>
      )}
    </Default>
  );
}<|MERGE_RESOLUTION|>--- conflicted
+++ resolved
@@ -81,21 +81,12 @@
   } = useInvoiceUtilities({ client });
 
   useEffect(() => {
-<<<<<<< HEAD
-    const isAddingTasksAction = searchParams.get('action') === 'add_tasks';
-
-    const currentInvoice = isAddingTasksAction && invoice ? invoice : data;
+    const isAnyAction = searchParams.get('action');
+
+    const currentInvoice = isAnyAction && invoice ? invoice : data;
 
     if (currentInvoice) {
       const _invoice = cloneDeep(currentInvoice);
-=======
-    if (data) {
-      const _invoice =
-        searchParams.get('action') === 'invoice_expense'
-          ? cloneDeep(invoice!)
-          : cloneDeep(data);
-
->>>>>>> 03e9c54c
 
       _invoice.line_items.map((lineItem) => (lineItem._id = v4()));
 
