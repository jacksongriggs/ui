--- conflicted
+++ resolved
@@ -23,18 +23,13 @@
 import { Tooltip } from '$app/components/Tooltip';
 import { Credit } from '$app/common/interfaces/credit';
 import { useActions as useCreditActions } from '$app/pages/credits/common/hooks';
-<<<<<<< HEAD
+import { useActions as useQuoteActions } from '$app/pages/quotes/common/hooks';
+import { Quote } from '$app/common/interfaces/quote';
 import { useActions as useRecurringInvoiceActions } from '$app/pages/recurring-invoices/common/hooks';
 
 import { RecurringInvoice } from '$app/common/interfaces/recurring-invoice';
 
-type Resource = Invoice | Credit | RecurringInvoice;
-=======
-import { useActions as useQuoteActions } from '$app/pages/quotes/common/hooks';
-import { Quote } from '$app/common/interfaces/quote';
-
-type Resource = Invoice | Credit | Quote;
->>>>>>> 99ae43d5
+type Resource = Invoice | Credit | Quote | RecurringInvoice;
 
 interface Props {
   entity: EntityType;
@@ -46,13 +41,10 @@
   const user = useCurrentUser();
   const invoiceActions = useInvoiceActions({ dropdown: false });
   const creditActions = useCreditActions({ dropdown: false });
-<<<<<<< HEAD
+  const quoteActions = useQuoteActions({ dropdown: false });
   const recurringInvoiceActions = useRecurringInvoiceActions({
     dropdown: false,
   });
-=======
-  const quoteActions = useQuoteActions({ dropdown: false });
->>>>>>> 99ae43d5
 
   const { resource, entity } = props;
 
@@ -75,13 +67,14 @@
       ) as ResourceAction<Resource>[];
     }
 
-<<<<<<< HEAD
+    if (entity === 'quote') {
+      return quoteActions.filter(
+        (action) => typeof action === 'function'
+      ) as ResourceAction<Resource>[];
+    }
+
     if (entity === 'recurring_invoice') {
       return recurringInvoiceActions.filter(
-=======
-    if (entity === 'quote') {
-      return quoteActions.filter(
->>>>>>> 99ae43d5
         (action) => typeof action === 'function'
       ) as ResourceAction<Resource>[];
     }
