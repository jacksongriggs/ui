--- conflicted
+++ resolved
@@ -50,13 +50,10 @@
 import { useHandleRestore } from '../hooks/useHandleRestore';
 import { useMarkPaid } from '../hooks/useMarkPaid';
 import { useMarkSent } from '../hooks/useMarkSent';
-<<<<<<< HEAD
 import { useScheduleEmailRecord } from '$app/pages/invoices/common/hooks/useScheduleEmailRecord';
-=======
 import { usePrintPdf } from '$app/pages/invoices/common/hooks/usePrintPdf';
 import { getEntityState } from '$app/common/helpers';
 import { EntityState } from '$app/common/enums/entity-state';
->>>>>>> 54fc561f
 
 export function useActions() {
   const { t } = useTranslation();
@@ -136,21 +133,21 @@
       </DropdownElement>
     ),
     (invoice: Invoice) =>
-<<<<<<< HEAD
       invoice.status_id !== InvoiceStatus.Paid && (
         <DropdownElement
           onClick={() => scheduleEmailRecord(invoice.id)}
           icon={<Icon element={MdSchedule} />}
         >
           {t('schedule')}
-=======
+        </DropdownElement>
+      ),
+    (invoice: Invoice) =>
       getEntityState(invoice) !== EntityState.Deleted && (
         <DropdownElement
           onClick={() => printPdf(invoice)}
           icon={<Icon element={MdPrint} />}
         >
           {t('print_pdf')}
->>>>>>> 54fc561f
         </DropdownElement>
       ),
     (invoice: Invoice) => (
