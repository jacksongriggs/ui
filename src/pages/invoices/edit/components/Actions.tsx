--- conflicted
+++ resolved
@@ -53,11 +53,8 @@
 import { useEntityPageIdentifier } from '$app/common/hooks/useEntityPageIdentifier';
 import { useBulk } from '$app/common/queries/invoices';
 import { useReverseInvoice } from '../../common/hooks/useReverseInvoice';
-<<<<<<< HEAD
 import { EmailInvoiceAction } from '../../common/components/EmailInvoiceAction';
-=======
 import { useShowActionByPreferences } from '$app/common/hooks/useShowActionByPreferences';
->>>>>>> 55b59b40
 
 export const isInvoiceAutoBillable = (invoice: Invoice) => {
   return (
@@ -219,29 +216,9 @@
       ),
     () => Boolean(showEditAction) && dropdown && <Divider withoutPadding />,
     (invoice: Invoice) =>
-<<<<<<< HEAD
-      !excludeCommonActions && <EmailInvoiceAction invoice={invoice} />,
-    (invoice: Invoice) => (
-      <DropdownElement
-        to={route('/invoices/:id/pdf', { id: invoice.id })}
-        icon={<Icon element={MdPictureAsPdf} />}
-      >
-        {t('view_pdf')}
-      </DropdownElement>
-    ),
-=======
       showActionByPreferences('invoice', 'email_invoice') && (
-        <DropdownElement
-          {...(!dropdown && { behavior: 'button' })}
-          to={route('/invoices/:id/email', { id: invoice.id })}
-          icon={
-            <Icon element={MdSend} {...(!dropdown && { color: 'white' })} />
-          }
-        >
-          {t('email_invoice')}
-        </DropdownElement>
-      ),
->>>>>>> 55b59b40
+        <EmailInvoiceAction invoice={invoice} />
+      ),
     (invoice: Invoice) =>
       showActionByPreferences('invoice', 'view_pdf') && (
         <DropdownElement
