/**
 * Invoice Ninja (https://invoiceninja.com).
 *
 * @link https://github.com/invoiceninja/invoiceninja source repository
 *
 * @copyright Copyright (c) 2022. Invoice Ninja LLC (https://invoiceninja.com)
 *
 * @license https://www.elastic.co/licensing/elastic-license
 */

import { InvoiceStatus } from '$app/common/enums/invoice-status';
import { route } from '$app/common/helpers/route';
import { Invoice } from '$app/common/interfaces/invoice';
import { Divider } from '$app/components/cards/Divider';
import { DropdownElement } from '$app/components/dropdown/DropdownElement';
import { Icon } from '$app/components/icons/Icon';
import { useSetAtom } from 'jotai';
import { invoiceAtom } from '$app/pages/invoices/common/atoms';
import { openClientPortal } from '$app/pages/invoices/common/helpers/open-client-portal';
import { useDownloadPdf } from '$app/pages/invoices/common/hooks/useDownloadPdf';
import { useTranslation } from 'react-i18next';
import { BiMoney, BiPlusCircle } from 'react-icons/bi';
import {
  MdArchive,
  MdCancel,
  MdCloudCircle,
  MdComment,
  MdControlPointDuplicate,
  MdDelete,
  MdDesignServices,
  MdDownload,
  MdEdit,
  MdMarkEmailRead,
  MdPaid,
  MdPictureAsPdf,
  MdPrint,
  MdRefresh,
  MdRestore,
  MdSchedule,
} from 'react-icons/md';
import { useNavigate } from 'react-router-dom';
import { useScheduleEmailRecord } from '$app/pages/invoices/common/hooks/useScheduleEmailRecord';
import { usePrintPdf } from '$app/pages/invoices/common/hooks/usePrintPdf';
import { getEntityState } from '$app/common/helpers';
import { EntityState } from '$app/common/enums/entity-state';
import dayjs from 'dayjs';
import { useEntityPageIdentifier } from '$app/common/hooks/useEntityPageIdentifier';
import { useBulk } from '$app/common/queries/invoices';
import { useReverseInvoice } from '../../common/hooks/useReverseInvoice';
import { EmailInvoiceAction } from '../../common/components/EmailInvoiceAction';
import {
  useAdmin,
  useHasPermission,
} from '$app/common/hooks/permissions/useHasPermission';
import { useDownloadEInvoice } from '$app/pages/invoices/common/hooks/useDownloadEInvoice';
import { CloneOptionsModal } from '../../common/components/CloneOptionsModal';
import { EntityActionElement } from '$app/components/EntityActionElement';
import { useChangeTemplate } from '$app/pages/settings/invoice-design/pages/custom-designs/components/ChangeTemplate';
import { useCurrentCompany } from '$app/common/hooks/useCurrentCompany';
import { AddActivityComment } from '$app/pages/dashboard/hooks/useGenerateActivityElement';

export const isInvoiceAutoBillable = (invoice: Invoice) => {
  return (
    invoice.balance > 0 &&
    (invoice.status_id === InvoiceStatus.Sent ||
      invoice.status_id === InvoiceStatus.Partial) &&
    Boolean(invoice.client?.gateway_tokens.length)
  );
};

interface Params {
  showEditAction?: boolean;
  showCommonBulkAction?: boolean;
  dropdown?: boolean;
}
export function useActions(params?: Params) {
  const { t } = useTranslation();

  const {
    showEditAction,
    showCommonBulkAction,
    dropdown = true,
  } = params || {};

  const company = useCurrentCompany();
  const { isAdmin, isOwner } = useAdmin();
  const { isEditPage } = useEntityPageIdentifier({
    entity: 'invoice',
<<<<<<< HEAD
    editPageTabs: ['e_invoice'],
=======
    editPageTabs: [
      'documents',
      'settings',
      'activity',
      'history',
      'email_history',
    ],
>>>>>>> 0272ef1d
  });

  const bulk = useBulk();
  const navigate = useNavigate();
  const hasPermission = useHasPermission();
  const reverseInvoice = useReverseInvoice();
  const downloadPdf = useDownloadPdf({ resource: 'invoice' });
  const downloadEInvoice = useDownloadEInvoice({ resource: 'invoice' });
  const printPdf = usePrintPdf({ entity: 'invoice' });
  const scheduleEmailRecord = useScheduleEmailRecord({ entity: 'invoice' });
  const {
    setChangeTemplateVisible,
    setChangeTemplateResources,
    setChangeTemplateEntityContext,
  } = useChangeTemplate();

  const setInvoice = useSetAtom(invoiceAtom);

  const cloneToInvoice = (invoice: Invoice) => {
    setInvoice({
      ...invoice,
      id: '',
      number: '',
      documents: [],
      due_date: '',
      date: dayjs().format('YYYY-MM-DD'),
      total_taxes: 0,
      exchange_rate: 1,
      last_sent_date: '',
      project_id: '',
      subscription_id: '',
      status_id: '',
      vendor_id: '',
      paid_to_date: 0,
    });

    navigate('/invoices/create?action=clone');
  };

  return [
    (invoice: Invoice) =>
      Boolean(showEditAction) && (
        <DropdownElement
          to={route('/invoices/:id/edit', { id: invoice.id })}
          icon={<Icon element={MdEdit} />}
        >
          {t('edit')}
        </DropdownElement>
      ),
    () => Boolean(showEditAction) && dropdown && <Divider withoutPadding />,
    (invoice: Invoice) => (
      <EmailInvoiceAction
        {...(!dropdown && {
          key: 'email_invoice',
        })}
        invoice={invoice}
        isDropdown={dropdown}
      />
    ),
    (invoice: Invoice) => (
      <EntityActionElement
        {...(!dropdown && {
          key: 'view_pdf',
        })}
        entity="invoice"
        actionKey="view_pdf"
        isCommonActionSection={!dropdown}
        tooltipText={t('view_pdf')}
        to={route('/invoices/:id/pdf', { id: invoice.id })}
        icon={MdPictureAsPdf}
      >
        {t('view_pdf')}
      </EntityActionElement>
    ),
    (invoice: Invoice) =>
      getEntityState(invoice) !== EntityState.Deleted && (
        <EntityActionElement
          {...(!dropdown && {
            key: 'print_pdf',
          })}
          entity="invoice"
          actionKey="print_pdf"
          isCommonActionSection={!dropdown}
          tooltipText={t('print_pdf')}
          onClick={() => printPdf([invoice.id])}
          icon={MdPrint}
          disablePreventNavigation
        >
          {t('print_pdf')}
        </EntityActionElement>
      ),
    (invoice: Invoice) =>
      invoice.status_id !== InvoiceStatus.Paid &&
      (isAdmin || isOwner) && (
        <EntityActionElement
          {...(!dropdown && {
            key: 'schedule',
          })}
          entity="invoice"
          actionKey="schedule"
          isCommonActionSection={!dropdown}
          tooltipText={t('schedule')}
          onClick={() => scheduleEmailRecord(invoice.id)}
          icon={MdSchedule}
        >
          {t('schedule')}
        </EntityActionElement>
      ),
    (invoice: Invoice) => (
      <EntityActionElement
        {...(!dropdown && {
          key: 'delivery_note',
        })}
        entity="invoice"
        actionKey="delivery_note"
        isCommonActionSection={!dropdown}
        tooltipText={`${t('delivery_note')} ${t('pdf')}`}
        to={route('/invoices/:id/pdf?delivery_note=true', { id: invoice.id })}
        icon={MdPictureAsPdf}
      >
        {t('delivery_note')} ({t('pdf')})
      </EntityActionElement>
    ),
    (invoice: Invoice) => (
      <EntityActionElement
        {...(!dropdown && {
          key: 'download',
        })}
        entity="invoice"
        actionKey="download"
        isCommonActionSection={!dropdown}
        tooltipText={t('download')}
        onClick={() => downloadPdf(invoice)}
        icon={MdDownload}
        disablePreventNavigation
      >
        {t('download')}
      </EntityActionElement>
    ),
    (invoice: Invoice) =>
      Boolean(company?.settings.enable_e_invoice) && (
        <EntityActionElement
          {...(!dropdown && {
            key: 'download_e_invoice',
          })}
          entity="invoice"
          actionKey="download_e_invoice"
          isCommonActionSection={!dropdown}
          tooltipText={t('download_e_invoice')}
          onClick={() => downloadEInvoice(invoice)}
          icon={MdDownload}
          disablePreventNavigation
        >
          {t('download_e_invoice')}
        </EntityActionElement>
      ),
    (invoice: Invoice) => (
      <AddActivityComment
        {...(!dropdown && {
          key: 'add_comment',
        })}
        entity="invoice"
        entityId={invoice.id}
        label={`#${invoice.number}`}
        labelElement={
          <EntityActionElement
            entity="invoice"
            actionKey="add_comment"
            isCommonActionSection={!dropdown}
            tooltipText={t('add_comment')}
            icon={MdComment}
          >
            {t('add_comment')}
          </EntityActionElement>
        }
      />
    ),
    (invoice: Invoice) =>
      invoice.status_id === InvoiceStatus.Draft &&
      !invoice.is_deleted && (
        <EntityActionElement
          {...(!dropdown && {
            key: 'mark_sent',
          })}
          entity="invoice"
          actionKey="mark_sent"
          isCommonActionSection={!dropdown}
          tooltipText={t('mark_sent')}
          onClick={() => bulk([invoice.id], 'mark_sent')}
          icon={MdMarkEmailRead}
          disablePreventNavigation
        >
          {t('mark_sent')}
        </EntityActionElement>
      ),
    (invoice: Invoice) =>
      parseInt(invoice.status_id) < parseInt(InvoiceStatus.Paid) &&
      !invoice.is_deleted && (
        <EntityActionElement
          {...(!dropdown && {
            key: 'mark_paid',
          })}
          entity="invoice"
          actionKey="mark_paid"
          isCommonActionSection={!dropdown}
          tooltipText={t('mark_paid')}
          onClick={() => bulk([invoice.id], 'mark_paid')}
          icon={MdPaid}
          disablePreventNavigation
        >
          {t('mark_paid')}
        </EntityActionElement>
      ),
    (invoice: Invoice) =>
      isInvoiceAutoBillable(invoice) && (
        <EntityActionElement
          {...(!dropdown && {
            key: 'auto_bill',
          })}
          entity="invoice"
          actionKey="auto_bill"
          isCommonActionSection={!dropdown}
          tooltipText={t('auto_bill')}
          onClick={() => bulk([invoice.id], 'auto_bill')}
          icon={BiMoney}
          disablePreventNavigation
        >
          {t('auto_bill')}
        </EntityActionElement>
      ),
    (invoice: Invoice) =>
      parseInt(invoice.status_id) < 4 &&
      hasPermission('create_payment') && (
        <EntityActionElement
          {...(!dropdown && {
            key: 'enter_payment',
          })}
          entity="invoice"
          actionKey="enter_payment"
          isCommonActionSection={!dropdown}
          tooltipText={t('enter_payment')}
          to={route('/payments/create?invoice=:invoiceId&client=:clientId', {
            invoiceId: invoice.id,
            clientId: invoice.client_id,
          })}
          icon={BiPlusCircle}
        >
          {t('enter_payment')}
        </EntityActionElement>
      ),
    (invoice: Invoice) => (
      <EntityActionElement
        {...(!dropdown && {
          key: 'client_portal',
        })}
        entity="invoice"
        actionKey="client_portal"
        isCommonActionSection={!dropdown}
        tooltipText={t('client_portal')}
        onClick={() => invoice && openClientPortal(invoice)}
        icon={MdCloudCircle}
        disablePreventNavigation
      >
        {t('client_portal')}
      </EntityActionElement>
    ),

    (invoice: Invoice) =>
      (invoice.status_id === InvoiceStatus.Paid ||
        invoice.status_id === InvoiceStatus.Partial) &&
      !invoice.is_deleted &&
      !invoice.archived_at &&
      hasPermission('create_credit') && (
        <EntityActionElement
          {...(!dropdown && {
            key: 'reverse',
          })}
          entity="invoice"
          actionKey="reverse"
          isCommonActionSection={!dropdown}
          tooltipText={t('reverse')}
          onClick={() => reverseInvoice(invoice)}
          icon={MdRefresh}
        >
          {t('reverse')}
        </EntityActionElement>
      ),
    (invoice: Invoice) => (
      <DropdownElement
        onClick={() => {
          setChangeTemplateVisible(true);
          setChangeTemplateResources([invoice]);
          setChangeTemplateEntityContext({
            endpoint: '/api/v1/invoices/bulk',
            entity: 'invoice',
          });
        }}
        icon={<Icon element={MdDesignServices} />}
      >
        {t('run_template')}
      </DropdownElement>
    ),
    () => dropdown && <Divider withoutPadding />,
    (invoice: Invoice) =>
      hasPermission('create_invoice') && (
        <EntityActionElement
          {...(!dropdown && {
            key: 'clone_to_invoice',
          })}
          entity="invoice"
          actionKey="clone_to_invoice"
          isCommonActionSection={!dropdown}
          tooltipText={t('clone_to_invoice')}
          onClick={() => cloneToInvoice(invoice)}
          icon={MdControlPointDuplicate}
        >
          {t('clone_to_invoice')}
        </EntityActionElement>
      ),
    (invoice: Invoice) => (
      <CloneOptionsModal
        {...(!dropdown && {
          key: 'clone_to_other',
        })}
        dropdown={dropdown}
        invoice={invoice}
      />
    ),
    () =>
      (isEditPage || Boolean(showCommonBulkAction)) &&
      dropdown && <Divider withoutPadding />,
    (invoice: Invoice) =>
      (isEditPage || Boolean(showCommonBulkAction)) &&
      invoice.archived_at === 0 && (
        <EntityActionElement
          {...(!dropdown && {
            key: 'archive',
          })}
          entity="invoice"
          actionKey="archive"
          isCommonActionSection={!dropdown}
          tooltipText={t('archive')}
          onClick={() => bulk([invoice.id], 'archive')}
          icon={MdArchive}
          excludePreferences
          disablePreventNavigation
        >
          {t('archive')}
        </EntityActionElement>
      ),
    (invoice: Invoice) =>
      (isEditPage || Boolean(showCommonBulkAction)) &&
      invoice.archived_at > 0 &&
      invoice.status_id !== InvoiceStatus.Cancelled && (
        <EntityActionElement
          {...(!dropdown && {
            key: 'restore',
          })}
          entity="invoice"
          actionKey="restore"
          isCommonActionSection={!dropdown}
          tooltipText={t('restore')}
          onClick={() => bulk([invoice.id], 'restore')}
          icon={MdRestore}
          excludePreferences
          disablePreventNavigation
        >
          {t('restore')}
        </EntityActionElement>
      ),
    (invoice: Invoice) =>
      (isEditPage || Boolean(showCommonBulkAction)) &&
      !invoice.is_deleted && (
        <EntityActionElement
          {...(!dropdown && {
            key: 'delete',
          })}
          entity="invoice"
          actionKey="delete"
          isCommonActionSection={!dropdown}
          tooltipText={t('delete')}
          onClick={() => bulk([invoice.id], 'delete')}
          icon={MdDelete}
          excludePreferences
          disablePreventNavigation
        >
          {t('delete')}
        </EntityActionElement>
      ),
    (invoice: Invoice) =>
      (invoice.status_id === InvoiceStatus.Sent ||
        invoice.status_id === InvoiceStatus.Partial) && (
        <EntityActionElement
          key="cancel_invoice"
          entity="invoice"
          actionKey="cancel_invoice"
          isCommonActionSection={!dropdown}
          tooltipText={t('cancel_invoice')}
          onClick={() => bulk([invoice.id], 'cancel')}
          icon={MdCancel}
          disablePreventNavigation
        >
          {t('cancel_invoice')}
        </EntityActionElement>
      ),
  ];
}<|MERGE_RESOLUTION|>--- conflicted
+++ resolved
@@ -86,9 +86,6 @@
   const { isAdmin, isOwner } = useAdmin();
   const { isEditPage } = useEntityPageIdentifier({
     entity: 'invoice',
-<<<<<<< HEAD
-    editPageTabs: ['e_invoice'],
-=======
     editPageTabs: [
       'documents',
       'settings',
@@ -96,7 +93,6 @@
       'history',
       'email_history',
     ],
->>>>>>> 0272ef1d
   });
 
   const bulk = useBulk();
