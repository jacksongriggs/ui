/**
 * Invoice Ninja (https://invoiceninja.com).
 *
 * @link https://github.com/invoiceninja/invoiceninja source repository
 *
 * @copyright Copyright (c) 2022. Invoice Ninja LLC (https://invoiceninja.com)
 *
 * @license https://www.elastic.co/licensing/elastic-license
 */

import { InvoiceStatus } from 'common/enums/invoice-status';
import { route } from 'common/helpers/route';
import { Credit } from 'common/interfaces/credit';
import { Invoice } from 'common/interfaces/invoice';
import { PurchaseOrder } from 'common/interfaces/purchase-order';
import { Quote } from 'common/interfaces/quote';
import { RecurringInvoice } from 'common/interfaces/recurring-invoice';
import { Divider } from 'components/cards/Divider';
import { DropdownElement } from 'components/dropdown/DropdownElement';
import { Icon } from 'components/icons/Icon';
import { useAtom } from 'jotai';
import { creditAtom } from 'pages/credits/common/atoms';
import { invoiceAtom } from 'pages/invoices/common/atoms';
import { openClientPortal } from 'pages/invoices/common/helpers/open-client-portal';
import { useDownloadPdf } from 'pages/invoices/common/hooks/useDownloadPdf';
import { purchaseOrderAtom } from 'pages/purchase-orders/common/atoms';
import { quoteAtom } from 'pages/quotes/common/atoms';
import { recurringInvoiceAtom } from 'pages/recurring-invoices/common/atoms';
import { useTranslation } from 'react-i18next';
import { BiPlusCircle } from 'react-icons/bi';
import {
  MdArchive,
  MdCancel,
  MdCloudCircle,
  MdControlPointDuplicate,
  MdDelete,
  MdDownload,
  MdMarkEmailRead,
  MdPaid,
  MdPictureAsPdf,
  MdRestore,
  MdSend,
} from 'react-icons/md';
import { useLocation, useNavigate } from 'react-router-dom';
import { useHandleArchive } from '../hooks/useHandleArchive';
import { useHandleCancel } from '../hooks/useHandleCancel';
import { useHandleDelete } from '../hooks/useHandleDelete';
import { useHandleRestore } from '../hooks/useHandleRestore';
import { useMarkPaid } from '../hooks/useMarkPaid';
import { useMarkSent } from '../hooks/useMarkSent';

export function useActions() {
  const { t } = useTranslation();

  const location = useLocation();
  const navigate = useNavigate();
  const downloadPdf = useDownloadPdf({ resource: 'invoice' });
  const markSent = useMarkSent();
  const markPaid = useMarkPaid();

  const archive = useHandleArchive();
  const restore = useHandleRestore();
  const destroy = useHandleDelete();
  const cancel = useHandleCancel();

  const [, setInvoice] = useAtom(invoiceAtom);
  const [, setQuote] = useAtom(quoteAtom);
  const [, setCredit] = useAtom(creditAtom);
  const [, setRecurringInvoice] = useAtom(recurringInvoiceAtom);
  const [, setPurchaseOrder] = useAtom(purchaseOrderAtom);

  const cloneToInvoice = (invoice: Invoice) => {
    setInvoice({ ...invoice, number: '', documents: [] });

    navigate('/invoices/create');
  };

  const cloneToQuote = (invoice: Invoice) => {
    setQuote({ ...(invoice as unknown as Quote), number: '', documents: [] });

    navigate('/quotes/create');
  };

  const cloneToCredit = (invoice: Invoice) => {
    setCredit({ ...(invoice as unknown as Credit), number: '', documents: [] });

    navigate('/credits/create');
  };

  const cloneToRecurringInvoice = (invoice: Invoice) => {
    setRecurringInvoice({
      ...(invoice as unknown as RecurringInvoice),
      number: '',
      documents: [],
    });

    navigate('/recurring_invoices/create');
  };

  const cloneToPurchaseOrder = (invoice: Invoice) => {
    setPurchaseOrder({
      ...(invoice as unknown as PurchaseOrder),
      number: '',
      documents: [],
    });

    navigate('/purchase_orders/create');
  };

  return [
    (invoice: Invoice) => (
      <DropdownElement
        to={route('/invoices/:id/email', { id: invoice.id })}
        icon={<Icon element={MdSend} />}
      >
        {t('email_invoice')}
      </DropdownElement>
    ),
    (invoice: Invoice) => (
      <DropdownElement
        to={route('/invoices/:id/pdf', { id: invoice.id })}
        icon={<Icon element={MdPictureAsPdf} />}
      >
        {t('view_pdf')}
      </DropdownElement>
    ),
    (invoice: Invoice) => (
      <DropdownElement
        onClick={() => downloadPdf(invoice)}
        icon={<Icon element={MdDownload} />}
      >
        {t('download')}
      </DropdownElement>
    ),
    (invoice: Invoice) =>
      invoice.status_id === InvoiceStatus.Draft &&
      !invoice.is_deleted && (
        <DropdownElement
          onClick={() => markSent(invoice)}
          icon={<Icon element={MdMarkEmailRead} />}
        >
          {t('mark_sent')}
        </DropdownElement>
      ),
    (invoice: Invoice) =>
      parseInt(invoice.status_id) < parseInt(InvoiceStatus.Paid) &&
      !invoice.is_deleted && (
        <DropdownElement
          onClick={() => markPaid(invoice)}
          icon={<Icon element={MdPaid} />}
        >
          {t('mark_paid')}
        </DropdownElement>
      ),
    (invoice: Invoice) =>
      parseInt(invoice.status_id) < 4 && (
        <DropdownElement
          to={route('/payments/create?invoice=:invoiceId&client=:clientId', {
            invoiceId: invoice.id,
            clientId: invoice.client_id,
          })}
          icon={<Icon element={BiPlusCircle} />}
        >
          {t('enter_payment')}
        </DropdownElement>
      ),
    (invoice: Invoice) => (
      <DropdownElement
        onClick={() => invoice && openClientPortal(invoice)}
        icon={<Icon element={MdCloudCircle} />}
      >
        {t('client_portal')}
      </DropdownElement>
    ),
    (invoice: Invoice) =>
      invoice.status_id === InvoiceStatus.Sent && (
        <DropdownElement
          onClick={() => cancel(invoice)}
          icon={<Icon element={MdCancel} />}
        >
          {t('cancel_invoice')}
        </DropdownElement>
      ),
    () => <Divider withoutPadding />,
    (invoice: Invoice) => (
<<<<<<< HEAD
      <DropdownElement onClick={() => cloneToInvoice(invoice)}>
        {t('clone')}
=======
      <DropdownElement
        onClick={() => cloneToInvoice(invoice)}
        icon={<Icon element={MdControlPointDuplicate} />}
      >
        {t('clone_to_invoice')}
>>>>>>> efc5532e
      </DropdownElement>
    ),
    (invoice: Invoice) => (
      <DropdownElement
        onClick={() => cloneToQuote(invoice)}
        icon={<Icon element={MdControlPointDuplicate} />}
      >
        {t('clone_to_quote')}
      </DropdownElement>
    ),
    (invoice: Invoice) => (
      <DropdownElement
        onClick={() => cloneToCredit(invoice)}
        icon={<Icon element={MdControlPointDuplicate} />}
      >
        {t('clone_to_credit')}
      </DropdownElement>
    ),
    (invoice: Invoice) => (
      <DropdownElement
        onClick={() => cloneToRecurringInvoice(invoice)}
        icon={<Icon element={MdControlPointDuplicate} />}
      >
        {t('clone_to_recurring')}
      </DropdownElement>
    ),
    (invoice: Invoice) => (
      <DropdownElement
        onClick={() => cloneToPurchaseOrder(invoice)}
        icon={<Icon element={MdControlPointDuplicate} />}
      >
        {t('clone_to_purchase_order')}
      </DropdownElement>
    ),
    () => location.pathname.endsWith('/edit') && <Divider withoutPadding />,
    (invoice: Invoice) =>
      location.pathname.endsWith('/edit') &&
      invoice.archived_at === 0 && (
        <DropdownElement
          onClick={() => archive(invoice)}
          icon={<Icon element={MdArchive} />}
        >
          {t('archive')}
        </DropdownElement>
      ),
    (invoice: Invoice) =>
      location.pathname.endsWith('/edit') &&
      invoice.archived_at > 0 &&
      invoice.status_id !== InvoiceStatus.Cancelled && (
        <DropdownElement
          onClick={() => restore(invoice)}
          icon={<Icon element={MdRestore} />}
        >
          {t('restore')}
        </DropdownElement>
      ),
    (invoice: Invoice) =>
      location.pathname.endsWith('/edit') &&
      !invoice.is_deleted && (
        <DropdownElement
          onClick={() => destroy(invoice)}
          icon={<Icon element={MdDelete} />}
        >
          {t('delete')}
        </DropdownElement>
      ),
  ];
}<|MERGE_RESOLUTION|>--- conflicted
+++ resolved
@@ -183,16 +183,11 @@
       ),
     () => <Divider withoutPadding />,
     (invoice: Invoice) => (
-<<<<<<< HEAD
-      <DropdownElement onClick={() => cloneToInvoice(invoice)}>
+      <DropdownElement
+        onClick={() => cloneToInvoice(invoice)}
+        icon={<Icon element={MdControlPointDuplicate} />}
+      >
         {t('clone')}
-=======
-      <DropdownElement
-        onClick={() => cloneToInvoice(invoice)}
-        icon={<Icon element={MdControlPointDuplicate} />}
-      >
-        {t('clone_to_invoice')}
->>>>>>> efc5532e
       </DropdownElement>
     ),
     (invoice: Invoice) => (
