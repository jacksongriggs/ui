/**
 * Invoice Ninja (https://invoiceninja.com).
 *
 * @link https://github.com/invoiceninja/invoiceninja source repository
 *
 * @copyright Copyright (c) 2022. Invoice Ninja LLC (https://invoiceninja.com)
 *
 * @license https://www.elastic.co/licensing/elastic-license
 */

import { InvoiceStatus } from '$app/common/enums/invoice-status';
import { route } from '$app/common/helpers/route';
import { Credit } from '$app/common/interfaces/credit';
import { Invoice } from '$app/common/interfaces/invoice';
import { PurchaseOrder } from '$app/common/interfaces/purchase-order';
import { Quote } from '$app/common/interfaces/quote';
import { RecurringInvoice } from '$app/common/interfaces/recurring-invoice';
import { Divider } from '$app/components/cards/Divider';
import { DropdownElement } from '$app/components/dropdown/DropdownElement';
import { Icon } from '$app/components/icons/Icon';
import { atom, useAtom } from 'jotai';
import { creditAtom } from '$app/pages/credits/common/atoms';
import { invoiceAtom } from '$app/pages/invoices/common/atoms';
import { openClientPortal } from '$app/pages/invoices/common/helpers/open-client-portal';
import { useDownloadPdf } from '$app/pages/invoices/common/hooks/useDownloadPdf';
import { purchaseOrderAtom } from '$app/pages/purchase-orders/common/atoms';
import { quoteAtom } from '$app/pages/quotes/common/atoms';
import { recurringInvoiceAtom } from '$app/pages/recurring-invoices/common/atoms';
import { useTranslation } from 'react-i18next';
import { BiMoney, BiPlusCircle } from 'react-icons/bi';
import {
  MdArchive,
  MdCancel,
  MdCloudCircle,
  MdControlPointDuplicate,
  MdDelete,
  MdDesignServices,
  MdDownload,
  MdEdit,
  MdMarkEmailRead,
  MdPaid,
  MdPictureAsPdf,
  MdPrint,
  MdRefresh,
  MdRestore,
  MdSchedule,
} from 'react-icons/md';
import { useNavigate } from 'react-router-dom';
import { useScheduleEmailRecord } from '$app/pages/invoices/common/hooks/useScheduleEmailRecord';
import { usePrintPdf } from '$app/pages/invoices/common/hooks/usePrintPdf';
import { getEntityState } from '$app/common/helpers';
import { EntityState } from '$app/common/enums/entity-state';
import dayjs from 'dayjs';
import { useEntityPageIdentifier } from '$app/common/hooks/useEntityPageIdentifier';
import { useBulk } from '$app/common/queries/invoices';
import { useReverseInvoice } from '../../common/hooks/useReverseInvoice';
import { EmailInvoiceAction } from '../../common/components/EmailInvoiceAction';
import { useShowActionByPreferences } from '$app/common/hooks/useShowActionByPreferences';
<<<<<<< HEAD
import { Payment } from '$app/common/interfaces/payment';
import { Client } from '$app/common/interfaces/client';
import { Project } from '$app/common/interfaces/project';
import { Task } from '$app/common/interfaces/task';
=======
import {
  useAdmin,
  useHasPermission,
} from '$app/common/hooks/permissions/useHasPermission';
>>>>>>> ec27452c

export const isInvoiceAutoBillable = (invoice: Invoice) => {
  return (
    invoice.balance > 0 &&
    (invoice.status_id === InvoiceStatus.Sent ||
      invoice.status_id === InvoiceStatus.Partial) &&
    Boolean(invoice.client?.gateway_tokens.length)
  );
};

type ChangeTemplateResource =
  | Invoice
  | Payment
  | Client
  | PurchaseOrder
  | Project
  | Task;

export const isChangeTemplateVisibleAtom = atom(false);
export const changeTemplateResourcesAtom = atom<ChangeTemplateResource[]>([]);

interface Params {
  showEditAction?: boolean;
  showCommonBulkAction?: boolean;
  dropdown?: boolean;
}
export function useActions(params?: Params) {
  const { t } = useTranslation();

  const hasPermission = useHasPermission();

  const { isAdmin, isOwner } = useAdmin();

  const {
    showEditAction,
    showCommonBulkAction,
    dropdown = true,
  } = params || {};

  const navigate = useNavigate();
  const downloadPdf = useDownloadPdf({ resource: 'invoice' });
  const printPdf = usePrintPdf({ entity: 'invoice' });
  const scheduleEmailRecord = useScheduleEmailRecord({ entity: 'invoice' });

  const reverseInvoice = useReverseInvoice();

  const showActionByPreferences = useShowActionByPreferences({
    commonActionsSection: Boolean(!dropdown),
    entity: 'invoice',
  });

  const bulk = useBulk();

  const { isEditPage } = useEntityPageIdentifier({ entity: 'invoice' });

  const [, setInvoice] = useAtom(invoiceAtom);
  const [, setQuote] = useAtom(quoteAtom);
  const [, setCredit] = useAtom(creditAtom);
  const [, setRecurringInvoice] = useAtom(recurringInvoiceAtom);
  const [, setPurchaseOrder] = useAtom(purchaseOrderAtom);

  const cloneToInvoice = (invoice: Invoice) => {
    setInvoice({
      ...invoice,
      id: '',
      number: '',
      documents: [],
      due_date: '',
      date: dayjs().format('YYYY-MM-DD'),
      total_taxes: 0,
      exchange_rate: 1,
      last_sent_date: '',
      project_id: '',
      subscription_id: '',
      status_id: '',
      vendor_id: '',
      paid_to_date: 0,
    });

    navigate('/invoices/create?action=clone');
  };

  const cloneToQuote = (invoice: Invoice) => {
    setQuote({
      ...(invoice as unknown as Quote),
      id: '',
      number: '',
      documents: [],
      date: dayjs().format('YYYY-MM-DD'),
      due_date: '',
      total_taxes: 0,
      exchange_rate: 1,
      last_sent_date: '',
      project_id: '',
      subscription_id: '',
      status_id: '',
      vendor_id: '',
      paid_to_date: 0,
    });

    navigate('/quotes/create?action=clone');
  };

  const cloneToCredit = (invoice: Invoice) => {
    setCredit({
      ...(invoice as unknown as Credit),
      id: '',
      number: '',
      documents: [],
      date: dayjs().format('YYYY-MM-DD'),
      due_date: '',
      total_taxes: 0,
      exchange_rate: 1,
      last_sent_date: '',
      project_id: '',
      subscription_id: '',
      status_id: '',
      vendor_id: '',
      paid_to_date: 0,
    });

    navigate('/credits/create?action=clone');
  };

  const cloneToRecurringInvoice = (invoice: Invoice) => {
    setRecurringInvoice({
      ...(invoice as unknown as RecurringInvoice),
      id: '',
      number: '',
      documents: [],
      frequency_id: '5',
      total_taxes: 0,
      exchange_rate: 1,
      last_sent_date: '',
      project_id: '',
      subscription_id: '',
      status_id: '',
      vendor_id: '',
      paid_to_date: 0,
    });

    navigate('/recurring_invoices/create?action=clone');
  };

  const cloneToPurchaseOrder = (invoice: Invoice) => {
    setPurchaseOrder({
      ...(invoice as unknown as PurchaseOrder),
      id: '',
      number: '',
      documents: [],
      date: dayjs().format('YYYY-MM-DD'),
      total_taxes: 0,
      exchange_rate: 1,
      last_sent_date: '',
      project_id: '',
      subscription_id: '',
      status_id: '1',
      vendor_id: '',
      paid_to_date: 0,
    });

    navigate('/purchase_orders/create?action=clone');
  };

  const [, setChangeTemplateVisible] = useAtom(isChangeTemplateVisibleAtom);
  const [, setChangeTemplateInvoices] = useAtom(changeTemplateResourcesAtom);

  return [
    (invoice: Invoice) =>
      Boolean(showEditAction) && (
        <DropdownElement
          to={route('/invoices/:id/edit', { id: invoice.id })}
          icon={<Icon element={MdEdit} />}
        >
          {t('edit')}
        </DropdownElement>
      ),
    () => Boolean(showEditAction) && dropdown && <Divider withoutPadding />,
    (invoice: Invoice) =>
      showActionByPreferences('invoice', 'email_invoice') && (
        <EmailInvoiceAction invoice={invoice} dropdown={dropdown} />
      ),
    (invoice: Invoice) =>
      showActionByPreferences('invoice', 'view_pdf') && (
        <DropdownElement
          {...(!dropdown && { behavior: 'button' })}
          to={route('/invoices/:id/pdf', { id: invoice.id })}
          icon={
            <Icon
              element={MdPictureAsPdf}
              {...(!dropdown && { color: 'white' })}
            />
          }
        >
          {t('view_pdf')}
        </DropdownElement>
      ),
    (invoice: Invoice) =>
      getEntityState(invoice) !== EntityState.Deleted &&
      showActionByPreferences('invoice', 'print_pdf') && (
        <DropdownElement
          {...(!dropdown && { behavior: 'button' })}
          onClick={() => printPdf([invoice.id])}
          icon={
            <Icon element={MdPrint} {...(!dropdown && { color: 'white' })} />
          }
        >
          {t('print_pdf')}
        </DropdownElement>
      ),
    (invoice: Invoice) =>
      invoice.status_id !== InvoiceStatus.Paid &&
      showActionByPreferences('invoice', 'schedule') &&
      (isAdmin || isOwner) && (
        <DropdownElement
          {...(!dropdown && { behavior: 'button' })}
          onClick={() => scheduleEmailRecord(invoice.id)}
          icon={
            <Icon element={MdSchedule} {...(!dropdown && { color: 'white' })} />
          }
        >
          {t('schedule')}
        </DropdownElement>
      ),
    (invoice: Invoice) =>
      showActionByPreferences('invoice', 'delivery_note') && (
        <DropdownElement
          {...(!dropdown && { behavior: 'button' })}
          to={route('/invoices/:id/pdf?delivery_note=true', { id: invoice.id })}
          icon={
            <Icon
              element={MdPictureAsPdf}
              {...(!dropdown && { color: 'white' })}
            />
          }
        >
          {t('delivery_note')} ({t('pdf')})
        </DropdownElement>
      ),
    (invoice: Invoice) =>
      showActionByPreferences('invoice', 'download') && (
        <DropdownElement
          {...(!dropdown && { behavior: 'button' })}
          onClick={() => downloadPdf(invoice)}
          icon={
            <Icon element={MdDownload} {...(!dropdown && { color: 'white' })} />
          }
        >
          {t('download')}
        </DropdownElement>
      ),
    (invoice: Invoice) =>
      invoice.status_id === InvoiceStatus.Draft &&
      !invoice.is_deleted &&
      showActionByPreferences('invoice', 'mark_sent') && (
        <DropdownElement
          {...(!dropdown && { behavior: 'button' })}
          onClick={() => bulk([invoice.id], 'mark_sent')}
          icon={
            <Icon
              element={MdMarkEmailRead}
              {...(!dropdown && { color: 'white' })}
            />
          }
        >
          {t('mark_sent')}
        </DropdownElement>
      ),
    (invoice: Invoice) =>
      parseInt(invoice.status_id) < parseInt(InvoiceStatus.Paid) &&
      !invoice.is_deleted &&
      showActionByPreferences('invoice', 'mark_paid') && (
        <DropdownElement
          {...(!dropdown && { behavior: 'button' })}
          onClick={() => bulk([invoice.id], 'mark_paid')}
          icon={
            <Icon element={MdPaid} {...(!dropdown && { color: 'white' })} />
          }
        >
          {t('mark_paid')}
        </DropdownElement>
      ),
    (invoice: Invoice) =>
      isInvoiceAutoBillable(invoice) &&
      showActionByPreferences('invoice', 'auto_bill') && (
        <DropdownElement
          {...(!dropdown && { behavior: 'button' })}
          onClick={() => bulk([invoice.id], 'auto_bill')}
          icon={
            <Icon element={BiMoney} {...(!dropdown && { color: 'white' })} />
          }
        >
          {t('auto_bill')}
        </DropdownElement>
      ),
    (invoice: Invoice) =>
      parseInt(invoice.status_id) < 4 &&
      showActionByPreferences('invoice', 'enter_payment') &&
      hasPermission('create_payment') && (
        <DropdownElement
          {...(!dropdown && { behavior: 'button' })}
          to={route('/payments/create?invoice=:invoiceId&client=:clientId', {
            invoiceId: invoice.id,
            clientId: invoice.client_id,
          })}
          icon={
            <Icon
              element={BiPlusCircle}
              {...(!dropdown && { color: 'white' })}
            />
          }
        >
          {t('enter_payment')}
        </DropdownElement>
      ),
    (invoice: Invoice) =>
      showActionByPreferences('invoice', 'client_portal') && (
        <DropdownElement
          {...(!dropdown && { behavior: 'button' })}
          onClick={() => invoice && openClientPortal(invoice)}
          icon={
            <Icon
              element={MdCloudCircle}
              {...(!dropdown && { color: 'white' })}
            />
          }
        >
          {t('client_portal')}
        </DropdownElement>
      ),
    (invoice: Invoice) =>
      (invoice.status_id === InvoiceStatus.Sent ||
        invoice.status_id === InvoiceStatus.Partial) &&
      showActionByPreferences('invoice', 'cancel_invoice') && (
        <DropdownElement
          {...(!dropdown && { behavior: 'button' })}
          onClick={() => bulk([invoice.id], 'cancel')}
          icon={
            <Icon element={MdCancel} {...(!dropdown && { color: 'white' })} />
          }
        >
          {t('cancel_invoice')}
        </DropdownElement>
      ),
    (invoice: Invoice) =>
      (invoice.status_id === InvoiceStatus.Paid ||
        invoice.status_id === InvoiceStatus.Partial) &&
      !invoice.is_deleted &&
      !invoice.archived_at &&
      showActionByPreferences('invoice', 'reverse') &&
      hasPermission('create_credit') && (
        <DropdownElement
          {...(!dropdown && { behavior: 'button' })}
          onClick={() => reverseInvoice(invoice)}
          icon={
            <Icon element={MdRefresh} {...(!dropdown && { color: 'white' })} />
          }
        >
          {t('reverse')}
        </DropdownElement>
      ),
    () => dropdown && <Divider withoutPadding />,
    (invoice: Invoice) =>
      showActionByPreferences('invoice', 'clone') &&
      hasPermission('create_invoice') && (
        <DropdownElement
          {...(!dropdown && { behavior: 'button' })}
          onClick={() => cloneToInvoice(invoice)}
          icon={
            <Icon
              element={MdControlPointDuplicate}
              {...(!dropdown && { color: 'white' })}
            />
          }
        >
          {t('clone')}
        </DropdownElement>
      ),
    (invoice: Invoice) =>
      showActionByPreferences('invoice', 'clone_to_quote') &&
      hasPermission('create_quote') && (
        <DropdownElement
          {...(!dropdown && { behavior: 'button' })}
          onClick={() => cloneToQuote(invoice)}
          icon={
            <Icon
              element={MdControlPointDuplicate}
              {...(!dropdown && { color: 'white' })}
            />
          }
        >
          {t('clone_to_quote')}
        </DropdownElement>
      ),
    (invoice: Invoice) =>
      showActionByPreferences('invoice', 'clone_to_credit') &&
      hasPermission('create_credit') && (
        <DropdownElement
          {...(!dropdown && { behavior: 'button' })}
          onClick={() => cloneToCredit(invoice)}
          icon={
            <Icon
              element={MdControlPointDuplicate}
              {...(!dropdown && { color: 'white' })}
            />
          }
        >
          {t('clone_to_credit')}
        </DropdownElement>
      ),
    (invoice: Invoice) =>
      showActionByPreferences('invoice', 'clone_to_recurring') &&
      hasPermission('create_recurring_invoice') && (
        <DropdownElement
          {...(!dropdown && { behavior: 'button' })}
          onClick={() => cloneToRecurringInvoice(invoice)}
          icon={
            <Icon
              element={MdControlPointDuplicate}
              {...(!dropdown && { color: 'white' })}
            />
          }
        >
          {t('clone_to_recurring')}
        </DropdownElement>
      ),
    (invoice: Invoice) =>
      showActionByPreferences('invoice', 'clone_to_purchase_order') &&
      hasPermission('create_purchase_order') && (
        <DropdownElement
          {...(!dropdown && { behavior: 'button' })}
          onClick={() => cloneToPurchaseOrder(invoice)}
          icon={
            <Icon
              element={MdControlPointDuplicate}
              {...(!dropdown && { color: 'white' })}
            />
          }
        >
          {t('clone_to_purchase_order')}
        </DropdownElement>
      ),
    (invoice: Invoice) =>
      showActionByPreferences('invoice', 'run_template') && (
        <DropdownElement
          onClick={() => {
            setChangeTemplateVisible(true);
            setChangeTemplateInvoices([invoice]);
          }}
          icon={<Icon element={MdDesignServices} />}
        >
          {t('run_template')}
        </DropdownElement>
      ),
    () =>
      (isEditPage || Boolean(showCommonBulkAction)) &&
      dropdown && <Divider withoutPadding />,
    (invoice: Invoice) =>
      (isEditPage || Boolean(showCommonBulkAction)) &&
      invoice.archived_at === 0 &&
      (showActionByPreferences('invoice', 'archive') || dropdown) && (
        <DropdownElement
          {...(!dropdown && { behavior: 'button' })}
          onClick={() => bulk([invoice.id], 'archive')}
          icon={
            <Icon element={MdArchive} {...(!dropdown && { color: 'white' })} />
          }
        >
          {t('archive')}
        </DropdownElement>
      ),
    (invoice: Invoice) =>
      (isEditPage || Boolean(showCommonBulkAction)) &&
      invoice.archived_at > 0 &&
      invoice.status_id !== InvoiceStatus.Cancelled &&
      (showActionByPreferences('invoice', 'restore') || dropdown) && (
        <DropdownElement
          {...(!dropdown && { behavior: 'button' })}
          onClick={() => bulk([invoice.id], 'restore')}
          icon={
            <Icon element={MdRestore} {...(!dropdown && { color: 'white' })} />
          }
        >
          {t('restore')}
        </DropdownElement>
      ),
    (invoice: Invoice) =>
      (isEditPage || Boolean(showCommonBulkAction)) &&
      !invoice.is_deleted &&
      (showActionByPreferences('invoice', 'delete') || dropdown) && (
        <DropdownElement
          {...(!dropdown && { behavior: 'button' })}
          onClick={() => bulk([invoice.id], 'delete')}
          icon={
            <Icon element={MdDelete} {...(!dropdown && { color: 'white' })} />
          }
        >
          {t('delete')}
        </DropdownElement>
      ),
  ];
}<|MERGE_RESOLUTION|>--- conflicted
+++ resolved
@@ -56,17 +56,14 @@
 import { useReverseInvoice } from '../../common/hooks/useReverseInvoice';
 import { EmailInvoiceAction } from '../../common/components/EmailInvoiceAction';
 import { useShowActionByPreferences } from '$app/common/hooks/useShowActionByPreferences';
-<<<<<<< HEAD
 import { Payment } from '$app/common/interfaces/payment';
 import { Client } from '$app/common/interfaces/client';
 import { Project } from '$app/common/interfaces/project';
 import { Task } from '$app/common/interfaces/task';
-=======
 import {
   useAdmin,
   useHasPermission,
 } from '$app/common/hooks/permissions/useHasPermission';
->>>>>>> ec27452c
 
 export const isInvoiceAutoBillable = (invoice: Invoice) => {
   return (
