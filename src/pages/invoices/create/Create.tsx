/**
 * Invoice Ninja (https://invoiceninja.com).
 *
 * @copyright Copyright (c) 2021. Invoice Ninja LLC (https://invoiceninja.com)
 *
 * @copyright Copyright (c) 2021. Invoice Ninja LLC (https://invoiceninja.com)
 *
 * @license https://www.elastic.co/licensing/elastic-license
 */

import { useTitle } from 'common/hooks/useTitle';
import { useBlankInvoiceQuery } from 'common/queries/invoices';
import { BreadcrumRecord } from 'components/Breadcrumbs';
import { Default } from 'components/layouts/Default';
import { useEffect, useState } from 'react';
import { useTranslation } from 'react-i18next';
import { useDispatch } from 'react-redux';
import { generatePath } from 'react-router-dom';
import { ClientSelector } from '../common/components/ClientSelector';
import { InvoiceFooter } from '../common/components/InvoiceFooter';
import { InvoiceDetails } from '../common/components/InvoiceDetails';
import { ProductsTable } from '../common/components/ProductsTable';
import { InvoiceTotals } from '../common/components/InvoiceTotals';
import { setCurrentInvoice } from 'common/stores/slices/invoices/extra-reducers/set-current-invoice';
import { InvoicePreview } from '../common/components/InvoicePreview';
import { useHandleCreate } from './hooks/useHandleCreate';
import { useCurrentInvoice } from 'common/hooks/useCurrentInvoice';
import { Invoice } from 'common/interfaces/invoice';
import { ValidationBag } from 'common/interfaces/validation-bag';
import { ValidationAlert } from 'components/ValidationAlert';

export function Create() {
  const { documentTitle } = useTitle('new_invoice');
  const { data: invoice } = useBlankInvoiceQuery();
  const [t] = useTranslation();
  const dispatch = useDispatch();
<<<<<<< HEAD
=======
  const [errors, setErrors] = useState<ValidationBag>();
  const handleCreate = useHandleCreate(setErrors);
  const currentInvoice = useCurrentInvoice();

>>>>>>> d2322559
  const pages: BreadcrumRecord[] = [
    { name: t('invoices'), href: '/invoices' },
    {
      name: t('new_invoice'),
      href: generatePath('/invoices/create'),
    },
  ];

  useEffect(() => {
    if (invoice?.data.data) {
      dispatch(setCurrentInvoice(invoice.data.data));
    }
  }, [invoice]);

  return (
    <Default
      title={documentTitle}
      breadcrumbs={pages}
      onBackClick={generatePath('/invoices')}
      onSaveClick={() => handleCreate(currentInvoice as Invoice)}
    >
      {errors && <ValidationAlert errors={errors} />}

      <div className="grid grid-cols-12 gap-4">
        <ClientSelector />
        <InvoiceDetails />

        <div className="col-span-12">
          <ProductsTable />
        </div>

        <InvoiceFooter />
        <InvoiceTotals />
      </div>

      <div className="my-4">
        <InvoicePreview for="create" />
      </div>
    </Default>
  );
}<|MERGE_RESOLUTION|>--- conflicted
+++ resolved
@@ -34,13 +34,10 @@
   const { data: invoice } = useBlankInvoiceQuery();
   const [t] = useTranslation();
   const dispatch = useDispatch();
-<<<<<<< HEAD
-=======
   const [errors, setErrors] = useState<ValidationBag>();
   const handleCreate = useHandleCreate(setErrors);
   const currentInvoice = useCurrentInvoice();
 
->>>>>>> d2322559
   const pages: BreadcrumRecord[] = [
     { name: t('invoices'), href: '/invoices' },
     {
