--- conflicted
+++ resolved
@@ -24,10 +24,6 @@
 const Edit = lazy(() => import('$app/pages/invoices/edit/Edit'));
 const Pdf = lazy(() => import('$app/pages/invoices/pdf/Pdf'));
 const Email = lazy(() => import('$app/pages/invoices/email/Email'));
-<<<<<<< HEAD
-const EInvoice = lazy(
-  () => import('$app/pages/invoices/edit/components/EInvoice')
-=======
 const Documents = lazy(
   () => import('$app/pages/invoices/edit/components/Documents')
 );
@@ -45,7 +41,6 @@
 );
 const CreatePage = lazy(
   () => import('$app/pages/invoices/create/components/CreatePage')
->>>>>>> 0272ef1d
 );
 
 export const invoiceRoutes = (
@@ -113,10 +108,6 @@
       }
     >
       <Route path="edit" element={<Edit />} />
-<<<<<<< HEAD
-      <Route path="e_invoice" element={<EInvoice />} />
-    </Route>
-=======
       <Route path="documents" element={<Documents />} />
       <Route path="settings" element={<Settings />} />
       <Route path="activity" element={<Activities />} />
@@ -124,7 +115,6 @@
       <Route path="email_history" element={<EmailHistory />} />
     </Route>
 
->>>>>>> 0272ef1d
     <Route
       path=":id/pdf"
       element={
