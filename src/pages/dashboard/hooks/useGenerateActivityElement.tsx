--- conflicted
+++ resolved
@@ -16,23 +16,16 @@
 } from '$app/common/interfaces/activity-record';
 import { route } from '$app/common/helpers/route';
 import reactStringReplace from 'react-string-replace';
-<<<<<<< HEAD
 import { Button, InputField, Link } from '$app/components/forms';
-import { t } from 'i18next';
 import { styled } from 'styled-components';
 import { useColorScheme } from '$app/common/colors';
+import { useTranslation } from 'react-i18next';
 import { Modal } from '$app/components/Modal';
 import { useTranslation } from 'react-i18next';
 import { ReactNode, useState } from 'react';
 import { toast } from '$app/common/helpers/toast/toast';
 import { request } from '$app/common/helpers/request';
 import { $refetch } from '$app/common/hooks/useRefetch';
-=======
-import { Link } from '$app/components/forms';
-import { styled } from 'styled-components';
-import { useColorScheme } from '$app/common/colors';
-import { useTranslation } from 'react-i18next';
->>>>>>> db572a4f
 
 const Div = styled.div`
   border-color: ${(props) => props.theme.borderColor};
@@ -56,7 +49,6 @@
       text = text.replace(':user', ':contact');
     }
 
-<<<<<<< HEAD
     const entities = [
       'invoice',
       'quote',
@@ -90,8 +82,6 @@
 
     const activityEntity = getCurrentEntity();
 
-=======
->>>>>>> db572a4f
     const replacements = {
       client: (
         <Link to={route('/clients/:id', { id: activity.client?.hashed_id })}>
