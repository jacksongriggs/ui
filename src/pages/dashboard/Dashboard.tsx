--- conflicted
+++ resolved
@@ -8,11 +8,7 @@
  * @license https://www.elastic.co/licensing/elastic-license
  */
 
-<<<<<<< HEAD
-import { Breadcrumbs } from 'components/Breadcrumbs';
-import {Totals} from 'components/totals/Totals';
-=======
->>>>>>> c6cbd799
+import { Totals } from 'components/totals/Totals';
 import { useEffect } from 'react';
 import { useTranslation } from 'react-i18next';
 import { Default } from '../../components/layouts/Default';
@@ -26,14 +22,7 @@
 
   const pages = [{ name: t('dashboard'), href: '/dashboard' }];
 
-<<<<<<< HEAD
-  return (
-    <Default title={t('dashboard')}>
-      <Breadcrumbs pages={navigation} />
-  <Totals/>
-    </Default>
-  );
-=======
-  return <Default title={t('dashboard')} breadcrumbs={pages}></Default>;
->>>>>>> c6cbd799
+  return <Default title={t('dashboard')} breadcrumbs={pages}>
+    <Totals/>
+  </Default>;
 }