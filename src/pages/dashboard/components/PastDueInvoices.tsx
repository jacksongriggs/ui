--- conflicted
+++ resolved
@@ -88,11 +88,7 @@
           resource="invoice"
           columns={columns}
           className="pr-4"
-<<<<<<< HEAD
-          endpoint="/api/v1/invoices?include=client.group_settings&overdue=true&filter_deleted_clients=true&per_page=50&page=1&sort=id|desc"
-=======
-          endpoint="/api/v1/invoices?include=client.group_settings&overdue=true&without_deleted_clients=true&per_page=50&page=1&sort=due_date|asc"
->>>>>>> 88d47ed2
+          endpoint="/api/v1/invoices?include=client.group_settings&overdue=true&filter_deleted_clients=true&per_page=50&page=1&sort=due_date|asc"
           withoutActions
           withoutPagination
           withoutPadding
