--- conflicted
+++ resolved
@@ -14,13 +14,10 @@
 import { CustomField } from 'components/CustomField';
 import { useTranslation } from 'react-i18next';
 import frequencies from 'common/constants/frequency';
-<<<<<<< HEAD
 import { ChangeHandler } from '../hooks';
 import { useAtom } from 'jotai';
 import { recurringInvoiceAtom } from '../atoms';
-=======
 import dayjs from 'dayjs';
->>>>>>> 20b1247a
 
 interface Props {
   handleChange: ChangeHandler;
@@ -56,13 +53,7 @@
           <InputField
             type="date"
             onValueChange={(value) => handleChange('next_send_date', value)}
-<<<<<<< HEAD
-            value={
-              recurringInvoice?.date || new Date().toISOString().split('T')[0]
-            }
-=======
             value={invoice?.next_send_date ? dayjs(invoice?.next_send_date).format('YYYY-MM-DD') : new Date().toISOString().split('T')[0]}
->>>>>>> 20b1247a
             min={new Date().toISOString().split('T')[0]}
           />
         </Element>
