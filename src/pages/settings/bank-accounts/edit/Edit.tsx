--- conflicted
+++ resolved
@@ -83,36 +83,6 @@
     if (!isFormBusy) {
       event.preventDefault();
 
-<<<<<<< HEAD
-      setErrors(undefined);
-      setIsFormBusy(true);
-
-      try {
-        await request(
-          'PUT',
-          endpoint('/api/v1/bank_integrations/:id', { id }),
-          accountDetails
-        );
-        
-        setIsFormBusy(false);
-        
-        toast.success('updated_bank_account');
-
-        navigate(route('/settings/bank_accounts'));
-      } catch (cachedError) {
-        const error = cachedError as AxiosError<ValidationBag>;
-        console.error(error);
-
-        if (error?.response?.status === 422) {
-          setErrors(error?.response?.data?.errors);
-          toast.dismiss();
-        } else {
-          toast.error();
-        }
-        
-        setIsFormBusy(false);
-      }
-=======
       toast.processing();
       setErrors(undefined);
       setIsFormBusy(true);
@@ -127,7 +97,7 @@
           queryClient.invalidateQueries('/api/v1/bank_integrations');
           navigate('/settings/bank_accounts');
         })
-        .catch((error: AxiosError) => {
+        .catch((error: AxiosError<ValidationBag>) => {
           if (error.response?.status === 422) {
             setErrors(error.response.data.errors);
             toast.dismiss();
@@ -137,7 +107,6 @@
           }
         })
         .finally(() => setIsFormBusy(false));
->>>>>>> 2e095382
     }
   };
 
