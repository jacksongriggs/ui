--- conflicted
+++ resolved
@@ -8,27 +8,12 @@
  * @license https://www.elastic.co/licensing/elastic-license
  */
 
-<<<<<<< HEAD
-import { CardContainer } from '@invoiceninja/cards';
-import { InputField, InputLabel } from '@invoiceninja/forms';
-import { ExpenseCategory } from 'common/interfaces/expense-category';
-import { ValidationBag } from 'common/interfaces/validation-bag';
-import { ColorPicker } from 'components/forms/ColorPicker';
-import { Dispatch, SetStateAction } from 'react';
-=======
 import { CardContainer } from '$app/components/cards';
-import { Button, InputField, InputLabel } from '$app/components/forms';
-import { AxiosError } from 'axios';
-import { endpoint } from '$app/common/helpers';
-import { request } from '$app/common/helpers/request';
-import { route } from '$app/common/helpers/route';
-import { toast } from '$app/common/helpers/toast/toast';
+import { InputField, InputLabel } from '$app/components/forms';
 import { ExpenseCategory } from '$app/common/interfaces/expense-category';
-import { GenericSingleResourceResponse } from '$app/common/interfaces/generic-api-response';
 import { ValidationBag } from '$app/common/interfaces/validation-bag';
 import { ColorPicker } from '$app/components/forms/ColorPicker';
-import { Dispatch, FormEvent, SetStateAction, useState } from 'react';
->>>>>>> 7c5aad1f
+import { Dispatch, SetStateAction } from 'react';
 import { useTranslation } from 'react-i18next';
 
 interface Props {
