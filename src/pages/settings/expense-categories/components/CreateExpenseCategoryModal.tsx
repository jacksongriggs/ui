/**
 * Invoice Ninja (https://invoiceninja.com).
 *
 * @link https://github.com/invoiceninja/invoiceninja source repository
 *
 * @copyright Copyright (c) 2022. Invoice Ninja LLC (https://invoiceninja.com)
 *
 * @license https://www.elastic.co/licensing/elastic-license
 */

<<<<<<< HEAD
import { Button } from '@invoiceninja/forms';
import { AxiosError } from 'axios';
import { endpoint } from 'common/helpers';
import { request } from 'common/helpers/request';
import { toast } from 'common/helpers/toast/toast';
import { useAccentColor } from 'common/hooks/useAccentColor';
import { ExpenseCategory } from 'common/interfaces/expense-category';
import { GenericSingleResourceResponse } from 'common/interfaces/generic-api-response';
import { ValidationBag } from 'common/interfaces/validation-bag';
import { useBlankExpenseCategoryQuery } from 'common/queries/expense-categories';
import { Modal } from 'components/Modal';
import {
  Dispatch,
  FormEvent,
  SetStateAction,
  useEffect,
  useState,
} from 'react';
=======
import { ExpenseCategory } from '$app/common/interfaces/expense-category';
import { Modal } from '$app/components/Modal';
import { Dispatch, SetStateAction } from 'react';
>>>>>>> 7c5aad1f
import { useTranslation } from 'react-i18next';
import { useQueryClient } from 'react-query';
import { CreateExpenseCategoryForm } from './CreateExpenseCategoryForm';

interface Props {
  visible: boolean;
  setVisible: Dispatch<SetStateAction<boolean>>;
  setSelectedIds?: Dispatch<SetStateAction<string[]>>;
  onCreatedCategory: (category: ExpenseCategory) => unknown;
}

export function CreateExpenseCategoryModal(props: Props) {
  const [t] = useTranslation();

  const queryClient = useQueryClient();
  const accentColor: string = useAccentColor();

  const { data: blankExpenseCategory } = useBlankExpenseCategoryQuery();

  const [errors, setErrors] = useState<ValidationBag>();
  const [isFormBusy, setIsFormBusy] = useState<boolean>(false);
  const [expenseCategory, setExpenseCategory] = useState<ExpenseCategory>();

  const handleSave = (event: FormEvent<HTMLFormElement>) => {
    event.preventDefault();

    if (!isFormBusy) {
      toast.processing();
      setIsFormBusy(true);

      request('POST', endpoint('/api/v1/expense_categories'), expenseCategory)
        .then((response: GenericSingleResourceResponse<ExpenseCategory>) => {
          toast.success('created_expense_category');

          queryClient.invalidateQueries('/api/v1/expense_categories');

          window.dispatchEvent(
            new CustomEvent('invalidate.combobox.queries', {
              detail: {
                url: endpoint('/api/v1/expense_categories'),
              },
            })
          );

          if (props.setSelectedIds) {
            props.setSelectedIds([response.data.data.id]);
          }

          if (props.onCreatedCategory) {
            props.onCreatedCategory(response.data.data);
          }

          props.setVisible(false);
        })
        .catch((error: AxiosError<ValidationBag>) => {
          if (error.response?.status === 422) {
            setErrors(error.response.data);
            toast.dismiss();
          } else {
            toast.error();
          }
        })
        .finally(() => setIsFormBusy(false));
    }
  };

  useEffect(() => {
    if (blankExpenseCategory) {
      setExpenseCategory({ ...blankExpenseCategory, color: accentColor });
    }
  }, [blankExpenseCategory]);

  return (
    <Modal
      title={t('create_expense_category')}
      visible={props.visible}
      onClose={() => props.setVisible(false)}
    >
      <CreateExpenseCategoryForm
        expenseCategory={expenseCategory}
        setExpenseCategory={setExpenseCategory}
        errors={errors}
        setErrors={setErrors}
      />

      <div className="flex justify-end space-x-4 mt-5">
        <Button onClick={handleSave}>{t('save')}</Button>
      </div>
    </Modal>
  );
}<|MERGE_RESOLUTION|>--- conflicted
+++ resolved
@@ -8,18 +8,17 @@
  * @license https://www.elastic.co/licensing/elastic-license
  */
 
-<<<<<<< HEAD
-import { Button } from '@invoiceninja/forms';
+import { Button } from '$app/components/forms';
 import { AxiosError } from 'axios';
-import { endpoint } from 'common/helpers';
-import { request } from 'common/helpers/request';
-import { toast } from 'common/helpers/toast/toast';
-import { useAccentColor } from 'common/hooks/useAccentColor';
-import { ExpenseCategory } from 'common/interfaces/expense-category';
-import { GenericSingleResourceResponse } from 'common/interfaces/generic-api-response';
-import { ValidationBag } from 'common/interfaces/validation-bag';
-import { useBlankExpenseCategoryQuery } from 'common/queries/expense-categories';
-import { Modal } from 'components/Modal';
+import { endpoint } from '$app/common/helpers';
+import { request } from '$app/common/helpers/request';
+import { toast } from '$app/common/helpers/toast/toast';
+import { useAccentColor } from '$app/common/hooks/useAccentColor';
+import { ExpenseCategory } from '$app/common/interfaces/expense-category';
+import { GenericSingleResourceResponse } from '$app/common/interfaces/generic-api-response';
+import { ValidationBag } from '$app/common/interfaces/validation-bag';
+import { useBlankExpenseCategoryQuery } from '$app/common/queries/expense-categories';
+import { Modal } from '$app/components/Modal';
 import {
   Dispatch,
   FormEvent,
@@ -27,11 +26,6 @@
   useEffect,
   useState,
 } from 'react';
-=======
-import { ExpenseCategory } from '$app/common/interfaces/expense-category';
-import { Modal } from '$app/components/Modal';
-import { Dispatch, SetStateAction } from 'react';
->>>>>>> 7c5aad1f
 import { useTranslation } from 'react-i18next';
 import { useQueryClient } from 'react-query';
 import { CreateExpenseCategoryForm } from './CreateExpenseCategoryForm';
