--- conflicted
+++ resolved
@@ -13,10 +13,7 @@
 import { endpoint } from 'common/helpers';
 import { request } from 'common/helpers/request';
 import { route } from 'common/helpers/route';
-<<<<<<< HEAD
 import { toast } from 'common/helpers/toast/toast';
-=======
->>>>>>> 99a1d141
 import { ValidationBag } from 'common/interfaces/validation-bag';
 import { useExpenseCategoryQuery } from 'common/queries/expense-categories';
 import { Badge } from 'components/Badge';
@@ -88,23 +85,15 @@
         expenseCategory
       )
         .then(() => {
-<<<<<<< HEAD
           toast.success('updated_expense_category');
 
           queryClient.invalidateQueries('/api/v1/expense_categories');
-=======
-          toast.dismiss();
-          toast.success(t('updated_expense_category'));
-        })
-        .catch((error: AxiosError<ValidationBag>) => {
-          toast.dismiss();
->>>>>>> 99a1d141
 
           queryClient.invalidateQueries(
             route('/api/v1/expense_categories/:id', { id })
           );
         })
-        .catch((error: AxiosError) => {
+        .catch((error: AxiosError<ValidationBag>) => {
           if (error.response?.status === 422) {
             setErrors(error.response.data);
             toast.dismiss();
