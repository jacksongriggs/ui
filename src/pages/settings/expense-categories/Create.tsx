/**
 * Invoice Ninja (https://invoiceninja.com).
 *
 * @link https://github.com/invoiceninja/invoiceninja source repository
 *
 * @copyright Copyright (c) 2022. Invoice Ninja LLC (https://invoiceninja.com)
 *
 * @license https://www.elastic.co/licensing/elastic-license
 */

<<<<<<< HEAD
import { ButtonOption, Card } from '@invoiceninja/cards';
import { AxiosError } from 'axios';
import { endpoint } from 'common/helpers';
import { request } from 'common/helpers/request';
import { route } from 'common/helpers/route';
import { toast } from 'common/helpers/toast/toast';
import { useAccentColor } from 'common/hooks/useAccentColor';
import { useTitle } from 'common/hooks/useTitle';
import { ExpenseCategory } from 'common/interfaces/expense-category';
import { GenericSingleResourceResponse } from 'common/interfaces/generic-api-response';
import { ValidationBag } from 'common/interfaces/validation-bag';
import { useBlankExpenseCategoryQuery } from 'common/queries/expense-categories';
import { Icon } from 'components/icons/Icon';
import { Settings } from 'components/layouts/Settings';
import { FormEvent, useEffect, useState } from 'react';
=======
import { Card } from '$app/components/cards';
import { useTitle } from '$app/common/hooks/useTitle';
import { Settings } from '$app/components/layouts/Settings';
>>>>>>> 7c5aad1f
import { useTranslation } from 'react-i18next';
import { BiPlusCircle } from 'react-icons/bi';
import { useQueryClient } from 'react-query';
import { useNavigate } from 'react-router-dom';
import { CreateExpenseCategoryForm } from './components/CreateExpenseCategoryForm';

export function Create() {
  useTitle('new_expense_category');

  const [t] = useTranslation();

  const navigate = useNavigate();
  const accentColor: string = useAccentColor();
  const queryClient = useQueryClient();

  const { data: blankExpenseCategory } = useBlankExpenseCategoryQuery();

  const [errors, setErrors] = useState<ValidationBag>();

  const [isFormBusy, setIsFormBusy] = useState<boolean>(false);

  const [expenseCategory, setExpenseCategory] = useState<ExpenseCategory>();

  const pages = [
    { name: t('settings'), href: '/settings' },
    { name: t('expense_settings'), href: '/settings/expense_settings' },
    {
      name: t('new_expense_category'),
      href: '/settings/expense_categories/create',
    },
  ];

  const handleSave = (
    event: FormEvent<HTMLFormElement>,
    actionType: string
  ) => {
    event.preventDefault();

    if (!isFormBusy) {
      setIsFormBusy(true);

      toast.processing();

      request('POST', endpoint('/api/v1/expense_categories'), expenseCategory)
        .then((response: GenericSingleResourceResponse<ExpenseCategory>) => {
          toast.success('created_expense_category');

          queryClient.invalidateQueries('/api/v1/expense_categories');

          if (actionType === 'save') {
            navigate(
              route('/settings/expense_categories/:id/edit', {
                id: response.data.data.id,
              })
            );
          } else {
            if (blankExpenseCategory) {
              setExpenseCategory({
                ...blankExpenseCategory,
                color: accentColor,
              });
            }
          }
        })
        .catch((error: AxiosError<ValidationBag>) => {
          if (error.response?.status === 422) {
            toast.dismiss();
            setErrors(error.response.data);
          } else {
            console.error(error);
            toast.error();
          }
        })
        .finally(() => setIsFormBusy(false));
    }
  };

  const saveOptions: ButtonOption[] = [
    {
      onClick: (event: FormEvent<HTMLFormElement>) =>
        handleSave(event, 'create'),
      text: `${t('save')} / ${t('create')}`,
      icon: <Icon element={BiPlusCircle} />,
    },
  ];

  useEffect(() => {
    if (blankExpenseCategory) {
      setExpenseCategory({ ...blankExpenseCategory, color: accentColor });
    }
  }, [blankExpenseCategory]);

  return (
    <Settings title={t('expense_categories')} breadcrumbs={pages}>
      <Card
        title={t('create_expense_category')}
        withSaveButton
        disableSubmitButton={isFormBusy}
        onSaveClick={(event) => handleSave(event, 'save')}
        additionalSaveOptions={saveOptions}
      >
        <CreateExpenseCategoryForm
          expenseCategory={expenseCategory}
          setExpenseCategory={setExpenseCategory}
          errors={errors}
          setErrors={setErrors}
        />
      </Card>
    </Settings>
  );
}<|MERGE_RESOLUTION|>--- conflicted
+++ resolved
@@ -8,27 +8,21 @@
  * @license https://www.elastic.co/licensing/elastic-license
  */
 
-<<<<<<< HEAD
-import { ButtonOption, Card } from '@invoiceninja/cards';
+import { ButtonOption, Card } from '$app/components/cards';
 import { AxiosError } from 'axios';
-import { endpoint } from 'common/helpers';
-import { request } from 'common/helpers/request';
-import { route } from 'common/helpers/route';
-import { toast } from 'common/helpers/toast/toast';
-import { useAccentColor } from 'common/hooks/useAccentColor';
-import { useTitle } from 'common/hooks/useTitle';
-import { ExpenseCategory } from 'common/interfaces/expense-category';
-import { GenericSingleResourceResponse } from 'common/interfaces/generic-api-response';
-import { ValidationBag } from 'common/interfaces/validation-bag';
-import { useBlankExpenseCategoryQuery } from 'common/queries/expense-categories';
-import { Icon } from 'components/icons/Icon';
-import { Settings } from 'components/layouts/Settings';
+import { endpoint } from '$app/common/helpers';
+import { request } from '$app/common/helpers/request';
+import { route } from '$app/common/helpers/route';
+import { toast } from '$app/common/helpers/toast/toast';
+import { useAccentColor } from '$app/common/hooks/useAccentColor';
+import { useTitle } from '$app/common/hooks/useTitle';
+import { ExpenseCategory } from '$app/common/interfaces/expense-category';
+import { GenericSingleResourceResponse } from '$app/common/interfaces/generic-api-response';
+import { ValidationBag } from '$app/common/interfaces/validation-bag';
+import { useBlankExpenseCategoryQuery } from '$app/common/queries/expense-categories';
+import { Icon } from '$app/components/icons/Icon';
+import { Settings } from '$app/components/layouts/Settings';
 import { FormEvent, useEffect, useState } from 'react';
-=======
-import { Card } from '$app/components/cards';
-import { useTitle } from '$app/common/hooks/useTitle';
-import { Settings } from '$app/components/layouts/Settings';
->>>>>>> 7c5aad1f
 import { useTranslation } from 'react-i18next';
 import { BiPlusCircle } from 'react-icons/bi';
 import { useQueryClient } from 'react-query';
