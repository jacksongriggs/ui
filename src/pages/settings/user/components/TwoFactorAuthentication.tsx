--- conflicted
+++ resolved
@@ -54,14 +54,7 @@
 
         setIsEnableModalOpen(true);
       })
-<<<<<<< HEAD
-      .catch((error: AxiosError) => {
-=======
-      .catch((error: AxiosError<ValidationBag>) => {
-        toast.dismiss();
-        console.error(error);
-
->>>>>>> 99a1d141
+      .catch((error: AxiosError<ValidationBag>) => {
         if (error.response?.data?.message) {
           toast.error(error.response.data.message);
           toast.dismiss();
@@ -85,22 +78,13 @@
 
         setIsEnableModalOpen(false);
       })
-<<<<<<< HEAD
-      .catch((error: AxiosError) => {
+      .catch((error: AxiosError<ValidationBag>) => {
         if (error.response?.status === 400) {
           toast.error(error.response.data.message);
           toast.dismiss();
         } else {
           toast.error();
         }
-=======
-      .catch((error: AxiosError<ValidationBag>) => {
-        toast.dismiss();
-
-        error.response?.status === 400
-          ? toast.error(error.response.data.message)
-          : toast.error(t('error_title'));
->>>>>>> 99a1d141
       })
       .finally(() => setIsSubmitDisabled(false));
   };
@@ -126,7 +110,7 @@
       .then(() => {
         toast.success('check_phone_code');
       })
-      .catch((error: AxiosError) => {
+      .catch((error: AxiosError<ValidationBag>) => {
         if (error.response?.status === 400) {
           toast.error(error.response.data.message);
         } else {
@@ -154,7 +138,7 @@
 
         setIsEnableModalOpen(true);
       })
-      .catch((error: AxiosError) => {
+      .catch((error: AxiosError<ValidationBag>) => {
         if (error.response?.status === 400) {
           toast.error(error.response.data.message);
         } else {
