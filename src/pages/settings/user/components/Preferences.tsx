/**
 * Invoice Ninja (https://invoiceninja.com).
 *
 * @link https://github.com/invoiceninja/invoiceninja source repository
 *
 * @copyright Copyright (c) 2022. Invoice Ninja LLC (https://invoiceninja.com)
 *
 * @license https://www.elastic.co/licensing/elastic-license
 */

import Toggle from '$app/components/forms/Toggle';
import { useTranslation } from 'react-i18next';
import { useDispatch } from 'react-redux';
import { Card, ClickableElement, Element } from '../../../../components/cards';
import { updateChanges } from '$app/common/stores/slices/user';
import {
  preferencesDefaults,
  useReactSettings,
} from '$app/common/hooks/useReactSettings';
import { usePreferences } from '$app/common/hooks/usePreferences';
import { Inline } from '$app/components/Inline';
import { X } from 'react-feather';
import { get } from 'lodash';
import { ReactNode } from 'react';
import { StatusColorTheme } from './StatusColorTheme';
import { NumberInputField } from '$app/components/forms/NumberInputField';

export function Preferences() {
  const [t] = useTranslation();
  const dispatch = useDispatch();
  const reactSettings = useReactSettings();

  const handleChange = (property: string, value: string | number | boolean) => {
    dispatch(
      updateChanges({
        property: property,
        value: value,
      })
    );
  };

  return (
    <div className="space-y-4">
      <Card title={t('preferences')}>
        <Element leftSide={t('show_pdf_preview')}>
          <Toggle
            checked={
              typeof reactSettings.show_pdf_preview === 'boolean'
                ? reactSettings.show_pdf_preview
                : true
            }
            onValueChange={(value) =>
              handleChange(
                'company_user.react_settings.show_pdf_preview',
                value
              )
            }
          />
        </Element>

        <Element leftSide={t('show_document_preview')}>
          <Toggle
            checked={Boolean(reactSettings.show_document_preview)}
            onValueChange={(value) =>
              handleChange(
                'company_user.react_settings.show_document_preview',
                value
              )
            }
          />
        </Element>

        <Element
          leftSide={t('react_notification_link')}
          leftSideHelp={t('react_notification_link_help')}
        >
          <Toggle
            checked={reactSettings.react_notification_link}
            onValueChange={(value) =>
              handleChange(
                'company_user.react_settings.react_notification_link',
                value
              )
            }
          />
        </Element>

        <Element
          leftSide={t('number_precision')}
          leftSideHelp={t('number_precision_help')}
        >
          <NumberInputField
            precision={0}
            value={reactSettings?.number_precision || ''}
            onValueChange={(value) =>
              handleChange(
                'company_user.react_settings.number_precision',
                Number(value)
              )
            }
            placeholder={t('number_precision')}
            disablePrecision
          />
        </Element>

        <Element leftSide={t('dark_mode')}>
          <Toggle
            checked={Boolean(reactSettings?.dark_mode)}
            onChange={(value) =>
              handleChange('company_user.react_settings.dark_mode', value)
            }
          />
        </Element>

        <Element
          leftSide={t('show_table_footer')}
          leftSideHelp={t('show_table_footer_help')}
        >
          <Toggle
            checked={Boolean(reactSettings?.show_table_footer)}
            onValueChange={(value) =>
              handleChange(
                'company_user.react_settings.show_table_footer',
                value
              )
            }
          />
        </Element>

        <Element
          leftSide={t('auto_expand_product_table_notes')}
          leftSideHelp={t('auto_expand_product_table_notes_help')}
        >
          <Toggle
            checked={Boolean(
              reactSettings.preferences.auto_expand_product_table_notes
            )}
            onValueChange={(value) =>
              handleChange(
                'company_user.react_settings.preferences.auto_expand_product_table_notes',
                value
              )
            }
          />
        </Element>

        <Element
<<<<<<< HEAD
          leftSide={t('enable_public_notifications')}
        >
          <Toggle
            checked={Boolean(
              reactSettings.preferences.enable_public_notifications
            )}
            onValueChange={(value) =>
              handleChange(
                'company_user.react_settings.preferences.enable_public_notifications',
=======
          leftSide={t('use_system_fonts')}
          leftSideHelp={t('use_system_fonts_help')}
        >
          <Toggle
            checked={Boolean(
              reactSettings.preferences.use_system_fonts
            )}
            onValueChange={(value) =>
              handleChange(
                'company_user.react_settings.preferences.use_system_fonts',
>>>>>>> c784740e
                value
              )
            }
          />
        </Element>

        <StatusColorTheme />
      </Card>

      <PreferenceCard
        title={`${t('dashboard')} ${t('charts')}`}
        path="dashboard_charts"
      >
        <Preference path="dashboard_charts.default_view" />
        <Preference path="dashboard_charts.currency" />
        <Preference path="dashboard_charts.range" />
      </PreferenceCard>

      <PreferenceCard title={t('datatable')} path="datatables">
        <Preference path="datatables.clients.sort" />
      </PreferenceCard>

      <PreferenceCard title={t('reports')} path="reports">
        <Preference path="reports.columns" />
      </PreferenceCard>
    </div>
  );
}

interface PreferenceCardProps {
  title: string;
  children: ReactNode;
  path: string;
}

function PreferenceCard({ title, children, path }: PreferenceCardProps) {
  const { preferences } = usePreferences();

  if (
    JSON.stringify(get(preferencesDefaults, path)) ===
    JSON.stringify(get(preferences, path))
  ) {
    return null;
  }

  return <Card title={title}>{children}</Card>;
}

interface PreferenceProps {
  path: string;
}

function Preference({ path }: PreferenceProps) {
  const { preferences, update } = usePreferences();
  const { t } = useTranslation();

  const translations = {
    'dashboard_charts.default_view': `${t('default')} ${t('view')}`,
    'dashboard_charts.currency': t('currency'),
    'dashboard_charts.range': t('range'),
    'datatables.clients.sort': `${t('clients')} ${t('sort')}`,
    'reports.columns': t('columns'),
  } as const;

  if (get(preferencesDefaults, path) === get(preferences, path)) {
    return null;
  }

  return (
    <ClickableElement
      onClick={() =>
        // eslint-disable-next-line @typescript-eslint/ban-ts-comment
        // @ts-ignore
        update(`preferences.${path}`, get(preferencesDefaults, path))
      }
    >
      <Inline className="space-x-2">
        <div>{translations[path as keyof typeof translations]}</div>

        <X size={18} />
      </Inline>
    </ClickableElement>
  );
}<|MERGE_RESOLUTION|>--- conflicted
+++ resolved
@@ -144,10 +144,7 @@
           />
         </Element>
 
-        <Element
-<<<<<<< HEAD
-          leftSide={t('enable_public_notifications')}
-        >
+        <Element leftSide={t('enable_public_notifications')}>
           <Toggle
             checked={Boolean(
               reactSettings.preferences.enable_public_notifications
@@ -155,18 +152,21 @@
             onValueChange={(value) =>
               handleChange(
                 'company_user.react_settings.preferences.enable_public_notifications',
-=======
+                value
+              )
+            }
+          />
+        </Element>
+
+        <Element
           leftSide={t('use_system_fonts')}
           leftSideHelp={t('use_system_fonts_help')}
         >
           <Toggle
-            checked={Boolean(
-              reactSettings.preferences.use_system_fonts
-            )}
+            checked={Boolean(reactSettings.preferences.use_system_fonts)}
             onValueChange={(value) =>
               handleChange(
                 'company_user.react_settings.preferences.use_system_fonts',
->>>>>>> c784740e
                 value
               )
             }
