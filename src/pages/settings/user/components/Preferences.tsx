--- conflicted
+++ resolved
@@ -113,9 +113,6 @@
           />
         </Element>
 
-<<<<<<< HEAD
-        <StatusColorTheme />
-=======
         <Element
           leftSide={t('show_table_footer')}
           leftSideHelp={t('show_table_footer_help')}
@@ -130,7 +127,8 @@
             }
           />
         </Element>
->>>>>>> e8732b89
+
+        <StatusColorTheme />
       </Card>
 
       <PreferenceCard
