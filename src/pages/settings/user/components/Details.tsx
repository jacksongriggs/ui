--- conflicted
+++ resolved
@@ -20,12 +20,9 @@
 import { Card, Element } from '../../../../components/cards';
 import { InputField } from '../../../../components/forms';
 import { LanguageSelector } from '$app/components/LanguageSelector';
-<<<<<<< HEAD
 import Toggle from '$app/components/forms/Toggle';
-=======
 import { useAtom } from 'jotai';
 import { hasLanguageChanged } from '../../localization/common/atoms';
->>>>>>> 8272fd98
 
 export function Details() {
   const [t] = useTranslation();
