--- conflicted
+++ resolved
@@ -78,17 +78,11 @@
 
           <Element leftSide={t('language')}>
             <LanguageSelector
-<<<<<<< HEAD
-              value={user?.language_id || ''}
+              value={userChanges?.language_id || ''}
               onChange={(v) => {
                 setHasLanguageIdChanged(true);
                 handleChange('language_id', v);
-              }
-              }
-=======
-              value={userChanges?.language_id || ''}
-              onChange={(v) => handleChange('language_id', v)}
->>>>>>> 97870c6d
+              }}
               errorMessage={(errors?.errors?.language_id ?? [])[0]}
               dismissable
             />
