/**
 * Invoice Ninja (https://invoiceninja.com).
 *
 * @link https://github.com/invoiceninja/invoiceninja source repository
 *
 * @copyright Copyright (c) 2022. Invoice Ninja LLC (https://invoiceninja.com)
 *
 * @license https://www.elastic.co/licensing/elastic-license
 */

import { Link } from '$app/components/forms';
import { useTitle } from '$app/common/hooks/useTitle';
import { User } from '$app/common/interfaces/user';
import { DataTable, DataTableColumns } from '$app/components/DataTable';
import { Settings } from '$app/components/layouts/Settings';
import { useTranslation } from 'react-i18next';
import { route } from '$app/common/helpers/route';
import { useCurrentUser } from '$app/common/hooks/useCurrentUser';
import { PasswordConfirmation } from '$app/components/PasswordConfirmation';
import { useState } from 'react';
import { useBulk } from '$app/common/queries/users';

export function Users() {
  useTitle('user_management');

  const currentUser = useCurrentUser();

  const [t] = useTranslation();

  const [isPasswordConfirmModalOpen, setIsPasswordConfirmModalOpen] =
    useState<boolean>(false);
  const [action, setAction] = useState<'archive' | 'restore' | 'delete'>();
  const [selectedUserIds, setSelectedUserIds] = useState<string[]>([]);

  const bulk = useBulk();

  const pages = [
    { name: t('settings'), href: '/settings' },
    { name: t('user_management'), href: '/settings/users' },
  ];

  const columns: DataTableColumns<User> = [
    {
      id: 'name',
      label: 'name',
      format: (field, resource) => (
        <Link to={route('/settings/users/:id/edit', { id: resource.id })}>
          {resource.first_name} {resource.last_name}
        </Link>
      ),
    },
    { id: 'email', label: 'email' },
  ];

  return (
<<<<<<< HEAD
    <Settings
      title={t('user_details')}
      breadcrumbs={pages}
      docsLink="/docs/advanced-settings/#user_management"
      withoutBackButton
    >
      <DataTable
        resource="user"
        columns={columns}
        endpoint={route('/api/v1/users?without=:userId&sort=id|desc&status=active', {
          userId: currentUser?.id,
        })}
        linkToCreate="/settings/users/create"
        bulkRoute="/api/v1/users/bulk"
=======
    <>
      <Settings
        title={t('user_details')}
        breadcrumbs={pages}
        docsLink="/docs/advanced-settings/#user_management"
        withoutBackButton
      >
        <DataTable
          resource="user"
          columns={columns}
          endpoint={route(
            '/api/v1/users?without=:userId&hideRemovedUsers=true&sort=id|desc',
            {
              userId: currentUser?.id,
            }
          )}
          linkToCreate="/settings/users/create"
          bulkRoute="/api/v1/users/bulk"
          onBulkActionCall={(selectedUserIds, action) => {
            setSelectedUserIds(selectedUserIds);
            setAction(action);
            setIsPasswordConfirmModalOpen(true);
          }}
        />
      </Settings>

      <PasswordConfirmation
        show={isPasswordConfirmModalOpen}
        onClose={setIsPasswordConfirmModalOpen}
        onSave={(password) => action && bulk(selectedUserIds, action, password)}
        tableActions
>>>>>>> 06a22236
      />
    </>
  );
}<|MERGE_RESOLUTION|>--- conflicted
+++ resolved
@@ -53,22 +53,6 @@
   ];
 
   return (
-<<<<<<< HEAD
-    <Settings
-      title={t('user_details')}
-      breadcrumbs={pages}
-      docsLink="/docs/advanced-settings/#user_management"
-      withoutBackButton
-    >
-      <DataTable
-        resource="user"
-        columns={columns}
-        endpoint={route('/api/v1/users?without=:userId&sort=id|desc&status=active', {
-          userId: currentUser?.id,
-        })}
-        linkToCreate="/settings/users/create"
-        bulkRoute="/api/v1/users/bulk"
-=======
     <>
       <Settings
         title={t('user_details')}
@@ -80,7 +64,7 @@
           resource="user"
           columns={columns}
           endpoint={route(
-            '/api/v1/users?without=:userId&hideRemovedUsers=true&sort=id|desc',
+            '/api/v1/users?without=:userId&sort=id|desc&status=active',
             {
               userId: currentUser?.id,
             }
@@ -100,7 +84,6 @@
         onClose={setIsPasswordConfirmModalOpen}
         onSave={(password) => action && bulk(selectedUserIds, action, password)}
         tableActions
->>>>>>> 06a22236
       />
     </>
   );
