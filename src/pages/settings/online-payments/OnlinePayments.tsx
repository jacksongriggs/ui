--- conflicted
+++ resolved
@@ -123,28 +123,8 @@
         </Element>
 
         {paymentTerms && (
-<<<<<<< HEAD
-          <Element leftSide={t('payment_type')}>
-            <SelectField
-              value={company?.settings?.payment_terms}
-              id="settings.payment_terms"
-              onChange={handleChange}
-            >
-              <option value=""></option>
-              {paymentTerms.map((type: PaymentTerm) => (
-                <option key={type.id} value={type.num_days}>
-                  {type.name}
-                </option>
-              ))}
-            </SelectField>
-
-            <Link to="/settings/payment_terms" className="block mt-2">
-              {t('configure_payment_terms')}
-            </Link>
-          </Element>
-=======
           <>
-            <Element leftSide={t('payment_terms')}>
+            <Element leftSide={t('payment_type')}>
               <SelectField
                 value={company?.settings?.payment_terms}
                 id="settings.payment_terms"
@@ -165,7 +145,6 @@
               </Link>
             </Element>
           </>
->>>>>>> 127cfd65
         )}
 
         <Element leftSide={t('enable_applying_payments')}>
