/**
 * Invoice Ninja (https://invoiceninja.com).
 *
 * @link https://github.com/invoiceninja/invoiceninja source repository
 *
 * @copyright Copyright (c) 2022. Invoice Ninja LLC (https://invoiceninja.com)
 *
 * @license https://www.elastic.co/licensing/elastic-license
 */

import { Schedule } from '$app/common/interfaces/schedule';
import { ValidationBag } from '$app/common/interfaces/validation-bag';
import { Element } from '$app/components/cards';
import { InputField, SelectField } from '$app/components/forms';
import Toggle from '$app/components/forms/Toggle';
import { ProductItemsSelector } from '$app/pages/reports/common/components/ProductItemsSelector';
import { StatusSelector } from '$app/pages/reports/common/components/StatusSelector';
import { useReports } from '$app/pages/reports/common/useReports';
import { ranges } from '$app/pages/reports/index/Reports';
import { useTranslation } from 'react-i18next';
import { ClientSelector } from '$app/components/clients/ClientSelector';
import { MultiClientSelector } from '$app/pages/reports/common/components/MultiClientSelector';
import { MultiVendorSelector } from '$app/pages/reports/common/components/MultiVendorSelector';
import { MultiProjectSelector } from '$app/pages/reports/common/components/MultiProjectSelector';
import { MultiExpenseCategorySelector } from '$app/pages/reports/common/components/MultiExpenseCategorySelector';

interface Props {
  schedule: Schedule;
  handleChange: (
    property: keyof Schedule,
    value: Schedule[keyof Schedule]
  ) => void;
  errors: ValidationBag | undefined;
}

type ReportFiled =
  | 'send_email'
  | 'range'
  | 'status'
  | 'products'
  | 'client'
  | 'expense_billed'
  | 'income_billed'
  | 'start_date'
  | 'end_date'
  | 'include_tax'
<<<<<<< HEAD
  | 'clients'
  | 'vendors'
  | 'categories'
  | 'projects';
=======
  | 'document_email_attachment';
>>>>>>> 431f52cf

export const DEFAULT_REPORT_FIELDS: ReportFiled[] = [
  'send_email',
  'range',
  'start_date',
  'end_date',
];

export const REPORTS_FIELDS: Record<string, ReportFiled[]> = {
  invoice: [...DEFAULT_REPORT_FIELDS, 'status', 'document_email_attachment'],
  invoice_item: [
    ...DEFAULT_REPORT_FIELDS,
    'products',
    'document_email_attachment',
  ],
  product_sales: [...DEFAULT_REPORT_FIELDS, 'products', 'client'],
  profitloss: [
    ...DEFAULT_REPORT_FIELDS,
    'expense_billed',
    'income_billed',
    'include_tax',
  ],
<<<<<<< HEAD
  expense: [
    ...DEFAULT_REPORT_FIELDS,
    'clients',
    'projects',
    'categories',
    'vendors',
  ],
=======
  client: [...DEFAULT_REPORT_FIELDS, 'document_email_attachment'],
  quote: [...DEFAULT_REPORT_FIELDS, 'document_email_attachment'],
  quote_item: [...DEFAULT_REPORT_FIELDS, 'document_email_attachment'],
  credit: [...DEFAULT_REPORT_FIELDS, 'document_email_attachment'],
  document: [...DEFAULT_REPORT_FIELDS, 'document_email_attachment'],
  payment: [...DEFAULT_REPORT_FIELDS, 'document_email_attachment'],
  expense: [...DEFAULT_REPORT_FIELDS, 'document_email_attachment'],
  task: [...DEFAULT_REPORT_FIELDS, 'document_email_attachment'],
  product: [...DEFAULT_REPORT_FIELDS, 'document_email_attachment'],
  vendor: [...DEFAULT_REPORT_FIELDS, 'document_email_attachment'],
  purchase_order: [...DEFAULT_REPORT_FIELDS, 'document_email_attachment'],
  purchase_order_item: [...DEFAULT_REPORT_FIELDS, 'document_email_attachment'],
>>>>>>> 431f52cf
};

export function EmailReport(props: Props) {
  const [t] = useTranslation();
  const reports = useReports();

  const { schedule, handleChange, errors } = props;

  const showReportFiled = (field: ReportFiled) => {
    return (
      REPORTS_FIELDS[schedule.parameters.report_name] || DEFAULT_REPORT_FIELDS
    ).includes(field);
  };

  return (
    <>
      <Element leftSide={t('report')}>
        <SelectField
          value={schedule.parameters.report_name}
          onValueChange={(value) =>
            handleChange('parameters.report_name' as keyof Schedule, value)
          }
          errorMessage={errors?.errors['parameters.report_name']}
          cypressRef="scheduleReportName"
        >
          {reports.map((report, i) => (
            <option value={report.identifier} key={i}>
              {t(report.label)}
            </option>
          ))}
        </SelectField>
      </Element>

      {showReportFiled('send_email') && (
        <Element leftSide={t('send_email')}>
          <Toggle
            checked={schedule.parameters.send_email}
            onValueChange={(value) =>
              handleChange('parameters.send_email' as keyof Schedule, value)
            }
            disabled
            cypressRef="scheduleSendEmail"
          />
        </Element>
      )}

      {showReportFiled('document_email_attachment') && (
        <Element leftSide={t('document_email_attachment')}>
          <Toggle
            checked={schedule.parameters.document_email_attachment}
            onValueChange={(value) =>
              handleChange(
                'parameters.document_email_attachment' as keyof Schedule,
                value
              )
            }
            cypressRef="scheduleDocumentEmailAttachment"
          />
        </Element>
      )}

      {showReportFiled('expense_billed') && (
        <Element leftSide={t('expense_paid_report')}>
          <Toggle
            checked={schedule.parameters.is_expense_billed}
            onValueChange={(value) =>
              handleChange(
                'parameters.is_expense_billed' as keyof Schedule,
                value
              )
            }
            cypressRef="expenseBilled"
          />
        </Element>
      )}

      {showReportFiled('income_billed') && (
        <Element leftSide={t('cash_vs_accrual')}>
          <Toggle
            checked={schedule.parameters.is_income_billed}
            onValueChange={(value) =>
              handleChange(
                'parameters.is_income_billed' as keyof Schedule,
                value
              )
            }
            cypressRef="incomeBilled"
          />
        </Element>
      )}

      {showReportFiled('include_tax') && (
        <Element leftSide={t('include_tax')}>
          <Toggle
            checked={schedule.parameters.include_tax}
            onValueChange={(value) =>
              handleChange('parameters.include_tax' as keyof Schedule, value)
            }
            cypressRef="includeTax"
          />
        </Element>
      )}

      {showReportFiled('status') && (
        <Element leftSide={t('status')}>
          <StatusSelector
            value={schedule.parameters.status}
            onValueChange={(value) =>
              handleChange('parameters.status' as keyof Schedule, value)
            }
            errorMessage={errors?.errors['parameters.status']}
          />
        </Element>
      )}

      {showReportFiled('products') && (
        <ProductItemsSelector
          value={schedule.parameters.product_key}
          onValueChange={(value) =>
            handleChange('parameters.product_key' as keyof Schedule, value)
          }
          errorMessage={errors?.errors['parameters.product_key']}
        />
      )}

      {showReportFiled('range') && (
        <Element leftSide={t('range')}>
          <SelectField
            value={schedule.parameters.date_range}
            onValueChange={(value) =>
              handleChange('parameters.date_range' as keyof Schedule, value)
            }
            errorMessage={errors?.errors['parameters.date_range']}
            cypressRef="scheduleDateRange"
          >
            {ranges.map((range, i) => (
              <option value={range.scheduleIdentifier} key={i}>
                {t(range.label)}
              </option>
            ))}
          </SelectField>
        </Element>
      )}

      {showReportFiled('range') &&
        schedule.parameters.date_range === 'custom' && (
          <>
            <Element leftSide={t('start_date')}>
              <InputField
                type="date"
                value={schedule.parameters.start_date}
                onValueChange={(value) =>
                  handleChange('parameters.start_date' as keyof Schedule, value)
                }
                errorMessage={errors?.errors['parameters.start_date']}
                cypressRef="scheduleStartDate"
              />
            </Element>

            <Element leftSide={t('end_date')}>
              <InputField
                type="date"
                value={schedule.parameters.end_date}
                onValueChange={(value) =>
                  handleChange('parameters.end_date' as keyof Schedule, value)
                }
                errorMessage={errors?.errors['parameters.end_date']}
                cypressRef="scheduleEndDate"
              />
            </Element>
          </>
        )}

      {showReportFiled('client') && (
        <Element leftSide={t('client')}>
          <ClientSelector
            value={schedule.parameters.client_id}
            onChange={(client) =>
              handleChange('parameters.client_id' as keyof Schedule, client.id)
            }
            clearButton
            onClearButtonClick={() =>
              handleChange('parameters.client_id' as keyof Schedule, '')
            }
            withoutAction={true}
            errorMessage={errors?.errors['parameters.client_id']}
          />
        </Element>
      )}

      {showReportFiled('clients') && (
        <MultiClientSelector
          value={schedule.parameters.clients.join(',')}
          onValueChange={(clientIds) => {
            const updatedParameters = { ...schedule.parameters };

            updatedParameters.clients = [
              ...updatedParameters.clients,
              ...clientIds.split(','),
            ];

            handleChange('parameters', updatedParameters);
          }}
          errorMessage={errors?.errors['parameters.clients']}
        />
      )}

      {showReportFiled('vendors') && (
        <MultiVendorSelector
          value={schedule.parameters.vendors}
          onValueChange={(vendorIds) =>
            handleChange('parameters.vendors' as keyof Schedule, vendorIds)
          }
          errorMessage={errors?.errors['parameters.vendors']}
        />
      )}

      {showReportFiled('projects') && (
        <MultiProjectSelector
          value={schedule.parameters.projects}
          onValueChange={(projectIds) =>
            handleChange('parameters.projects' as keyof Schedule, projectIds)
          }
          errorMessage={errors?.errors['parameters.projects']}
        />
      )}

      {showReportFiled('categories') && (
        <MultiExpenseCategorySelector
          value={schedule.parameters.categories}
          onValueChange={(expenseCategoryIds) =>
            handleChange(
              'parameters.categories' as keyof Schedule,
              expenseCategoryIds
            )
          }
          errorMessage={errors?.errors['parameters.categories']}
        />
      )}
    </>
  );
}<|MERGE_RESOLUTION|>--- conflicted
+++ resolved
@@ -44,14 +44,11 @@
   | 'start_date'
   | 'end_date'
   | 'include_tax'
-<<<<<<< HEAD
+  | 'document_email_attachment'
   | 'clients'
   | 'vendors'
   | 'categories'
   | 'projects';
-=======
-  | 'document_email_attachment';
->>>>>>> 431f52cf
 
 export const DEFAULT_REPORT_FIELDS: ReportFiled[] = [
   'send_email',
@@ -74,15 +71,6 @@
     'income_billed',
     'include_tax',
   ],
-<<<<<<< HEAD
-  expense: [
-    ...DEFAULT_REPORT_FIELDS,
-    'clients',
-    'projects',
-    'categories',
-    'vendors',
-  ],
-=======
   client: [...DEFAULT_REPORT_FIELDS, 'document_email_attachment'],
   quote: [...DEFAULT_REPORT_FIELDS, 'document_email_attachment'],
   quote_item: [...DEFAULT_REPORT_FIELDS, 'document_email_attachment'],
@@ -95,7 +83,6 @@
   vendor: [...DEFAULT_REPORT_FIELDS, 'document_email_attachment'],
   purchase_order: [...DEFAULT_REPORT_FIELDS, 'document_email_attachment'],
   purchase_order_item: [...DEFAULT_REPORT_FIELDS, 'document_email_attachment'],
->>>>>>> 431f52cf
 };
 
 export function EmailReport(props: Props) {
