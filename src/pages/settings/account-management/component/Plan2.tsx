--- conflicted
+++ resolved
@@ -31,12 +31,9 @@
 import { Downgrade } from './plan/Downgrade';
 import { StartTrial } from './plan/StartTrial';
 import { NewCreditCard } from './plan/NewCreditCard';
-<<<<<<< HEAD
 import { DocuNinja } from './plan/DocuNinja';
 import { useIsPaid } from '$app/common/hooks/usePaidOrSelfhost';
-=======
 import { Divider } from '$app/components/cards/Divider';
->>>>>>> 5ad9be6f
 
 export function Plan2() {
   const accentColor = useAccentColor();
@@ -192,6 +189,8 @@
         </div>
       </div>
 
+    {isPaid && <DocuNinja />}
+
       <div className="px-7 pt-3">
         <Divider
           className="border-dashed"
@@ -213,20 +212,11 @@
             <Plus size={18} /> <span>{t('add_payment_method')}</span>
           </button>
 
-<<<<<<< HEAD
-      {isPaid && <DocuNinja />}
-
-      <Card>
-        <div className="px-7 py-3 space-y-4">
-          <div className="flex justify-between items-center">
-            <h4 className="text-lg font-semibold">Payment method</h4>
-=======
           <NewCreditCard
             visible={createPopupVisible}
             onClose={() => setCreatePopupVisible(false)}
           />
         </div>
->>>>>>> 5ad9be6f
 
         <div className="flex flex-wrap gap-3">
           {methods?.length === 0 ? (
