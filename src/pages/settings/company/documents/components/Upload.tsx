/**
 * Invoice Ninja (https://invoiceninja.com).
 *
 * @link https://github.com/invoiceninja/invoiceninja source repository
 *
 * @copyright Copyright (c) 2022. Invoice Ninja LLC (https://invoiceninja.com)
 *
 * @license https://www.elastic.co/licensing/elastic-license
 */

import { Card, Element } from '$app/components/cards';
import { useFormik } from 'formik';
import { useState } from 'react';
import { useDropzone } from 'react-dropzone';
import { Image } from 'react-feather';
import { useTranslation } from 'react-i18next';
import { request } from '$app/common/helpers/request';
import { enterprisePlan } from '$app/common/guards/guards/enterprise-plan';
import { isHosted } from '$app/common/helpers';
import { Alert } from '$app/components/Alert';
import { useCurrentUser } from '$app/common/hooks/useCurrentUser';
import { Link } from '$app/components/forms';
import { toast } from '$app/common/helpers/toast/toast';
import { MdInfoOutline } from 'react-icons/md';
<<<<<<< HEAD
import { useColorScheme } from '$app/common/colors';
=======
import { ValidationBag } from '$app/common/interfaces/validation-bag';
import { AxiosError } from 'axios';
>>>>>>> 4ba66ff2

interface Props {
  endpoint: string;
  onSuccess?: () => unknown;
  widgetOnly?: boolean;
}

export function Upload(props: Props) {
  const [t] = useTranslation();

  const user = useCurrentUser();

  const [formData, setFormData] = useState(new FormData());

  const [errors, setErrors] = useState<ValidationBag>();

  const formik = useFormik({
    enableReinitialize: true,
    initialValues: {},
    onSubmit: () => {
      toast.processing();
      setErrors(undefined);

      request('POST', props.endpoint, formData, {
        headers: { 'Content-Type': 'multipart/form-data' },
      })
        .then(() => {
          toast.success('uploaded_document');

          setFormData(new FormData());

          props.onSuccess?.();
        })
        .catch((error: AxiosError<ValidationBag>) => {
          if (error.response?.status === 422) {
            toast.dismiss();
            setErrors(error.response.data);
          }

          setFormData(new FormData());
        });
    },
  });

  const { getRootProps, getInputProps, isDragActive } = useDropzone({
    disabled: !enterprisePlan() && isHosted(),
    onDrop: (acceptedFiles) => {
      formData.append('_method', 'PUT');

      acceptedFiles.forEach((file) => formData.append('documents[]', file));

      setFormData(formData);

      formik.submitForm();
    },
  });

  const colors = useColorScheme()

  if (props.widgetOnly) {
    return (
      <>
        {!enterprisePlan() && isHosted() && (
          <Alert className="mb-4" type="warning" disableClosing>
            <div className="flex items-center">
              <MdInfoOutline className="mr-2" fontSize={20} />

              {t('upgrade_to_upload_images')}

              {user?.company_user && (
                <Link
                  className="ml-10"
                  external
                  to={user.company_user.ninja_portal_url}
                >
                  {t('plan_change')}
                </Link>
              )}
            </div>
          </Alert>
        )}

        <div
          {...getRootProps()}
          className="flex flex-col md:flex-row md:items-center"
        >
          <div className="relative block w-full border-2 border-gray-300 border-dashed rounded-lg p-12 text-center hover:border-gray-400 focus:outline-none focus:ring-2 focus:ring-offset-2 focus:ring-indigo-500">
            <input {...getInputProps()} />
            <Image className="mx-auto h-12 w-12 text-gray-400" />
<<<<<<< HEAD
            <span className="mt-2 block text-sm font-medium" style={{ color: colors.$3 }}>
              {isDragActive ? 'drop_file_here' : t('dropzone_default_message')}
=======
            <span className="mt-2 block text-sm font-medium text-gray-900">
              {isDragActive ? t('drop_file_here') : t('dropzone_default_message')}
>>>>>>> 4ba66ff2
            </span>
          </div>
        </div>

        {errors &&
          Object.keys(errors.errors).map((key, index) => (
            <Alert key={index} className="mt-2" type="danger">
              {errors.errors[key]}
            </Alert>
          ))}
      </>
    );
  }

  return (
    <>
      {!enterprisePlan() && isHosted() && (
        <Alert className="mb-4" type="warning" disableClosing>
          <div className="flex items-center">
            <MdInfoOutline className="mr-2" fontSize={20} />

            {t('upgrade_to_upload_images')}

            {user?.company_user && (
              <Link
                className="ml-10"
                external
                to={user.company_user.ninja_portal_url}
              >
                {t('plan_change')}
              </Link>
            )}
          </div>
        </Alert>
      )}

      <Card title={t('upload')}>
        <Element leftSide={t('upload')}>
          <div
            {...getRootProps()}
            className="flex flex-col md:flex-row md:items-center"
          >
            <div className="relative block w-full border-2 border-gray-300 border-dashed rounded-lg p-12 text-center hover:border-gray-400 focus:outline-none focus:ring-2 focus:ring-offset-2 focus:ring-indigo-500">
              <input {...getInputProps()} />
              <Image className="mx-auto h-12 w-12 text-gray-400" />
              <span className="mt-2 block text-sm font-medium" style={{ color: colors.$3 }}>
                {isDragActive
                  ? 'drop_file_here'
                  : t('dropzone_default_message')}
              </span>
            </div>
          </div>
        </Element>
      </Card>
    </>
  );
}<|MERGE_RESOLUTION|>--- conflicted
+++ resolved
@@ -22,12 +22,9 @@
 import { Link } from '$app/components/forms';
 import { toast } from '$app/common/helpers/toast/toast';
 import { MdInfoOutline } from 'react-icons/md';
-<<<<<<< HEAD
 import { useColorScheme } from '$app/common/colors';
-=======
 import { ValidationBag } from '$app/common/interfaces/validation-bag';
 import { AxiosError } from 'axios';
->>>>>>> 4ba66ff2
 
 interface Props {
   endpoint: string;
@@ -117,13 +114,8 @@
           <div className="relative block w-full border-2 border-gray-300 border-dashed rounded-lg p-12 text-center hover:border-gray-400 focus:outline-none focus:ring-2 focus:ring-offset-2 focus:ring-indigo-500">
             <input {...getInputProps()} />
             <Image className="mx-auto h-12 w-12 text-gray-400" />
-<<<<<<< HEAD
             <span className="mt-2 block text-sm font-medium" style={{ color: colors.$3 }}>
-              {isDragActive ? 'drop_file_here' : t('dropzone_default_message')}
-=======
-            <span className="mt-2 block text-sm font-medium text-gray-900">
-              {isDragActive ? t('drop_file_here') : t('dropzone_default_message')}
->>>>>>> 4ba66ff2
+            {isDragActive ? t('drop_file_here') : t('dropzone_default_message')}
             </span>
           </div>
         </div>
