/**
 * Invoice Ninja (https://invoiceninja.com).
 *
 * @link https://github.com/invoiceninja/invoiceninja source repository
 *
 * @copyright Copyright (c) 2022. Invoice Ninja LLC (https://invoiceninja.com)
 *
 * @license https://www.elastic.co/licensing/elastic-license
 */

import { Card, Element } from '$app/components/cards';
import { useFormik } from 'formik';
import { useState } from 'react';
import { useDropzone } from 'react-dropzone';
import { Image } from 'react-feather';
import { useTranslation } from 'react-i18next';
import { request } from '$app/common/helpers/request';
import { enterprisePlan } from '$app/common/guards/guards/enterprise-plan';
import { isHosted } from '$app/common/helpers';
import { Alert } from '$app/components/Alert';
import { useCurrentUser } from '$app/common/hooks/useCurrentUser';
import { Link } from '$app/components/forms';
import { toast } from '$app/common/helpers/toast/toast';
import { MdInfoOutline } from 'react-icons/md';
import { useColorScheme } from '$app/common/colors';
import { ValidationBag } from '$app/common/interfaces/validation-bag';
import { AxiosError } from 'axios';

interface Props {
  endpoint: string;
  onSuccess?: () => unknown;
  widgetOnly?: boolean;
}

export function Upload(props: Props) {
  const [t] = useTranslation();

  const user = useCurrentUser();

  const [formData, setFormData] = useState(new FormData());

  const [errors, setErrors] = useState<ValidationBag>();

  const formik = useFormik({
    enableReinitialize: true,
    initialValues: {},
    onSubmit: () => {
      toast.processing();
      setErrors(undefined);

      request('POST', props.endpoint, formData, {
        headers: { 'Content-Type': 'multipart/form-data' },
      })
        .then(() => {
          toast.success('uploaded_document');

          setFormData(new FormData());

          props.onSuccess?.();
        })
        .catch((error: AxiosError<ValidationBag>) => {
          if (error.response?.status === 422) {
            toast.dismiss();
            setErrors(error.response.data);
          }

          setFormData(new FormData());
        });
    },
  });

  const { getRootProps, getInputProps, isDragActive } = useDropzone({
    disabled: !enterprisePlan() && isHosted(),
    onDrop: (acceptedFiles) => {
      formData.append('_method', 'PUT');

      acceptedFiles.forEach((file) => formData.append('documents[]', file));

      setFormData(formData);

      formik.submitForm();
    },
  });

  const colors = useColorScheme()

  if (props.widgetOnly) {
    return (
      <>
        {!enterprisePlan() && isHosted() && (
          <Alert className="mb-4" type="warning" disableClosing>
            <div className="flex items-center">
              <MdInfoOutline className="mr-2" fontSize={20} />

              {t('upgrade_to_upload_images')}

              {user?.company_user && (
                <Link
                  className="ml-10"
                  external
                  to={user.company_user.ninja_portal_url}
                >
                  {t('plan_change')}
                </Link>
              )}
            </div>
          </Alert>
        )}

        <div
          {...getRootProps()}
          className="flex flex-col md:flex-row md:items-center"
        >
          <div className="relative block w-full border-2 border-gray-300 border-dashed rounded-lg p-12 text-center hover:border-gray-400 focus:outline-none focus:ring-2 focus:ring-offset-2 focus:ring-indigo-500">
            <input {...getInputProps()} />
            <Image className="mx-auto h-12 w-12 text-gray-400" />
<<<<<<< HEAD
            <span className="mt-2 block text-sm font-medium text-gray-900">
              {isDragActive
                ? t('drop_file_here')
                : t('dropzone_default_message')}
=======
            <span className="mt-2 block text-sm font-medium" style={{ color: colors.$3 }}>
            {isDragActive ? t('drop_file_here') : t('dropzone_default_message')}
>>>>>>> a0159748
            </span>
          </div>
        </div>

        {errors &&
          Object.keys(errors.errors).map((key, index) => (
            <Alert key={index} className="mt-2" type="danger">
              {errors.errors[key]}
            </Alert>
          ))}
      </>
    );
  }

  return (
    <>
      {!enterprisePlan() && isHosted() && (
        <Alert className="mb-4" type="warning" disableClosing>
          <div className="flex items-center">
            <MdInfoOutline className="mr-2" fontSize={20} />

            {t('upgrade_to_upload_images')}

            {user?.company_user && (
              <Link
                className="ml-10"
                external
                to={user.company_user.ninja_portal_url}
              >
                {t('plan_change')}
              </Link>
            )}
          </div>
        </Alert>
      )}

      <Card title={t('upload')}>
        <Element leftSide={t('upload')}>
          <div
            {...getRootProps()}
            className="flex flex-col md:flex-row md:items-center"
          >
            <div className="relative block w-full border-2 border-gray-300 border-dashed rounded-lg p-12 text-center hover:border-gray-400 focus:outline-none focus:ring-2 focus:ring-offset-2 focus:ring-indigo-500">
              <input {...getInputProps()} />
              <Image className="mx-auto h-12 w-12 text-gray-400" />
              <span className="mt-2 block text-sm font-medium" style={{ color: colors.$3 }}>
                {isDragActive
                  ? 'drop_file_here'
                  : t('dropzone_default_message')}
              </span>
            </div>
          </div>
        </Element>
      </Card>
    </>
  );
}<|MERGE_RESOLUTION|>--- conflicted
+++ resolved
@@ -114,15 +114,8 @@
           <div className="relative block w-full border-2 border-gray-300 border-dashed rounded-lg p-12 text-center hover:border-gray-400 focus:outline-none focus:ring-2 focus:ring-offset-2 focus:ring-indigo-500">
             <input {...getInputProps()} />
             <Image className="mx-auto h-12 w-12 text-gray-400" />
-<<<<<<< HEAD
-            <span className="mt-2 block text-sm font-medium text-gray-900">
-              {isDragActive
-                ? t('drop_file_here')
-                : t('dropzone_default_message')}
-=======
             <span className="mt-2 block text-sm font-medium" style={{ color: colors.$3 }}>
             {isDragActive ? t('drop_file_here') : t('dropzone_default_message')}
->>>>>>> a0159748
             </span>
           </div>
         </div>
