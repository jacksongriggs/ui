/**
 * Invoice Ninja (https://invoiceninja.com).
 *
 * @link https://github.com/invoiceninja/invoiceninja source repository
 *
 * @copyright Copyright (c) 2022. Invoice Ninja LLC (https://invoiceninja.com)
 *
 * @license https://www.elastic.co/licensing/elastic-license
 */

import { Card, Element } from '$app/components/cards';
import { useFormik } from 'formik';
import { useState } from 'react';
import { useDropzone } from 'react-dropzone';
import { Image } from 'react-feather';
import { useTranslation } from 'react-i18next';
import { request } from '$app/common/helpers/request';
import { enterprisePlan } from '$app/common/guards/guards/enterprise-plan';
import { isHosted } from '$app/common/helpers';
import { Alert } from '$app/components/Alert';
import { useCurrentUser } from '$app/common/hooks/useCurrentUser';
import { Link } from '$app/components/forms';
import { toast } from '$app/common/helpers/toast/toast';
import { MdInfoOutline } from 'react-icons/md';
import { useColorScheme } from '$app/common/colors';
import { ValidationBag } from '$app/common/interfaces/validation-bag';
import { AxiosError } from 'axios';
<<<<<<< HEAD
import { CloudUpload } from '$app/components/icons/CloudUpload';
import styled from 'styled-components';
=======
import { route } from '$app/common/helpers/route';
>>>>>>> 17fe7c24

interface Props {
  endpoint: string;
  onSuccess?: () => unknown;
  widgetOnly?: boolean;
  disableUpload?: boolean;
}

const Box = styled.div`
  border-color: ${(props) => props.theme.borderColor};
  &:hover {
    border-color: ${(props) => props.theme.hoverBorderColor};
  }
`;

export function Upload(props: Props) {
  const [t] = useTranslation();

  const { disableUpload = false } = props;

  const user = useCurrentUser();
  const colors = useColorScheme();

  const [formData, setFormData] = useState(new FormData());

  const [errors, setErrors] = useState<ValidationBag>();

  const formik = useFormik({
    enableReinitialize: true,
    initialValues: {},
    onSubmit: () => {
      toast.processing();
      setErrors(undefined);

      request('POST', props.endpoint, formData, {
        headers: { 'Content-Type': 'multipart/form-data' },
      })
        .then(() => {
          toast.success('uploaded_document');

          setFormData(new FormData());

          props.onSuccess?.();
        })
        .catch((error: AxiosError<ValidationBag>) => {
          if (error.response?.status === 422) {
            toast.dismiss();
            setErrors(error.response.data);
          }

          setFormData(new FormData());
        });
    },
  });

  const { getRootProps, getInputProps, isDragActive } = useDropzone({
    disabled: (!enterprisePlan() && isHosted()) || disableUpload,
    onDrop: (acceptedFiles) => {
      formData.append('_method', 'PUT');

      acceptedFiles.forEach((file) => formData.append('documents[]', file));

      setFormData(formData);

      formik.submitForm();
    },
  });

  if (props.widgetOnly) {
    return (
      <>
        {!enterprisePlan() && isHosted() && (
          <Alert className="mb-4" type="warning" disableClosing>
            <div className="flex items-center">
              <MdInfoOutline className="mr-2" fontSize={20} />

              {t('upgrade_to_upload_images')}

              {user?.company_user && (
                <Link
                  className="ml-10"
                  
                  to={route('/settings/account_management')}
                >
                  {t('plan_change')}
                </Link>
              )}
            </div>
          </Alert>
        )}

        <div
          {...getRootProps()}
          className="flex flex-col md:flex-row md:items-center"
        >
          <Box
            className="relative block w-full border-2 border-dashed rounded-lg p-12 text-center"
            theme={{
              borderColor: colors.$21,
              hoverBorderColor: colors.$17,
            }}
          >
            <input {...getInputProps()} />

            <div className="flex justify-center">
              <CloudUpload size="2.3rem" color={colors.$3} />
            </div>

            <span
              className="mt-3 block text-sm font-medium"
              style={{ color: colors.$17 }}
            >
              {isDragActive
                ? t('drop_file_here')
                : t('dropzone_default_message')}
            </span>
          </Box>
        </div>

        {errors &&
          Object.keys(errors.errors).map((key, index) => (
            <Alert key={index} className="mt-2" type="danger">
              {errors.errors[key]}
            </Alert>
          ))}
      </>
    );
  }

  return (
    <>
      {!enterprisePlan() && isHosted() && (
        <Alert className="mb-4" type="warning" disableClosing>
          <div className="flex items-center">
            <MdInfoOutline className="mr-2" fontSize={20} />

            {t('upgrade_to_upload_images')}

            {user?.company_user && (
              <Link
                className="ml-10"
                
                to={route('/settings/account_management')}
              >
                {t('plan_change')}
              </Link>
            )}
          </div>
        </Alert>
      )}

      <Card title={t('upload')}>
        <Element leftSide={t('upload')}>
          <div
            {...getRootProps()}
            className="flex flex-col md:flex-row md:items-center"
          >
            <Box
              className="relative block w-full border-2 border-dashed rounded-lg p-12 text-center"
              theme={{
                borderColor: colors.$21,
                hoverBorderColor: colors.$17,
              }}
            >
              <input {...getInputProps()} />
              <Image className="mx-auto h-12 w-12 text-gray-400" />
              <span
                className="mt-2 block text-sm font-medium"
                style={{ color: colors.$3 }}
              >
                {isDragActive
                  ? 'drop_file_here'
                  : t('dropzone_default_message')}
              </span>
            </Box>
          </div>
        </Element>
      </Card>
    </>
  );
}<|MERGE_RESOLUTION|>--- conflicted
+++ resolved
@@ -25,12 +25,9 @@
 import { useColorScheme } from '$app/common/colors';
 import { ValidationBag } from '$app/common/interfaces/validation-bag';
 import { AxiosError } from 'axios';
-<<<<<<< HEAD
+import { route } from '$app/common/helpers/route';
 import { CloudUpload } from '$app/components/icons/CloudUpload';
 import styled from 'styled-components';
-=======
-import { route } from '$app/common/helpers/route';
->>>>>>> 17fe7c24
 
 interface Props {
   endpoint: string;
@@ -112,7 +109,6 @@
               {user?.company_user && (
                 <Link
                   className="ml-10"
-                  
                   to={route('/settings/account_management')}
                 >
                   {t('plan_change')}
@@ -172,7 +168,6 @@
             {user?.company_user && (
               <Link
                 className="ml-10"
-                
                 to={route('/settings/account_management')}
               >
                 {t('plan_change')}
