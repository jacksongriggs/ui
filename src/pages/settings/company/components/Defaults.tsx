--- conflicted
+++ resolved
@@ -112,8 +112,7 @@
             </SelectField>
           </Element>
 
-<<<<<<< HEAD
-          <div className="pt-6 border-b"></div>
+          <Divider />
 
           <Element className="mt-6" leftSide={t('manual_payment_email')}>
             <Toggle
@@ -150,29 +149,6 @@
               }
             />
           </Element>
-
-          <Element
-            leftSide={t('mark_paid_payment_email')}
-            leftSideHelp={t('mark_paid_payment_email_help')}
-          >
-            <Toggle
-              checked={
-                companyChanges?.settings?.mark_paid_payment_email || false
-              }
-              onChange={(value: boolean) =>
-                dispatch(
-                  updateChanges({
-                    object: 'company',
-                    property: 'settings.mark_paid_payment_email',
-                    value,
-                  })
-                )
-              }
-            />
-          </Element>
-=======
-          <Divider />
->>>>>>> bfe1afdf
 
           <Element
             className="mb-3.5"
