/**
 * Invoice Ninja (https://invoiceninja.com).
 *
 * @link https://github.com/invoiceninja/invoiceninja source repository
 *
 * @copyright Copyright (c) 2022. Invoice Ninja LLC (https://invoiceninja.com)
 *
 * @license https://www.elastic.co/licensing/elastic-license
 */

import { AxiosError } from 'axios';
import { endpoint } from '$app/common/helpers';
import { updateRecord } from '$app/common/stores/slices/company-users';
import { useDispatch } from 'react-redux';
import { request } from '$app/common/helpers/request';
import { ValidationBag } from '$app/common/interfaces/validation-bag';
import { useQueryClient } from 'react-query';
import { toast } from '$app/common/helpers/toast/toast';
import { useAtom } from 'jotai';
import { companySettingsErrorsAtom } from '../atoms';
import { useInjectCompanyChanges } from '$app/common/hooks/useInjectCompanyChanges';
import { hasLanguageChanged as hasLanguageChangedAtom } from '$app/pages/settings/localization/common/atoms';

export function useHandleCompanySave() {
  const dispatch = useDispatch();
  const queryClient = useQueryClient();
  const companyChanges = useInjectCompanyChanges();

  const [, setErrors] = useAtom(companySettingsErrorsAtom);

<<<<<<< HEAD
  const [updatingRecords, setUpdatingRecords] = useAtom(updatingRecordsAtom);
=======
>>>>>>> 6af021b5
  const [hasLanguageChanged, setHasLanguageIdChanged] = useAtom(
    hasLanguageChangedAtom
  );

  return () => {
    toast.processing();

    setErrors(undefined);

    request(
      'PUT',
      endpoint('/api/v1/companies/:id', { id: companyChanges?.id }),
      companyChanges
    )
      .then((response) => {
        dispatch(updateRecord({ object: 'company', data: response.data.data }));

        toast.dismiss();

        if (hasLanguageChanged) {
          queryClient.invalidateQueries('/api/v1/statics');
          setHasLanguageIdChanged(false);
        }

        toast.success('updated_settings');
      })
      .catch((error: AxiosError<ValidationBag>) => {
        if (error.response?.status === 422) {
          setErrors(error.response.data);
          toast.dismiss();
        } else {
          console.error(error);
          toast.error();
        }
      });
  };
}<|MERGE_RESOLUTION|>--- conflicted
+++ resolved
@@ -28,10 +28,6 @@
 
   const [, setErrors] = useAtom(companySettingsErrorsAtom);
 
-<<<<<<< HEAD
-  const [updatingRecords, setUpdatingRecords] = useAtom(updatingRecordsAtom);
-=======
->>>>>>> 6af021b5
   const [hasLanguageChanged, setHasLanguageIdChanged] = useAtom(
     hasLanguageChangedAtom
   );
