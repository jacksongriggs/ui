/**
 * Invoice Ninja (https://invoiceninja.com).
 *
 * @link https://github.com/invoiceninja/invoiceninja source repository
 *
 * @copyright Copyright (c) 2022. Invoice Ninja LLC (https://invoiceninja.com)
 *
 * @license https://www.elastic.co/licensing/elastic-license
 */

import { AxiosError } from 'axios';
import { endpoint } from '$app/common/helpers';
import { updateRecord } from '$app/common/stores/slices/company-users';
import { useDispatch } from 'react-redux';
import { request } from '$app/common/helpers/request';
import { ValidationBag } from '$app/common/interfaces/validation-bag';
import { useQueryClient } from 'react-query';
import { toast } from '$app/common/helpers/toast/toast';
import { useAtom, useSetAtom } from 'jotai';
import { companySettingsErrorsAtom } from '../atoms';
import { updatingRecords as updatingRecordsAtom } from '$app/pages/settings/invoice-design/common/atoms';
import { useInjectCompanyChanges } from '$app/common/hooks/useInjectCompanyChanges';
<<<<<<< HEAD
import { useHandleUpdate } from '../../group-settings/common/hooks/useHandleUpdate';
import { useCurrentSettingsLevel } from '$app/common/hooks/useCurrentSettingsLevel';
=======
import { hasLanguageChanged as hasLanguageChangedAtom } from '$app/pages/settings/localization/common/atoms';
>>>>>>> c97ce8b3

export function useHandleCompanySave() {
  const dispatch = useDispatch();
  const queryClient = useQueryClient();
  const companyChanges = useInjectCompanyChanges();
  const { isGroupLevelActive, isCompanyLevelActive } =
    useCurrentSettingsLevel();

  const handleUpdateGroupSettings = useHandleUpdate({});

  const setErrors = useSetAtom(companySettingsErrorsAtom);

  const [updatingRecords, setUpdatingRecords] = useAtom(updatingRecordsAtom);
  const [hasLanguageChanged, setHasLanguageIdChanged] = useAtom(hasLanguageChangedAtom);

  return () => {
    toast.processing();

    setErrors(undefined);

    if (isGroupLevelActive) {
      handleUpdateGroupSettings();
    }

<<<<<<< HEAD
    if (isCompanyLevelActive) {
      request(
        'PUT',
        endpoint('/api/v1/companies/:id', { id: companyChanges?.id }),
        companyChanges
      )
        .then((response) => {
          dispatch(
            updateRecord({ object: 'company', data: response.data.data })
          );
=======
>>>>>>> c97ce8b3

          queryClient.invalidateQueries('/api/v1/statics');

          toast.dismiss();

          updatingRecords?.forEach((record) => {
            toast.processing();

<<<<<<< HEAD
            if (record.checked) {
              request('POST', endpoint('/api/v1/designs/set/default'), {
                design_id: record.design_id,
                entity: record.entity,
              }).catch((error) => {
                console.log(error);
                toast.error();
              });
            }
          });

          toast.success('updated_settings');
        })
        .catch((error: AxiosError<ValidationBag>) => {
          if (error.response?.status === 422) {
            setErrors(error.response.data);
            toast.dismiss();
          } else {
            console.error(error);
            toast.error();
          }
        })
        .finally(() => setUpdatingRecords(undefined));
    }
=======
        if (hasLanguageChanged) {
          queryClient.invalidateQueries('/api/v1/statics');
          setHasLanguageIdChanged(false);
        }

        toast.success('updated_settings');
      })
      .catch((error: AxiosError<ValidationBag>) => {
        if (error.response?.status === 422) {
          setErrors(error.response.data);
          toast.dismiss();
        } else {
          console.error(error);
          toast.error();
        }
      })
      .finally(() => setUpdatingRecords(undefined));
>>>>>>> c97ce8b3
  };
}<|MERGE_RESOLUTION|>--- conflicted
+++ resolved
@@ -20,12 +20,9 @@
 import { companySettingsErrorsAtom } from '../atoms';
 import { updatingRecords as updatingRecordsAtom } from '$app/pages/settings/invoice-design/common/atoms';
 import { useInjectCompanyChanges } from '$app/common/hooks/useInjectCompanyChanges';
-<<<<<<< HEAD
+import { hasLanguageChanged as hasLanguageChangedAtom } from '$app/pages/settings/localization/common/atoms';
 import { useHandleUpdate } from '../../group-settings/common/hooks/useHandleUpdate';
 import { useCurrentSettingsLevel } from '$app/common/hooks/useCurrentSettingsLevel';
-=======
-import { hasLanguageChanged as hasLanguageChangedAtom } from '$app/pages/settings/localization/common/atoms';
->>>>>>> c97ce8b3
 
 export function useHandleCompanySave() {
   const dispatch = useDispatch();
@@ -39,7 +36,9 @@
   const setErrors = useSetAtom(companySettingsErrorsAtom);
 
   const [updatingRecords, setUpdatingRecords] = useAtom(updatingRecordsAtom);
-  const [hasLanguageChanged, setHasLanguageIdChanged] = useAtom(hasLanguageChangedAtom);
+  const [hasLanguageChanged, setHasLanguageIdChanged] = useAtom(
+    hasLanguageChangedAtom
+  );
 
   return () => {
     toast.processing();
@@ -50,7 +49,6 @@
       handleUpdateGroupSettings();
     }
 
-<<<<<<< HEAD
     if (isCompanyLevelActive) {
       request(
         'PUT',
@@ -61,8 +59,6 @@
           dispatch(
             updateRecord({ object: 'company', data: response.data.data })
           );
-=======
->>>>>>> c97ce8b3
 
           queryClient.invalidateQueries('/api/v1/statics');
 
@@ -71,7 +67,6 @@
           updatingRecords?.forEach((record) => {
             toast.processing();
 
-<<<<<<< HEAD
             if (record.checked) {
               request('POST', endpoint('/api/v1/designs/set/default'), {
                 design_id: record.design_id,
@@ -82,6 +77,11 @@
               });
             }
           });
+
+          if (hasLanguageChanged) {
+            queryClient.invalidateQueries('/api/v1/statics');
+            setHasLanguageIdChanged(false);
+          }
 
           toast.success('updated_settings');
         })
@@ -96,24 +96,5 @@
         })
         .finally(() => setUpdatingRecords(undefined));
     }
-=======
-        if (hasLanguageChanged) {
-          queryClient.invalidateQueries('/api/v1/statics');
-          setHasLanguageIdChanged(false);
-        }
-
-        toast.success('updated_settings');
-      })
-      .catch((error: AxiosError<ValidationBag>) => {
-        if (error.response?.status === 422) {
-          setErrors(error.response.data);
-          toast.dismiss();
-        } else {
-          console.error(error);
-          toast.error();
-        }
-      })
-      .finally(() => setUpdatingRecords(undefined));
->>>>>>> c97ce8b3
   };
 }