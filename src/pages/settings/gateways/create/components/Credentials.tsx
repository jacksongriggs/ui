--- conflicted
+++ resolved
@@ -29,13 +29,9 @@
 import { useHandleGoCardless } from '$app/pages/settings/gateways/create/hooks/useHandleGoCardless';
 import { useResolveConfigValue } from '$app/pages/settings/gateways/create/hooks/useResolveConfigValue';
 import { useLocation } from 'react-router-dom';
-<<<<<<< HEAD
-import { useCurrentCompany } from '$app/common/hooks/useCurrentCompany';
-=======
 import { $help } from '$app/components/HelpWidget';
 import { useAccentColor } from '$app/common/hooks/useAccentColor';
 import { HelpCircle } from 'react-feather';
->>>>>>> 2633c456
 
 interface Props {
   gateway: Gateway;
@@ -66,17 +62,10 @@
 
   const hostedGateways = [STRIPE_CONNECT, WEPAY, PAYPAL_PPCP];
 
-  const company = useCurrentCompany();
-
   if (
     isHosted() &&
     props.gateway.key === GOCARDLESS &&
-<<<<<<< HEAD
-    config('oauth2') === true &&
-    import.meta.env.VITE_GOCARDLESS_TESTING_COMPANY === company?.id
-=======
     config('oauth2') === true
->>>>>>> 2633c456
   ) {
     hostedGateways.push(GOCARDLESS);
   }
@@ -179,12 +168,7 @@
         {props.gateway &&
           props.gateway.key === GOCARDLESS &&
           isHosted() &&
-<<<<<<< HEAD
-          config('oauth2') !== true &&
-          import.meta.env.VITE_GOCARDLESS_TESTING_COMPANY === company?.id && (
-=======
           config('oauth2') !== true && (
->>>>>>> 2633c456
             <Element leftSide={t('OAuth 2.0')}>
               <Button
                 behavior="button"
