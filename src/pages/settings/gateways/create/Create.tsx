--- conflicted
+++ resolved
@@ -38,11 +38,7 @@
 import { arrayMoveImmutable } from 'array-move';
 import { useHandleGoCardless } from '$app/pages/settings/gateways/create/hooks/useHandleGoCardless';
 import classNames from 'classnames';
-<<<<<<< HEAD
-import { useCurrentCompany } from '$app/common/hooks/useCurrentCompany';
-=======
 import { HelpWidget } from '$app/components/HelpWidget';
->>>>>>> 2633c456
 
 const gatewaysStyles = [
   { name: 'paypal_ppcp', width: 110 },
@@ -104,8 +100,6 @@
 
   const onSave = useHandleCreate(companyGateway, setErrors);
 
-  const company = useCurrentCompany();
-
   const handleChange = (value: string, isManualChange?: boolean) => {
     const gateway = gateways.find((gateway) => gateway.id === value);
 
@@ -119,15 +113,7 @@
       return handleStripeSetup();
     }
 
-<<<<<<< HEAD
-    if (
-      gateway?.key === 'b9886f9257f0c6ee7c302f1c74475f6c' &&
-      isHosted() &&
-      import.meta.env.VITE_GOCARDLESS_TESTING_COMPANY === company?.id
-    ) {
-=======
     if (gateway?.key === 'b9886f9257f0c6ee7c302f1c74475f6c' && isHosted()) {
->>>>>>> 2633c456
       return handleGoCardless();
     }
 
