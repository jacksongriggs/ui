--- conflicted
+++ resolved
@@ -254,14 +254,10 @@
                 ? false
                 : true
             }
-<<<<<<< HEAD
             value={companyChanges?.settings?.show_all_tasks_client_portal?.toString()}
-=======
-            value={companyChanges?.settings?.show_all_tasks_client_portal.toString()}
             errorMessage={
               errors?.errors['settings.show_all_tasks_client_portal']
             }
->>>>>>> bfe1afdf
           >
             <option value="invoiced">{t('invoiced')}</option>
             <option value="uninvoiced">{t('uninvoiced')}</option>
