--- conflicted
+++ resolved
@@ -1085,13 +1085,8 @@
 
       <Element leftSide={t('show_paid_stamp')}>
         <Toggle
-<<<<<<< HEAD
-          onValueChange={(value) => handleValueChange('show_paid_stamp', value)}
+          onValueChange={(value) => handleChange('show_paid_stamp', value)}
           checked={company?.settings.show_paid_stamp || false}
-=======
-          onValueChange={(value) => handleChange('show_paid_stamp', value)}
-          checked={company?.settings.show_paid_stamp}
->>>>>>> bfe1afdf
         />
       </Element>
 
