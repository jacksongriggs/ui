/**
 * Invoice Ninja (https://invoiceninja.com).
 *
 * @link https://github.com/invoiceninja/invoiceninja source repository
 *
 * @copyright Copyright (c) 2022. Invoice Ninja LLC (https://invoiceninja.com)
 *
 * @license https://www.elastic.co/licensing/elastic-license
 */
import { Card } from '$app/components/cards';
import { useTranslation } from 'react-i18next';
import { SortableVariableList } from './SortableVariableList';
import { useCustomField } from '$app/components/CustomField';
<<<<<<< HEAD
import { useCurrentCompany } from '$app/common/hooks/useCurrentCompany';
=======
import { useColorScheme } from '$app/common/colors';
import { Calculator } from '$app/components/icons/Calculator';
>>>>>>> ad9e0f30

export default function TotalFields() {
  const [t] = useTranslation();

<<<<<<< HEAD
  const company = useCurrentCompany();
=======
  const colors = useColorScheme();
>>>>>>> ad9e0f30

  const customField = useCustomField();

  let defaultVariables = [
    { value: '$subtotal', label: t('subtotal') },
    { value: '$net_subtotal', label: t('net_subtotal') },
    { value: '$discount', label: t('discount') },
    { value: '$line_taxes', label: t('line_taxes') },
    { value: '$total_taxes', label: t('total_taxes') },
    { value: '$tax1', label: t('tax_rate1') },
    { value: '$tax2', label: t('tax_rate2') },
    { value: '$tax3', label: t('tax_rate3') },
    {
      value: '$custom_surcharge1',
      label: customField('surcharge1').label() || t('custom_surcharge1'),
    },
    {
      value: '$custom_surcharge2',
      label: customField('surcharge2').label() || t('custom_surcharge2'),
    },
    {
      value: '$custom_surcharge3',
      label: customField('surcharge3').label() || t('custom_surcharge3'),
    },
    {
      value: '$custom_surcharge4',
      label: customField('surcharge4').label() || t('custom_surcharge4'),
    },
    { value: '$paid_to_date', label: t('paid_to_date') },
    { value: '$total', label: t('total') },
    { value: '$outstanding', label: t('balance_due') },
  ];

  if (!company?.enabled_tax_rates) {
    defaultVariables = defaultVariables.filter(
      (variable) => variable.value !== '$tax1'
    );
  }

  if (company?.enabled_tax_rates < 2) {
    defaultVariables = defaultVariables.filter(
      (variable) => variable.value !== '$tax2'
    );
  }

  if (company?.enabled_tax_rates < 3) {
    defaultVariables = defaultVariables.filter(
      (variable) => variable.value !== '$tax3'
    );
  }

  return (
    <Card
      title={
        <div className="flex items-center space-x-2">
          <div>
            <Calculator color="#2176FF" size="1.3rem" />
          </div>

          <span>{t('total_fields')}</span>
        </div>
      }
      padding="small"
      className="shadow-sm"
      style={{ borderColor: colors.$24 }}
      headerStyle={{ borderColor: colors.$20 }}
    >
      <SortableVariableList
        for="total_columns"
        defaultVariables={defaultVariables}
      />
    </Card>
  );
}<|MERGE_RESOLUTION|>--- conflicted
+++ resolved
@@ -11,21 +11,16 @@
 import { useTranslation } from 'react-i18next';
 import { SortableVariableList } from './SortableVariableList';
 import { useCustomField } from '$app/components/CustomField';
-<<<<<<< HEAD
-import { useCurrentCompany } from '$app/common/hooks/useCurrentCompany';
-=======
 import { useColorScheme } from '$app/common/colors';
 import { Calculator } from '$app/components/icons/Calculator';
->>>>>>> ad9e0f30
+import { useCurrentCompany } from '$app/common/hooks/useCurrentCompany';
 
 export default function TotalFields() {
   const [t] = useTranslation();
 
-<<<<<<< HEAD
+  const colors = useColorScheme();
+
   const company = useCurrentCompany();
-=======
-  const colors = useColorScheme();
->>>>>>> ad9e0f30
 
   const customField = useCustomField();
 
