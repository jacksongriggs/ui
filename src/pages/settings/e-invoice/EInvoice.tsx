--- conflicted
+++ resolved
@@ -107,7 +107,6 @@
 
   const { isCompanySettingsActive } = useCurrentSettingsLevel();
 
-<<<<<<< HEAD
   // const { validationResponse } = useCheckEInvoiceValidation({
   //   entity: isCompanySettingsActive ? 'companies' : 'clients',
   //   entity_id: (isCompanySettingsActive
@@ -118,19 +117,6 @@
   //     company?.settings.enable_e_invoice &&
   //     company?.legal_entity_id !== null,
   // });
-=======
-  const { isValid } = useCheckEInvoiceValidation({
-    entity: isCompanySettingsActive ? 'companies' : 'clients',
-    entity_id: (isCompanySettingsActive
-      ? company?.id
-      : company?.settings.id) as string,
-    enableQuery:
-      company?.settings.e_invoice_type === 'PEPPOL' &&
-      company?.settings.enable_e_invoice &&
-      company?.legal_entity_id !== null,
-  });
-
->>>>>>> c866011d
   const showPlanAlert = useShouldDisableAdvanceSettings();
 
   const [errors, setErrors] = useAtom(companySettingsErrorsAtom);
@@ -237,8 +223,6 @@
           company?.settings.enable_e_invoice)
       }
     >
-<<<<<<< HEAD
-=======
       {Boolean(
         company?.settings.e_invoice_type === 'PEPPOL' &&
           company?.settings.enable_e_invoice &&
@@ -250,7 +234,6 @@
         />
       )}
 
->>>>>>> c866011d
       {showPlanAlert && <AdvancedSettingsPlanAlert />}
 
       {Boolean(!company?.legal_entity_id) && (
