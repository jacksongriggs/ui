/**
 * Invoice Ninja (https://invoiceninja.com).
 *
 * @link https://github.com/invoiceninja/invoiceninja source repository
 *
 * @copyright Copyright (c) 2022. Invoice Ninja LLC (https://invoiceninja.com)
 *
 * @license https://www.elastic.co/licensing/elastic-license
 */

import { Element } from '$app/components/cards';
import { Dispatch, SetStateAction, useEffect, useState } from 'react';
import { useDropzone } from 'react-dropzone';
import { useTranslation } from 'react-i18next';
import { MdClose } from 'react-icons/md';
import { useColorScheme } from '$app/common/colors';
import { ImportedFile } from './Import';
import { toast } from '$app/common/helpers/toast/toast';
import { CloudUpload } from '$app/components/icons/CloudUpload';
import styled from 'styled-components';

interface Props {
  group: string;
  files: ImportedFile[];
  setFiles: Dispatch<SetStateAction<ImportedFile[]>>;
}

const Box = styled.div`
  border-color: ${(props) => props.theme.borderColor};
  &:hover {
    border-color: ${(props) => props.theme.hoverBorderColor};
  }
`;

export function UploadImport(props: Props) {
  const [t] = useTranslation();
  const colors = useColorScheme();

  const { group, files, setFiles } = props;

  const [currentFiles, setCurrentFiles] = useState<File[]>([]);

  const handleRemoveFile = (file: File) => {
    setFiles((currentList) =>
      currentList.filter(({ file: currentFile }) => currentFile !== file)
    );
  };

  const checkRowsLengthInCSV = (file: File) => {
    return new Promise((resolve) => {
      try {
        const reader = new FileReader();

        reader.onload = (event: ProgressEvent<FileReader>) => {
          const csvData = (event.target?.result as string) || '';
          const rowData = csvData.split('\n');

          if (!rowData.length || rowData.length === 1) {
            resolve(false);
          } else if (rowData.length === 2 && !rowData[1]) {
            resolve(false);
          } else {
            resolve(true);
          }
        };

        reader.readAsText(file);
      } catch (error) {
        resolve(false);
      }
    });
  };

  const shouldUploadFiles = async (files: File[]) => {
    for (let i = 0; i < files.length; i++) {
      const hasCorrectRowsLength = await checkRowsLengthInCSV(files[i]);

      if (!hasCorrectRowsLength) {
        return false;
      }
    }

    return true;
  };

  const { getRootProps, getInputProps, isDragActive } = useDropzone({
    accept:
      group === 'backup'
        ? { 'application/zip': ['.zip'] }
<<<<<<< HEAD
        : {
            'text/*': ['.csv'],
            'application/vnd.ms-excel': ['.csv'],
            'application/csv': ['.csv'],
          },
=======
        : { 'text/*': ['.csv'] },
>>>>>>> ad9e0f30
    onDrop: async (acceptedFiles) => {
      if (group === 'backup') {
        acceptedFiles.forEach((file) => {
          setFiles((prevState) => [...prevState, { group, file }]);
        });
      } else {
        const shouldAddFiles = await shouldUploadFiles(acceptedFiles);

        if (shouldAddFiles) {
          acceptedFiles.forEach((file) => {
            setFiles((prevState) => [...prevState, { group, file }]);
          });
        } else {
          toast.error('csv_rows_length');
        }
      }
    },
  });

  useEffect(() => {
    setCurrentFiles(
      files
        .filter(({ group: currentGroup }) => currentGroup === group)
        .map(({ file }) => file)
    );
  }, [files]);

  return (
    <Element leftSide={t(group)}>
      {!currentFiles.length ? (
        <div
          {...getRootProps()}
          className="flex flex-col md:flex-row md:items-center"
        >
          <Box
            className="relative block w-full border-2 border-dashed rounded-lg p-12 text-center"
            theme={{
              borderColor: colors.$21,
              hoverBorderColor: colors.$17,
            }}
          >
            <input {...getInputProps()} />

            <div className="flex justify-center">
              <CloudUpload size="2.3rem" color={colors.$3} />
            </div>

            <span
              className="mt-2 block text-sm font-medium"
              style={{ color: colors.$3, colorScheme: colors.$0 }}
            >
              {isDragActive
                ? t('drop_file_here')
                : t('dropzone_default_message')}
            </span>
          </Box>
        </div>
      ) : (
        <ul className="grid xs:grid-rows-6 lg:grid-cols-2">
          {currentFiles.map((file, index) => (
            <li
              key={index}
              className="flex items-center hover:bg-gray-50 cursor-pointer p-2"
            >
              {file.name} - {(file.size / 1024).toPrecision(2)} KB{' '}
              {
                <MdClose
                  fontSize={15}
                  className="cursor-pointer ml-3"
                  onClick={() => handleRemoveFile(file)}
                />
              }
            </li>
          ))}
        </ul>
      )}
    </Element>
  );
}<|MERGE_RESOLUTION|>--- conflicted
+++ resolved
@@ -87,15 +87,11 @@
     accept:
       group === 'backup'
         ? { 'application/zip': ['.zip'] }
-<<<<<<< HEAD
         : {
             'text/*': ['.csv'],
             'application/vnd.ms-excel': ['.csv'],
             'application/csv': ['.csv'],
           },
-=======
-        : { 'text/*': ['.csv'] },
->>>>>>> ad9e0f30
     onDrop: async (acceptedFiles) => {
       if (group === 'backup') {
         acceptedFiles.forEach((file) => {
