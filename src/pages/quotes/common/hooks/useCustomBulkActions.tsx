--- conflicted
+++ resolved
@@ -32,14 +32,10 @@
 import { toast } from '$app/common/helpers/toast/toast';
 import { useNavigate } from 'react-router-dom';
 import { route } from '$app/common/helpers/route';
-<<<<<<< HEAD
 import { Dispatch, SetStateAction, useState } from 'react';
 import { ChangeTemplateModal } from '$app/pages/settings/invoice-design/pages/custom-designs/components/ChangeTemplate';
-=======
-import { Dispatch, SetStateAction } from 'react';
 import { useHasPermission } from '$app/common/hooks/permissions/useHasPermission';
 import { Assigned } from '$app/components/Assigned';
->>>>>>> ec27452c
 
 export function useCustomBulkActions() {
   const [t] = useTranslation();
