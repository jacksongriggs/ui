--- conflicted
+++ resolved
@@ -56,7 +56,6 @@
 import { customField } from 'components/CustomField';
 import { EntityStatus } from 'components/EntityStatus';
 import { useCallback } from 'react';
-<<<<<<< HEAD
 import { Icon } from 'components/icons/Icon';
 import {
   MdArchive,
@@ -70,9 +69,7 @@
   MdRestore,
   MdSend,
 } from 'react-icons/md';
-=======
 import { SelectOption } from 'components/datatables/Actions';
->>>>>>> 60057d1b
 
 export type ChangeHandler = <T extends keyof Quote>(
   property: T,
