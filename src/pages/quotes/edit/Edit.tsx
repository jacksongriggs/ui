/**
 * Invoice Ninja (https://invoiceninja.com).
 *
 * @link https://github.com/invoiceninja/invoiceninja source repository
 *
 * @copyright Copyright (c) 2022. Invoice Ninja LLC (https://invoiceninja.com)
 *
 * @license https://www.elastic.co/licensing/elastic-license
 */

import { useReactSettings } from '$app/common/hooks/useReactSettings';
import { InvoiceItemType } from '$app/common/interfaces/invoice-item';
import { Spinner } from '$app/components/Spinner';
import { ClientSelector } from '$app/pages/invoices/common/components/ClientSelector';
import { InvoicePreview } from '$app/pages/invoices/common/components/InvoicePreview';
import { InvoiceTotals } from '$app/pages/invoices/common/components/InvoiceTotals';
import { ProductsTable } from '$app/pages/invoices/common/components/ProductsTable';
import { useProductColumns } from '$app/pages/invoices/common/hooks/useProductColumns';
import { useTranslation } from 'react-i18next';
import { useOutletContext, useSearchParams } from 'react-router-dom';
import { QuoteDetails } from '../common/components/QuoteDetails';
import { QuoteFooter } from '../common/components/QuoteFooter';
import { useQuoteUtilities } from '../common/hooks';
import { Card } from '$app/components/cards';
import { QuoteStatus as QuoteStatusBadge } from '../common/components/QuoteStatus';
import { TabGroup } from '$app/components/TabGroup';
import { useTaskColumns } from '$app/pages/invoices/common/hooks/useTaskColumns';
import { useColorScheme } from '$app/common/colors';
<<<<<<< HEAD
import {
  ChangeTemplateModal,
  useChangeTemplate,
} from '$app/pages/settings/invoice-design/pages/custom-designs/components/ChangeTemplate';
import { Quote as IQuote, Quote } from '$app/common/interfaces/quote';
=======
import { QuoteContext } from '../create/Create';
>>>>>>> 48334b26

export default function Edit() {
  const [t] = useTranslation();

  const [searchParams] = useSearchParams();

  const reactSettings = useReactSettings();

  const context: QuoteContext = useOutletContext();
  const {
    quote,
    errors,
    isDefaultTerms,
    isDefaultFooter,
    client,
    setIsDefaultFooter,
    setIsDefaultTerms,
    invoiceSum,
  } = context;

  const colors = useColorScheme();
  const taskColumns = useTaskColumns();
  const productColumns = useProductColumns();

  const {
    handleChange,
    handleInvitationChange,
    handleLineItemChange,
    handleLineItemPropertyChange,
    handleCreateLineItem,
    handleDeleteLineItem,
  } = useQuoteUtilities({ client });

  return (
    <>
      <div className="grid grid-cols-12 gap-4">
        <Card className="col-span-12 xl:col-span-4 h-max" withContainer>
          {quote && (
            <div className="flex space-x-20">
              <span
                className="text-sm"
                style={{
                  backgroundColor: colors.$2,
                  color: colors.$3,
                  colorScheme: colors.$0,
                }}
              >
                {t('status')}
              </span>
              <QuoteStatusBadge entity={quote} />
            </div>
          )}

          <ClientSelector
            resource={quote}
            onChange={(id) => handleChange('client_id', id)}
            onClearButtonClick={() => handleChange('client_id', '')}
            onContactCheckboxChange={handleInvitationChange}
            errorMessage={errors?.errors.client_id}
            textOnly
            readonly
          />
        </Card>

        <QuoteDetails handleChange={handleChange} errors={errors} />

        <div className="col-span-12">
          <TabGroup
            tabs={[t('products'), t('tasks')]}
            defaultTabIndex={searchParams.get('table') === 'tasks' ? 1 : 0}
          >
            <div>
              {quote && client ? (
                <ProductsTable
                  type="product"
                  resource={quote}
                  items={quote.line_items.filter(
                    (item) => item.type_id === InvoiceItemType.Product
                  )}
                  columns={productColumns}
                  relationType="client_id"
                  onLineItemChange={handleLineItemChange}
                  onSort={(lineItems) => handleChange('line_items', lineItems)}
                  onLineItemPropertyChange={handleLineItemPropertyChange}
                  onCreateItemClick={() =>
                    handleCreateLineItem(InvoiceItemType.Product)
                  }
                  onDeleteRowClick={handleDeleteLineItem}
                />
              ) : (
                <Spinner />
              )}
            </div>

            <div>
              {quote && client ? (
                <ProductsTable
                  type="task"
                  resource={quote}
                  items={quote.line_items.filter(
                    (item) => item.type_id === InvoiceItemType.Task
                  )}
                  columns={taskColumns}
                  relationType="client_id"
                  onLineItemChange={handleLineItemChange}
                  onSort={(lineItems) => handleChange('line_items', lineItems)}
                  onLineItemPropertyChange={handleLineItemPropertyChange}
                  onCreateItemClick={() =>
                    handleCreateLineItem(InvoiceItemType.Task)
                  }
                  onDeleteRowClick={handleDeleteLineItem}
                />
              ) : (
                <Spinner />
              )}
            </div>
          </TabGroup>
        </div>

        <QuoteFooter
          handleChange={handleChange}
          errors={errors}
          isDefaultFooter={isDefaultFooter}
          isDefaultTerms={isDefaultTerms}
          setIsDefaultFooter={setIsDefaultFooter}
          setIsDefaultTerms={setIsDefaultTerms}
        />

        {quote && (
          <InvoiceTotals
            relationType="client_id"
            resource={quote}
            invoiceSum={invoiceSum}
            onChange={(property, value) =>
              handleChange(property as keyof Quote, value as string)
            }
          />
        )}
      </div>

      {reactSettings?.show_pdf_preview && (
        <div className="my-4">
          {quote && (
            <InvoicePreview
              for="invoice"
              resource={quote}
              entity="quote"
              relationType="client_id"
              endpoint="/api/v1/live_preview?entity=:entity"
              withRemoveLogoCTA
            />
          )}
        </div>
      )}
    </>
  );
}<|MERGE_RESOLUTION|>--- conflicted
+++ resolved
@@ -26,15 +26,7 @@
 import { TabGroup } from '$app/components/TabGroup';
 import { useTaskColumns } from '$app/pages/invoices/common/hooks/useTaskColumns';
 import { useColorScheme } from '$app/common/colors';
-<<<<<<< HEAD
-import {
-  ChangeTemplateModal,
-  useChangeTemplate,
-} from '$app/pages/settings/invoice-design/pages/custom-designs/components/ChangeTemplate';
-import { Quote as IQuote, Quote } from '$app/common/interfaces/quote';
-=======
 import { QuoteContext } from '../create/Create';
->>>>>>> 48334b26
 
 export default function Edit() {
   const [t] = useTranslation();
