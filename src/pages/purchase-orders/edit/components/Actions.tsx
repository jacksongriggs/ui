--- conflicted
+++ resolved
@@ -16,19 +16,13 @@
 import { PurchaseOrder } from 'common/interfaces/purchase-order';
 import { Dropdown } from 'components/dropdown/Dropdown';
 import { DropdownElement } from 'components/dropdown/DropdownElement';
-<<<<<<< HEAD
 import { useAtom } from 'jotai';
+import { Icon } from 'components/icons/Icon';
 import { BulkAction } from 'pages/expenses/edit/hooks/useBulk';
 import { openClientPortal } from 'pages/invoices/common/helpers/open-client-portal';
 import { useDownloadPdf } from 'pages/invoices/common/hooks/useDownloadPdf';
 import { purchaseOrderAtom } from 'pages/purchase-orders/common/atoms';
-=======
-import { Icon } from 'components/icons/Icon';
-import { BulkAction } from 'pages/expenses/edit/hooks/useBulk';
-import { openClientPortal } from 'pages/invoices/common/helpers/open-client-portal';
-import { useDownloadPdf } from 'pages/invoices/common/hooks/useDownloadPdf';
 import { ReactElement } from 'react';
->>>>>>> bc82e1ca
 import { useTranslation } from 'react-i18next';
 import {
   MdArchive,
@@ -155,15 +149,9 @@
         icon: <Icon element={MdPageview} />,
       }),
       (po) => ({
-<<<<<<< HEAD
         label: t('clone'),
         onClick: () => cloneToPurchaseOrder(po),
-=======
-        label: t('clone_to_purchase_order'),
-        onClick: () =>
-          navigate(route('/purchase_orders/:id/clone', { id: po.id })),
         icon: <Icon element={MdControlPointDuplicate} />,
->>>>>>> bc82e1ca
       }),
       (po) => ({
         label: t('vendor_portal'),
