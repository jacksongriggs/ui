/**
 * Invoice Ninja (https://invoiceninja.com).
 *
 * @link https://github.com/invoiceninja/invoiceninja source repository
 *
 * @copyright Copyright (c) 2022. Invoice Ninja LLC (https://invoiceninja.com)
 *
 * @license https://www.elastic.co/licensing/elastic-license
 */

import { useReactSettings } from '$app/common/hooks/useReactSettings';
import { PurchaseOrder } from '$app/common/interfaces/purchase-order';
import { Spinner } from '$app/components/Spinner';
import { InvoicePreview } from '$app/pages/invoices/common/components/InvoicePreview';
import { InvoiceTotals } from '$app/pages/invoices/common/components/InvoiceTotals';
import { ProductsTable } from '$app/pages/invoices/common/components/ProductsTable';
import { useProductColumns } from '$app/pages/invoices/common/hooks/useProductColumns';
import { useTranslation } from 'react-i18next';
import { useOutletContext } from 'react-router-dom';
import { Details } from './components/Details';
import { Footer } from './components/Footer';
import { VendorSelector } from './components/VendorSelector';
import { useHandleCreateLineItem } from './hooks/useHandleCreateLineItem';
import { useHandleDeleteLineItem } from './hooks/useHandleDeleteLineItem';
import { useHandleInvitationChange } from './hooks/useHandleInvitationChange';
import { useHandleLineItemPropertyChange } from './hooks/useHandleLineItemPropertyChange';
import { useHandleProductChange } from './hooks/useHandleProductChange';
import { Card } from '$app/components/cards';
import { PurchaseOrderStatus } from '$app/pages/purchase-orders/common/components/PurchaseOrderStatus';
import { useColorScheme } from '$app/common/colors';
<<<<<<< HEAD


=======
>>>>>>> 2362a542
import { PurchaseOrderContext } from '../create/Create';

export default function Edit() {
  const [t] = useTranslation();

  const context: PurchaseOrderContext = useOutletContext();
  const {
    purchaseOrder,
    setPurchaseOrder,
    errors,
    isDefaultFooter,
    isDefaultTerms,
    setIsDefaultFooter,
    setIsDefaultTerms,
    invoiceSum,
  } = context;

  const colors = useColorScheme();
  const reactSettings = useReactSettings();
  const productColumns = useProductColumns();

  const handleChange = <T extends keyof PurchaseOrder>(
    property: T,
    value: PurchaseOrder[typeof property]
  ) => {
    setPurchaseOrder((current) => current && { ...current, [property]: value });
  };

  const handleInvitationChange = useHandleInvitationChange(handleChange);
  const handleCreateLineItem = useHandleCreateLineItem(setPurchaseOrder);
  const handleDeleteLineItem = useHandleDeleteLineItem(setPurchaseOrder);

  const handleProductChange = useHandleProductChange(setPurchaseOrder);

  const handleLineItemPropertyChange =
    useHandleLineItemPropertyChange(setPurchaseOrder);

  return (
    <>
      <div className="grid grid-cols-12 gap-4">
        <Card className="col-span-12 xl:col-span-4 h-max" withContainer>
          {purchaseOrder && (
            <div className="flex space-x-20">
              <span
                className="text-sm"
                style={{
                  backgroundColor: colors.$2,
                  color: colors.$3,
                  colorScheme: colors.$0,
                }}
              >
                {t('status')}
              </span>
              <PurchaseOrderStatus entity={purchaseOrder} />
            </div>
          )}

          <VendorSelector
            readonly
            resource={purchaseOrder}
            onChange={(id) => handleChange('vendor_id', id)}
            onClearButtonClick={() => handleChange('vendor_id', '')}
            onContactCheckboxChange={(id, checked) =>
              purchaseOrder &&
              handleInvitationChange(purchaseOrder, id, checked)
            }
            errorMessage={errors?.errors.vendor_id}
          />
        </Card>

        {purchaseOrder && (
          <Details
            purchaseOrder={purchaseOrder}
            handleChange={handleChange}
            errors={errors}
          />
        )}

        <div className="col-span-12">
          {purchaseOrder ? (
            <ProductsTable
              type="product"
              resource={purchaseOrder}
              items={purchaseOrder.line_items}
              columns={productColumns}
              relationType="vendor_id"
              onLineItemChange={(index, lineItem) =>
                handleProductChange(purchaseOrder, index, lineItem)
              }
              onSort={(lineItems) => handleChange('line_items', lineItems)}
              onLineItemPropertyChange={(key, value, index) =>
                handleLineItemPropertyChange(purchaseOrder, key, value, index)
              }
              onCreateItemClick={() => handleCreateLineItem(purchaseOrder)}
              onDeleteRowClick={(index) =>
                handleDeleteLineItem(purchaseOrder, index)
              }
            />
          ) : (
            <Spinner />
          )}
        </div>

        {purchaseOrder && (
          <>
            <Footer
              purchaseOrder={purchaseOrder}
              handleChange={handleChange}
              errors={errors}
              isDefaultFooter={isDefaultFooter}
              isDefaultTerms={isDefaultTerms}
              setIsDefaultFooter={setIsDefaultFooter}
              setIsDefaultTerms={setIsDefaultTerms}
            />

            <InvoiceTotals
              relationType="vendor_id"
              resource={purchaseOrder}
              invoiceSum={invoiceSum}
              onChange={(property, value) =>
                handleChange(property as keyof PurchaseOrder, value as string)
              }
            />
          </>
        )}
      </div>

      {reactSettings?.show_pdf_preview && (
        <div className="my-4">
          {purchaseOrder && (
            <InvoicePreview
              for="invoice"
              resource={purchaseOrder}
              entity="purchase_order"
              relationType="vendor_id"
              endpoint="/api/v1/live_preview/purchase_order?entity=:entity"
              withRemoveLogoCTA
            />
          )}
        </div>
      )}
    </>
  );
}<|MERGE_RESOLUTION|>--- conflicted
+++ resolved
@@ -28,11 +28,6 @@
 import { Card } from '$app/components/cards';
 import { PurchaseOrderStatus } from '$app/pages/purchase-orders/common/components/PurchaseOrderStatus';
 import { useColorScheme } from '$app/common/colors';
-<<<<<<< HEAD
-
-
-=======
->>>>>>> 2362a542
 import { PurchaseOrderContext } from '../create/Create';
 
 export default function Edit() {
