--- conflicted
+++ resolved
@@ -54,12 +54,9 @@
 import { Divider } from '$app/components/cards/Divider';
 import { useEntityCustomFields } from '$app/common/hooks/useEntityCustomFields';
 import { PurchaseOrderStatus as PurchaseOrderStatusBadge } from '$app/pages/purchase-orders/common/components/PurchaseOrderStatus';
-<<<<<<< HEAD
 import { useScheduleEmailRecord } from '$app/pages/invoices/common/hooks/useScheduleEmailRecord';
-=======
 import { usePrintPdf } from '$app/pages/invoices/common/hooks/usePrintPdf';
 import { EntityState } from '$app/common/enums/entity-state';
->>>>>>> 54fc561f
 
 interface CreateProps {
   setErrors: (validationBag?: ValidationBag) => unknown;
@@ -378,11 +375,11 @@
   const markSent = useMarkSent();
 
   const downloadPdf = useDownloadPdf({ resource: 'purchase_order' });
-  const printPdf = usePrintPdf({ entity: 'purchase_order' });
 
   const scheduleEmailRecord = useScheduleEmailRecord({
     entity: 'purchase_order',
   });
+  const printPdf = usePrintPdf({ entity: 'purchase_order' });
 
   const isEditPage = location.pathname.endsWith('/edit');
 
@@ -418,21 +415,21 @@
       </DropdownElement>
     ),
     (purchaseOrder) =>
-<<<<<<< HEAD
       purchaseOrder.status_id !== PurchaseOrderStatus.Accepted && (
         <DropdownElement
           onClick={() => scheduleEmailRecord(purchaseOrder.id)}
           icon={<Icon element={MdSchedule} />}
         >
           {t('schedule')}
-=======
+        </DropdownElement>
+      ),
+    (purchaseOrder) =>
       getEntityState(purchaseOrder) !== EntityState.Deleted && (
         <DropdownElement
           onClick={() => printPdf(purchaseOrder)}
           icon={<Icon element={MdPrint} />}
         >
           {t('print_pdf')}
->>>>>>> 54fc561f
         </DropdownElement>
       ),
     (purchaseOrder) => (
