--- conflicted
+++ resolved
@@ -61,7 +61,16 @@
       setExpense(data);
     }
 
-<<<<<<< HEAD
+    if (searchParams.has('vendor')) {
+      setExpense(
+        (current) =>
+          current && {
+            ...current,
+            vendor_id: searchParams.get('vendor') as string,
+          }
+      );
+    }
+
     if (searchParams.has('client')) {
       setExpense(
         (prevState) =>
@@ -75,19 +84,6 @@
     return () => {
       isProduction() && setExpense(undefined);
     };
-=======
-    if (searchParams.has('vendor')) {
-      setExpense(
-        (current) =>
-          current && {
-            ...current,
-            vendor_id: searchParams.get('vendor') as string,
-          }
-      );
-    }
-
-    return () => setExpense(undefined);
->>>>>>> 78d78fc2
   }, [data]);
 
   const onSave = (expense: Expense) => {
