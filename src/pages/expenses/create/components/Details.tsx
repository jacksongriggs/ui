/**
 * Invoice Ninja (https://invoiceninja.com).
 *
 * @link https://github.com/invoiceninja/invoiceninja source repository
 *
 * @copyright Copyright (c) 2022. Invoice Ninja LLC (https://invoiceninja.com)
 *
 * @license https://www.elastic.co/licensing/elastic-license
 */

import { Card, Element } from '@invoiceninja/cards';
import { InputField } from '@invoiceninja/forms';
import { useCurrentCompany } from 'common/hooks/useCurrentCompany';
import { Expense } from 'common/interfaces/expense';
import { ValidationBag } from 'common/interfaces/validation-bag';
import { ClientSelector } from 'components/clients/ClientSelector';
import { CurrencySelector } from 'components/CurrencySelector';
import { ExpenseCategorySelector } from 'components/expense-categories/ExpenseCategorySelector';
import { ProjectSelector } from 'components/projects/ProjectSelector';
import { TaxRateSelector } from 'components/tax-rates/TaxRateSelector';
import { UserSelector } from 'components/users/UserSelector';
import { VendorSelector } from 'components/vendors/VendorSelector';
import { useTranslation } from 'react-i18next';

export interface ExpenseCardProps {
  expense: Expense | undefined;
  handleChange: <T extends keyof Expense>(
    property: T,
    value: Expense[T]
  ) => void;
  errors?: ValidationBag | undefined;
}

interface Props extends ExpenseCardProps {
  taxInputType: 'by_rate' | 'by_amount';
  pageType: 'create' | 'edit';
}

export function Details(props: Props) {
  const [t] = useTranslation();
  const { expense, handleChange, taxInputType, pageType, errors } = props;
  const company = useCurrentCompany();

  return (
    <Card title={t('details')} isLoading={!expense}>
      {expense && pageType === 'edit' && (
        <Element leftSide={t('expense_number')}>
          <InputField
            value={expense.number}
            onValueChange={(value) => handleChange('number', value)}
            errorMessage={errors?.errors.number}
          />
        </Element>
      )}

      {expense && (
        <Element leftSide={t('vendor')}>
          <VendorSelector
            value={expense.vendor_id}
            clearButton={Boolean(expense.vendor_id)}
            onClearButtonClick={() => handleChange('vendor_id', '')}
            onChange={(vendor) => handleChange('vendor_id', vendor.id)}
            errorMessage={errors?.errors.vendor_id}
          />
        </Element>
      )}

      {expense && (
        <Element leftSide={t('client')}>
          <ClientSelector
            value={expense.client_id}
            clearButton={Boolean(expense.client_id)}
            onClearButtonClick={() => handleChange('client_id', '')}
            onChange={(client) => handleChange('client_id', client.id)}
<<<<<<< HEAD
            errorMessage={errors?.errors.client_id}
=======
            staleTime={Infinity}
>>>>>>> f014b46e
          />
        </Element>
      )}

      {expense && (
        <Element leftSide={t('project')}>
          <ProjectSelector
            value={expense.project_id}
            clearButton={Boolean(expense.project_id)}
            onClearButtonClick={() => handleChange('project_id', '')}
            onChange={(client) => handleChange('project_id', client.id)}
            errorMessage={errors?.errors.project_id}
          />
        </Element>
      )}

      {expense && (
        <Element leftSide={t('category')}>
          <ExpenseCategorySelector
            value={expense.category_id}
            clearButton={Boolean(expense.category_id)}
            onClearButtonClick={() => handleChange('category_id', '')}
            onChange={(category) => handleChange('category_id', category.id)}
            errorMessage={errors?.errors.category_id}
          />
        </Element>
      )}

      {expense && (
        <Element leftSide={t('user')}>
          <UserSelector
            value={expense.assigned_user_id}
            clearButton={Boolean(expense.assigned_user_id)}
            onClearButtonClick={() => handleChange('assigned_user_id', '')}
            onChange={(user) => handleChange('assigned_user_id', user.id)}
            errorMessage={errors?.errors.assigned_user_id}
          />
        </Element>
      )}

      {/* Tax 1 */}
      {expense &&
        company?.enabled_expense_tax_rates > 0 &&
        taxInputType === 'by_rate' && (
          <Element leftSide={t('tax')}>
            <TaxRateSelector
              defaultValue={expense.tax_rate1}
              clearButton={Boolean(expense.tax_rate1)}
              onClearButtonClick={() => {
                handleChange('tax_name1', '');
                handleChange('tax_rate1', 0);
              }}
              onChange={(taxRate) => {
                taxRate.resource &&
                  handleChange('tax_rate1', taxRate.resource.rate);

                taxRate.resource &&
                  handleChange('tax_name1', taxRate.resource.name);
              }}
            />
          </Element>
        )}

      {expense &&
        company?.enabled_expense_tax_rates > 0 &&
        taxInputType === 'by_amount' && (
          <Element leftSide={t('tax')}>
            <div className="flex flex-col xl:flex-row xl:items-center space-y-4 xl:space-y-0 xl:space-x-4">
              <InputField
                label={t('tax_name')}
                onValueChange={(value) => handleChange('tax_name1', value)}
                errorMessage={errors?.errors.tax_name1}
              />
              <InputField
                label={t('tax_amount')}
                onValueChange={(value) =>
                  handleChange('tax_amount1', parseFloat(value))
                }
                errorMessage={errors?.errors.tax_amount1}
              />
            </div>
          </Element>
        )}

      {/* Tax 2 */}
      {expense &&
        company?.enabled_expense_tax_rates > 1 &&
        taxInputType === 'by_rate' && (
          <Element leftSide={t('tax')}>
            <TaxRateSelector
              defaultValue={expense.tax_rate2}
              clearButton={Boolean(expense.tax_rate2)}
              onClearButtonClick={() => {
                handleChange('tax_name2', '');
                handleChange('tax_rate2', 0);
              }}
              onChange={(taxRate) => {
                taxRate.resource &&
                  handleChange('tax_rate2', taxRate.resource.rate);

                taxRate.resource &&
                  handleChange('tax_name2', taxRate.resource.name);
              }}
            />
          </Element>
        )}

      {expense &&
        company?.enabled_expense_tax_rates > 1 &&
        taxInputType === 'by_amount' && (
          <Element leftSide={t('tax')}>
            <div className="flex flex-col xl:flex-row xl:items-center space-y-4 xl:space-y-0 xl:space-x-4">
              <InputField
                label={t('tax_name')}
                onValueChange={(value) => handleChange('tax_name2', value)}
                errorMessage={errors?.errors.tax_name2}
              />
              <InputField
                label={t('tax_amount')}
                onValueChange={(value) =>
                  handleChange('tax_amount2', parseFloat(value))
                }
                errorMessage={errors?.errors.tax_amount2}
              />
            </div>
          </Element>
        )}

      {/* Tax 3 */}
      {expense &&
        company?.enabled_expense_tax_rates > 2 &&
        taxInputType === 'by_rate' && (
          <Element leftSide={t('tax')}>
            <TaxRateSelector
              defaultValue={expense.tax_rate3}
              clearButton={Boolean(expense.tax_rate3)}
              onClearButtonClick={() => {
                handleChange('tax_name3', '');
                handleChange('tax_rate3', 0);
              }}
              onChange={(taxRate) => {
                taxRate.resource &&
                  handleChange('tax_rate3', taxRate.resource.rate);

                taxRate.resource &&
                  handleChange('tax_name3', taxRate.resource.name);
              }}
            />
          </Element>
        )}

      {expense &&
        company?.enabled_expense_tax_rates > 2 &&
        taxInputType === 'by_amount' && (
          <Element leftSide={t('tax')}>
            <div className="flex flex-col xl:flex-row xl:items-center space-y-4 xl:space-y-0 xl:space-x-4">
              <InputField
                label={t('tax_name')}
                onValueChange={(value) => handleChange('tax_name3', value)}
                errorMessage={errors?.errors.tax_name3}
              />
              <InputField
                label={t('tax_amount')}
                onValueChange={(value) =>
                  handleChange('tax_amount3', parseFloat(value))
                }
                errorMessage={errors?.errors.tax_amount3}
              />
            </div>
          </Element>
        )}

      {expense && (
        <Element leftSide={t('amount')}>
          <InputField
            value={expense.amount}
            onValueChange={(value) =>
              handleChange('amount', parseFloat(value) || 0)
            }
            errorMessage={errors?.errors.amount}
          />
        </Element>
      )}

      {expense && (
        <Element leftSide={t('currency')}>
          <CurrencySelector
            value={expense.currency_id}
            onChange={(currency) => handleChange('currency_id', currency)}
          />
        </Element>
      )}

      {expense && (
        <Element leftSide={t('date')}>
          <InputField
            type="date"
            onValueChange={(value) => handleChange('date', value)}
            errorMessage={errors?.errors.date}
            value={expense.date}
          />
        </Element>
      )}
    </Card>
  );
}<|MERGE_RESOLUTION|>--- conflicted
+++ resolved
@@ -72,11 +72,8 @@
             clearButton={Boolean(expense.client_id)}
             onClearButtonClick={() => handleChange('client_id', '')}
             onChange={(client) => handleChange('client_id', client.id)}
-<<<<<<< HEAD
             errorMessage={errors?.errors.client_id}
-=======
             staleTime={Infinity}
->>>>>>> f014b46e
           />
         </Element>
       )}
