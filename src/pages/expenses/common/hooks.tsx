/**
 * Invoice Ninja (https://invoiceninja.com).
 *
 * @link https://github.com/invoiceninja/invoiceninja source repository
 *
 * @copyright Copyright (c) 2022. Invoice Ninja LLC (https://invoiceninja.com)
 *
 * @license https://www.elastic.co/licensing/elastic-license
 */

import { Link } from '@invoiceninja/forms';
import paymentType from 'common/constants/payment-type';
import { date } from 'common/helpers';
import { route } from 'common/helpers/route';
import { useFormatMoney } from 'common/hooks/money/useFormatMoney';
import { useCurrentCompany } from 'common/hooks/useCurrentCompany';
import { useCurrentCompanyDateFormats } from 'common/hooks/useCurrentCompanyDateFormats';
import { useCurrentUser } from 'common/hooks/useCurrentUser';
import { Expense } from 'common/interfaces/expense';
<<<<<<< HEAD
import { Divider } from 'components/cards/Divider';
import { customField } from 'components/CustomField';
import { DropdownElement } from 'components/dropdown/DropdownElement';
import { EntityStatus } from 'components/EntityStatus';
import { Icon } from 'components/icons/Icon';
=======
import { RecurringExpense } from 'common/interfaces/recurring-expense';
import { ValidationBag } from 'common/interfaces/validation-bag';
import { customField } from 'components/CustomField';
import { DropdownElement } from 'components/dropdown/DropdownElement';
import { EntityStatus } from 'components/EntityStatus';
>>>>>>> c6dd5ced
import { Action } from 'components/ResourceActions';
import { StatusBadge } from 'components/StatusBadge';
import { useUpdateAtom } from 'jotai/utils';
import { DataTableColumnsExtended } from 'pages/invoices/common/hooks/useInvoiceColumns';
import { recurringExpenseAtom } from 'pages/recurring-expenses/common/atoms';
import { Dispatch, SetStateAction } from 'react';
import { useTranslation } from 'react-i18next';
<<<<<<< HEAD
import {
  MdArchive,
  MdControlPointDuplicate,
  MdDelete,
  MdRestore,
} from 'react-icons/md';
import { useBulk } from '../edit/hooks/useBulk';
=======
import { useNavigate } from 'react-router-dom';
import { expenseAtom } from './atoms';
>>>>>>> c6dd5ced
import { ExpenseStatus } from './components/ExpenseStatus';

export const expenseColumns = [
  'status',
  'number',
  'vendor',
  'client',
  'date',
  'amount',
  'public_notes',
  'entity_state',
  'archived_at',
  //   'assigned_to', @Todo: Need to resolve relationship
  //   'category', @Todo: Need to resolve relationship
  'created_at',
  'created_by',
  'custom1',
  'custom2',
  'custom3',
  'custom4',
  'documents',
  'exchange_rate',
  'is_deleted',
  'net_amount', // @Todo: `net_amount` vs `amount`?
  'payment_date',
  'payment_type',
  'private_notes',
  //   'project', @Todo: Need to resolve relationship
  //   'recurring_expense', @Todo: Need to resolve relationship
  'should_be_invoiced',
  //   'tax_amount', @Todo: Need to calc
  'tax_name1',
  'tax_name2',
  'tax_name3',
  'tax_rate1',
  'tax_rate2',
  'tax_rate3',
  'transaction_reference',
  'updated_at',
] as const;

type ExpenseColumns = typeof expenseColumns[number];

export function useActions() {
  const [t] = useTranslation();

  const navigate = useNavigate();

  const setExpense = useUpdateAtom(expenseAtom);

  const setRecurringExpense = useUpdateAtom(recurringExpenseAtom);

  const cloneToExpense = (expense: Expense) => {
    setExpense({ ...expense, documents: [], number: '' });

    navigate('/expenses/create');
  };

  const cloneToRecurringExpense = (expense: Expense) => {
    setRecurringExpense({
      ...(expense as RecurringExpense),
      documents: [],
      number: '',
    });

    navigate('/recurring_expenses/create');
  };

  const actions: Action<Expense>[] = [
    (expense) => (
      <DropdownElement onClick={() => cloneToExpense(expense)}>
        {t('clone')}
      </DropdownElement>
    ),
    (expense) => (
      <DropdownElement onClick={() => cloneToRecurringExpense(expense)}>
        {t('clone_to_recurring')}
      </DropdownElement>
    ),
  ];

  return actions;
}

export const defaultColumns: ExpenseColumns[] = [
  'status',
  'number',
  'client',
  'vendor',
  'date',
  'amount',
  'public_notes',
];

export function useExpenseColumns() {
  const { t } = useTranslation();
  const { dateFormat } = useCurrentCompanyDateFormats();

  const currentUser = useCurrentUser();
  const formatMoney = useFormatMoney();
  const company = useCurrentCompany();

  const columns: DataTableColumnsExtended<Expense, ExpenseColumns> = [
    {
      column: 'status',
      id: 'id',
      label: t('status'),
      format: (value, expense) => (
        <Link to={route('/expenses/:id/edit', { id: expense.id })}>
          <span className="inline-flex items-center space-x-4">
            <ExpenseStatus entity={expense} />
          </span>
        </Link>
      ),
    },
    {
      column: 'number',
      id: 'number',
      label: t('number'),
      format: (field, expense) => (
        <Link to={route('/expenses/:id/edit', { id: expense.id })}>
          {field}
        </Link>
      ),
    },
    {
      column: 'vendor',
      id: 'vendor_id',
      label: t('vendor'),
      format: (value, expense) =>
        expense.vendor && (
          <Link to={route('/vendors/:id', { id: value.toString() })}>
            {expense.vendor.name}
          </Link>
        ),
    },
    {
      column: 'client',
      id: 'client_id',
      label: t('client'),
      format: (value, expense) =>
        expense.client && (
          <Link to={route('/clients/:id', { id: value.toString() })}>
            {expense.client.display_name}
          </Link>
        ),
    },
    {
      column: 'date',
      id: 'date',
      label: t('date'),
      format: (value) => date(value, dateFormat),
    },
    {
      column: 'amount',
      id: 'amount',
      label: t('amount'),
      format: (value) =>
        formatMoney(
          value,
          company?.settings.country_id,
          company?.settings.currency_id
        ),
    },
    {
      column: 'public_notes',
      id: 'public_notes',
      label: t('public_notes'),
      format: (value) => <span className="truncate">{value}</span>,
    },
    {
      column: 'entity_state',
      id: 'id',
      label: t('entity_state'),
      format: (value, resource) => <EntityStatus entity={resource} />,
    },
    {
      column: 'archived_at',
      id: 'archived_at',
      label: t('archived_at'),
      format: (value) => date(value, dateFormat),
    },
    {
      column: 'created_at',
      id: 'created_at',
      label: t('created_at'),
      format: (value) => date(value, dateFormat),
    },
    {
      column: 'custom1',
      id: 'custom_value1',
      label:
        (company?.custom_fields.expense1 &&
          customField(company?.custom_fields.expense1).label()) ||
        t('first_custom'),
    },
    {
      column: 'custom2',
      id: 'custom_value2',
      label:
        (company?.custom_fields.expense2 &&
          customField(company?.custom_fields.expense2).label()) ||
        t('second_custom'),
    },
    {
      column: 'custom3',
      id: 'custom_value3',
      label:
        (company?.custom_fields.expense3 &&
          customField(company?.custom_fields.expense3).label()) ||
        t('third_custom'),
    },
    {
      column: 'custom4',
      id: 'custom_value4',
      label:
        (company?.custom_fields.expense4 &&
          customField(company?.custom_fields.expense4).label()) ||
        t('forth_custom'),
    },
    {
      column: 'documents',
      id: 'documents',
      label: t('documents'),
      format: (value, expense) => expense.documents.length,
    },
    {
      column: 'exchange_rate',
      id: 'exchange_rate',
      label: t('exchange_rate'),
    },
    {
      column: 'is_deleted',
      id: 'is_deleted',
      label: t('is_deleted'),
      format: (value, expense) => (expense.is_deleted ? t('yes') : t('no')),
    },
    {
      column: 'net_amount',
      id: 'amount',
      label: t('net_amount'),
      format: (value) =>
        formatMoney(
          value,
          company?.settings.country_id,
          company?.settings.currency_id
        ),
    },
    {
      column: 'payment_date',
      id: 'payment_date',
      label: t('payment_date'),
      format: (value) => date(value, dateFormat),
    },
    {
      column: 'payment_type',
      id: 'payment_type_id',
      label: t('payment_type'),
      format: (value) => (
        <StatusBadge for={paymentType} code={value} headless />
      ),
    },
    {
      column: 'private_notes',
      id: 'private_notes',
      label: t('private_notes'),
      format: (value) => <span className="truncate">{value}</span>,
    },
    {
      column: 'should_be_invoiced',
      id: 'should_be_invoiced',
      label: t('should_be_invoiced'),
      format: (value, expense) =>
        expense.should_be_invoiced ? t('yes') : t('no'),
    },
    {
      column: 'tax_name1',
      id: 'tax_name1',
      label: t('tax_name1'),
    },
    {
      column: 'tax_name2',
      id: 'tax_name2',
      label: t('tax_name2'),
    },
    {
      column: 'tax_name3',
      id: 'tax_name3',
      label: t('tax_name3'),
    },
    {
      column: 'tax_rate1',
      id: 'tax_rate1',
      label: t('tax_rate1'),
    },
    {
      column: 'tax_rate2',
      id: 'tax_rate2',
      label: t('tax_rate2'),
    },
    {
      column: 'tax_rate3',
      id: 'tax_rate3',
      label: t('tax_rate3'),
    },
    {
      column: 'transaction_reference',
      id: 'transaction_reference',
      label: t('transaction_reference'),
    },
    {
      column: 'updated_at',
      id: 'updated_at',
      label: t('updated_at'),
      format: (value) => date(value, dateFormat),
    },
  ];

  const list: string[] =
    currentUser?.company_user?.settings?.react_table_columns?.expense ||
    defaultColumns;

  return columns
    .filter((column) => list.includes(column.column))
    .sort((a, b) => list.indexOf(a.column) - list.indexOf(b.column));
}

<<<<<<< HEAD
export function useActions() {
  const [t] = useTranslation();

  const bulk = useBulk();

  const actions: Action<Expense>[] = [
    (expense) => (
      <>
        <DropdownElement
          to={route('/expenses/:id/clone', { id: expense.id })}
          icon={<Icon element={MdControlPointDuplicate} />}
        >
          {t('clone_to_expense')}
        </DropdownElement>
        {/* <DropdownElement>{t('clone_to_recurring')}</DropdownElement> */}
      </>
    ),
    () => <Divider withoutPadding />,
    (expense) => (
      <>
        {expense.archived_at === 0 && (
          <DropdownElement
            onClick={() => bulk([expense.id], 'archive')}
            icon={<Icon element={MdArchive} />}
          >
            {t('archive')}
          </DropdownElement>
        )}
      </>
    ),
    (expense) => (
      <>
        {expense.archived_at > 0 && (
          <DropdownElement
            onClick={() => bulk([expense.id], 'restore')}
            icon={<Icon element={MdRestore} />}
          >
            {t('restore')}
          </DropdownElement>
        )}
      </>
    ),
    (expense) => (
      <>
        {!expense.is_deleted && (
          <DropdownElement
            onClick={() => bulk([expense.id], 'delete')}
            icon={<Icon element={MdDelete} />}
          >
            {t('delete')}
          </DropdownElement>
        )}
      </>
    ),
  ];

  return actions;
=======
interface HandleChangeExpenseParams {
  setExpense: Dispatch<SetStateAction<Expense | undefined>>;
  setErrors: Dispatch<SetStateAction<ValidationBag | undefined>>;
}

export function useHandleChange(params: HandleChangeExpenseParams) {
  const { setExpense, setErrors } = params;

  return <T extends keyof Expense>(
    property: T,
    value: Expense[typeof property]
  ) => {
    setErrors(undefined);

    setExpense((expense) => expense && { ...expense, [property]: value });
  };
>>>>>>> c6dd5ced
}<|MERGE_RESOLUTION|>--- conflicted
+++ resolved
@@ -17,19 +17,15 @@
 import { useCurrentCompanyDateFormats } from 'common/hooks/useCurrentCompanyDateFormats';
 import { useCurrentUser } from 'common/hooks/useCurrentUser';
 import { Expense } from 'common/interfaces/expense';
-<<<<<<< HEAD
 import { Divider } from 'components/cards/Divider';
-import { customField } from 'components/CustomField';
-import { DropdownElement } from 'components/dropdown/DropdownElement';
-import { EntityStatus } from 'components/EntityStatus';
-import { Icon } from 'components/icons/Icon';
-=======
 import { RecurringExpense } from 'common/interfaces/recurring-expense';
 import { ValidationBag } from 'common/interfaces/validation-bag';
 import { customField } from 'components/CustomField';
 import { DropdownElement } from 'components/dropdown/DropdownElement';
+import { DropdownElement } from 'components/dropdown/DropdownElement';
 import { EntityStatus } from 'components/EntityStatus';
->>>>>>> c6dd5ced
+import { Icon } from 'components/icons/Icon';
+import { Action } from 'components/ResourceActions';
 import { Action } from 'components/ResourceActions';
 import { StatusBadge } from 'components/StatusBadge';
 import { useUpdateAtom } from 'jotai/utils';
@@ -37,7 +33,6 @@
 import { recurringExpenseAtom } from 'pages/recurring-expenses/common/atoms';
 import { Dispatch, SetStateAction } from 'react';
 import { useTranslation } from 'react-i18next';
-<<<<<<< HEAD
 import {
   MdArchive,
   MdControlPointDuplicate,
@@ -45,10 +40,8 @@
   MdRestore,
 } from 'react-icons/md';
 import { useBulk } from '../edit/hooks/useBulk';
-=======
 import { useNavigate } from 'react-router-dom';
 import { expenseAtom } from './atoms';
->>>>>>> c6dd5ced
 import { ExpenseStatus } from './components/ExpenseStatus';
 
 export const expenseColumns = [
@@ -376,7 +369,6 @@
     .sort((a, b) => list.indexOf(a.column) - list.indexOf(b.column));
 }
 
-<<<<<<< HEAD
 export function useActions() {
   const [t] = useTranslation();
 
@@ -434,7 +426,8 @@
   ];
 
   return actions;
-=======
+}
+
 interface HandleChangeExpenseParams {
   setExpense: Dispatch<SetStateAction<Expense | undefined>>;
   setErrors: Dispatch<SetStateAction<ValidationBag | undefined>>;
@@ -451,5 +444,4 @@
 
     setExpense((expense) => expense && { ...expense, [property]: value });
   };
->>>>>>> c6dd5ced
 }