/**
 * Invoice Ninja (https://invoiceninja.com).
 *
 * @link https://github.com/invoiceninja/invoiceninja source repository
 *
 * @copyright Copyright (c) 2022. Invoice Ninja LLC (https://invoiceninja.com)
 *
 * @license https://www.elastic.co/licensing/elastic-license
 */

import { endpoint } from '$app/common/helpers';
import { toast } from '$app/common/helpers/toast/toast';
import { Expense } from '$app/common/interfaces/expense';
import { ExpenseCategory } from '$app/common/interfaces/expense-category';
import { useDocumentsBulk } from '$app/common/queries/documents';
import { useBulk } from '$app/common/queries/expenses';
import { CustomBulkAction } from '$app/components/DataTable';
import { Modal } from '$app/components/Modal';
import { DropdownElement } from '$app/components/dropdown/DropdownElement';
import { Button, Link } from '$app/components/forms';
import { ComboboxAsync } from '$app/components/forms/Combobox';
import { Icon } from '$app/components/icons/Icon';
import { Dispatch, SetStateAction, useEffect, useState } from 'react';
import { useTranslation } from 'react-i18next';
import { MdCategory, MdDownload } from 'react-icons/md';

interface Props {
  isVisible: boolean;
  setIsVisible: Dispatch<SetStateAction<boolean>>;
  selectedExpenses: Expense[];
  setSelected?: Dispatch<SetStateAction<string[]>>;
}

function ChangeCategory({
  isVisible,
  setIsVisible,
  selectedExpenses,
  setSelected,
}: Props) {
  const [t] = useTranslation();
  const [category, setCategory] = useState('');

  const bulk = useBulk();

  useEffect(() => {
    return () => {
      setCategory('');
    };
  }, []);

  const handleSubmit = () => {
    toast.processing();

    const ids = selectedExpenses.map(({ id }) => id);

    bulk(ids, 'bulk_categorize', { category_id: category });

    if (setSelected) {
      setSelected([]);
    }

    setIsVisible(false);
    setCategory('');
  };

  return (
    <Modal
      title={`${t('change')} ${t('category')}`}
      visible={isVisible}
      onClose={setIsVisible}
      overflowVisible
    >
      <p>{t('recurring_expenses')}:</p>

      <ul>
        {selectedExpenses.map(({ id, number }) => (
          <li key={id}>{number}</li>
        ))}
      </ul>

      <ComboboxAsync<ExpenseCategory>
        endpoint={endpoint('/api/v1/expense_categories')}
        inputOptions={{
          value: category,
          label: t('category') ?? '',
        }}
        entryOptions={{
          id: 'id',
          label: 'name',
          value: 'id',
        }}
        sortBy="name|asc"
        onChange={(e) => (e.resource ? setCategory(e.resource.id) : null)}
      />

      <p>
        <span className="capitalize">{t('manage')}</span>{' '}
        <Link className="lowercase" to="/settings/expense_settings">
          {t('expense_categories')}
        </Link>
      </p>

      <Button onClick={handleSubmit}>{t('save')}</Button>
    </Modal>
  );
}

export const useCustomBulkActions = () => {
  const [t] = useTranslation();

  const documentsBulk = useDocumentsBulk();

  const shouldDownloadDocuments = (expenses: Expense[]) => {
    return expenses.some(({ documents }) => documents.length);
  };

  const getDocumentsIds = (expenses: Expense[]) => {
    return expenses.flatMap(({ documents }) => documents.map(({ id }) => id));
  };

  const handleDownloadDocuments = (
    selectedExpenses: Expense[],
    setSelected: Dispatch<SetStateAction<string[]>>
  ) => {
    const expenseIds = getDocumentsIds(selectedExpenses);

    documentsBulk(expenseIds, 'download');
    setSelected([]);
  };

  const [isChangeCategoryVisible, setIsChangeCategoryVisible] = useState(false);

  const customBulkActions: CustomBulkAction<Expense>[] = [
    ({ selectedResources, setSelected }) => (
      <DropdownElement
        onClick={() =>
          shouldDownloadDocuments(selectedResources)
            ? handleDownloadDocuments(selectedResources, setSelected)
            : toast.error('no_documents_to_download')
        }
        icon={<Icon element={MdDownload} />}
      >
        {t('documents')}
      </DropdownElement>
    ),
    ({ selectedResources, setSelected }) => (
      <>
        {selectedResources ? (
          <ChangeCategory
            isVisible={isChangeCategoryVisible}
            setIsVisible={setIsChangeCategoryVisible}
            selectedExpenses={selectedResources}
            setSelected={setSelected}
          />
        ) : null}

        <DropdownElement
          onClick={() =>
<<<<<<< HEAD
            selectedResources && selectedResources.length
=======
            selectedResources.length
>>>>>>> 2babb1b8
              ? setIsChangeCategoryVisible(true)
              : toast.error('no_expenses_selected')
          }
          icon={<Icon element={MdCategory} />}
        >
          {t('change')} {t('category')}
        </DropdownElement>
      </>
    ),
  ];

  return customBulkActions;
};<|MERGE_RESOLUTION|>--- conflicted
+++ resolved
@@ -144,11 +144,14 @@
       </DropdownElement>
     ),
     ({ selectedResources, setSelected }) => (
+    ({ selectedResources, setSelected }) => (
       <>
+        {selectedResources ? (
         {selectedResources ? (
           <ChangeCategory
             isVisible={isChangeCategoryVisible}
             setIsVisible={setIsChangeCategoryVisible}
+            selectedExpenses={selectedResources}
             selectedExpenses={selectedResources}
             setSelected={setSelected}
           />
@@ -156,11 +159,7 @@
 
         <DropdownElement
           onClick={() =>
-<<<<<<< HEAD
             selectedResources && selectedResources.length
-=======
-            selectedResources.length
->>>>>>> 2babb1b8
               ? setIsChangeCategoryVisible(true)
               : toast.error('no_expenses_selected')
           }
