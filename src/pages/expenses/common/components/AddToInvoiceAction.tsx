--- conflicted
+++ resolved
@@ -113,14 +113,7 @@
       setIsLoading(true);
 
       queryClient.fetchQuery(
-<<<<<<< HEAD
         ['/api/v1/invoices', `include=client&status_id=1,2,3&is_deleted=true&without_deleted_clients=true&client_id=${expense.client_id}`],
-=======
-        endpoint(
-          '/api/v1/invoices?include=client.group_settings&status_id=1,2,3&is_deleted=true&without_deleted_clients=true&client_id=:clientId',
-          { clientId: expense.client_id || '' }
-        ),
->>>>>>> 24725679
         () =>
           request(
             'GET',
