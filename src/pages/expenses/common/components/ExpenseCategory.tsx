--- conflicted
+++ resolved
@@ -107,14 +107,7 @@
         )}
         visible={visible}
       >
-<<<<<<< HEAD
         <div className="cursor-pointer" data-cy="expenseCategoryBadge">
-=======
-        <div
-          className="cursor-pointer"
-          onClick={(event) => event.stopPropagation()}
-        >
->>>>>>> 9b2e5ee6
           <StatusBadge
             for={{}}
             code={expense.category?.name || (t('uncategorized') as string)}
