/**
 * Invoice Ninja (https://invoiceninja.com).
 *
 * @link https://github.com/invoiceninja/invoiceninja source repository
 *
 * @copyright Copyright (c) 2022. Invoice Ninja LLC (https://invoiceninja.com)
 *
 * @license https://www.elastic.co/licensing/elastic-license
 */

import { route } from 'common/helpers/route';
import { useTitle } from 'common/hooks/useTitle';
import { Expense } from 'common/interfaces/expense';
import { ValidationBag } from 'common/interfaces/validation-bag';
import { useExpenseQuery } from 'common/queries/expenses';
import { Page } from 'components/Breadcrumbs';
import { Default } from 'components/layouts/Default';
import { ResourceActions } from 'components/ResourceActions';
import { Tab, Tabs } from 'components/Tabs';
import { useEffect, useState } from 'react';
import { useTranslation } from 'react-i18next';
import { useParams } from 'react-router-dom';
<<<<<<< HEAD
import { useActions } from '../common/hooks';
=======
import { useActions, useHandleChange } from '../common/hooks';
>>>>>>> c6dd5ced
import { AdditionalInfo } from '../create/components/AdditionalInfo';
import { Details } from '../create/components/Details';
import { Notes } from '../create/components/Notes';
import { TaxSettings } from '../create/components/Taxes';
import { useSave } from './hooks/useSave';

export function Edit() {
  const [t] = useTranslation();

  const { documentTitle } = useTitle('expense');

  const { id } = useParams();

  const { data } = useExpenseQuery({ id });

  const actions = useActions();

  const pages: Page[] = [
    { name: t('expenses'), href: '/expenses' },
    { name: t('edit_expense'), href: route('/expenses/:id', { id }) },
  ];

  const tabs: Tab[] = [
    {
      name: t('edit'),
      href: route('/expenses/:id/edit', { id }),
    },
    {
      name: t('documents'),
      href: route('/expenses/:id/documents', { id }),
    },
  ];

  const [expense, setExpense] = useState<Expense>();

  const [taxInputType, setTaxInputType] = useState<'by_rate' | 'by_amount'>(
    'by_rate'
  );

  const [errors, setErrors] = useState<ValidationBag>();

<<<<<<< HEAD
  const actions = useActions();

=======
>>>>>>> c6dd5ced
  const save = useSave({ setErrors });

  const handleChange = useHandleChange({ setExpense, setErrors });

  useEffect(() => {
    if (data) {
      setExpense(data);
    }
  }, [data]);

  return (
    <Default
      title={documentTitle}
      breadcrumbs={pages}
      onBackClick="/expenses"
      onSaveClick={() => expense && save(expense)}
      navigationTopRight={
        expense && (
          <ResourceActions
            resource={expense}
            label={t('more_actions')}
            actions={actions}
          />
        )
      }
    >
      <div className="space-y-4">
        <Tabs tabs={tabs} />

        <div className="grid grid-cols-12 gap-4">
          <div className="col-span-12 xl:col-span-4">
            <Details
              expense={expense}
              handleChange={handleChange}
              taxInputType={taxInputType}
              pageType="edit"
              errors={errors}
            />
          </div>

          <div className="col-span-12 xl:col-span-4">
            <Notes expense={expense} handleChange={handleChange} />
          </div>

          <div className="col-span-12 xl:col-span-4 space-y-4">
            <AdditionalInfo expense={expense} handleChange={handleChange} />

            <TaxSettings
              expense={expense}
              handleChange={handleChange}
              taxInputType={taxInputType}
              setTaxInputType={setTaxInputType}
            />
          </div>
        </div>
      </div>
    </Default>
  );
}<|MERGE_RESOLUTION|>--- conflicted
+++ resolved
@@ -16,15 +16,12 @@
 import { Page } from 'components/Breadcrumbs';
 import { Default } from 'components/layouts/Default';
 import { ResourceActions } from 'components/ResourceActions';
+import { ResourceActions } from 'components/ResourceActions';
 import { Tab, Tabs } from 'components/Tabs';
 import { useEffect, useState } from 'react';
 import { useTranslation } from 'react-i18next';
 import { useParams } from 'react-router-dom';
-<<<<<<< HEAD
 import { useActions } from '../common/hooks';
-=======
-import { useActions, useHandleChange } from '../common/hooks';
->>>>>>> c6dd5ced
 import { AdditionalInfo } from '../create/components/AdditionalInfo';
 import { Details } from '../create/components/Details';
 import { Notes } from '../create/components/Notes';
@@ -66,11 +63,8 @@
 
   const [errors, setErrors] = useState<ValidationBag>();
 
-<<<<<<< HEAD
   const actions = useActions();
 
-=======
->>>>>>> c6dd5ced
   const save = useSave({ setErrors });
 
   const handleChange = useHandleChange({ setExpense, setErrors });
