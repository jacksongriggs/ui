/**
 * Invoice Ninja (https://invoiceninja.com).
 *
 * @link https://github.com/invoiceninja/invoiceninja source repository
 *
 * @copyright Copyright (c) 2022. Invoice Ninja LLC (https://invoiceninja.com)
 *
 * @license https://www.elastic.co/licensing/elastic-license
 */

import { AxiosError } from 'axios';
import { blankLineItem } from '$app/common/constants/blank-line-item';
import { CreditStatus } from '$app/common/enums/credit-status';
import { date, endpoint, getEntityState } from '$app/common/helpers';
import { InvoiceSum } from '$app/common/helpers/invoices/invoice-sum';
import { request } from '$app/common/helpers/request';
import { route } from '$app/common/helpers/route';
import { toast } from '$app/common/helpers/toast/toast';
import { useCurrentCompany } from '$app/common/hooks/useCurrentCompany';
import { useResolveCurrency } from '$app/common/hooks/useResolveCurrency';
import { Client } from '$app/common/interfaces/client';
import { Credit } from '$app/common/interfaces/credit';
import { GenericSingleResourceResponse } from '$app/common/interfaces/generic-api-response';
import {
  InvoiceItem,
  InvoiceItemType,
} from '$app/common/interfaces/invoice-item';
import {
  Invitation,
  PurchaseOrder,
} from '$app/common/interfaces/purchase-order';
import { Quote } from '$app/common/interfaces/quote';
import { RecurringInvoice } from '$app/common/interfaces/recurring-invoice';
import { ValidationBag } from '$app/common/interfaces/validation-bag';
import { Divider } from '$app/components/cards/Divider';
import { DropdownElement } from '$app/components/dropdown/DropdownElement';
import { Action } from '$app/components/ResourceActions';
import { useAtom, useSetAtom } from 'jotai';
import { invoiceAtom } from '$app/pages/invoices/common/atoms';
import { openClientPortal } from '$app/pages/invoices/common/helpers/open-client-portal';
import { useDownloadPdf } from '$app/pages/invoices/common/hooks/useDownloadPdf';
import {
  DataTableColumnsExtended,
  resourceViewedAt,
} from '$app/pages/invoices/common/hooks/useInvoiceColumns';
import { purchaseOrderAtom } from '$app/pages/purchase-orders/common/atoms';
import { quoteAtom } from '$app/pages/quotes/common/atoms';
import { recurringInvoiceAtom } from '$app/pages/recurring-invoices/common/atoms';
import { useTranslation } from 'react-i18next';
import { useNavigate } from 'react-router-dom';
import { creditAtom, invoiceSumAtom } from './atoms';
import { useMarkSent } from './hooks/useMarkSent';
import { CreditStatus as CreditStatusBadge } from '../common/components/CreditStatus';
import { Link } from '$app/components/forms';
import { useFormatMoney } from '$app/common/hooks/money/useFormatMoney';
import { useCurrentCompanyDateFormats } from '$app/common/hooks/useCurrentCompanyDateFormats';
import { useResolveCountry } from '$app/common/hooks/useResolveCountry';
import { CopyToClipboard } from '$app/components/CopyToClipboard';
import { EntityStatus } from '$app/components/EntityStatus';
import { Icon } from '$app/components/icons/Icon';
import {
  MdArchive,
  MdCloudCircle,
  MdControlPointDuplicate,
  MdCreditScore,
  MdDelete,
  MdDesignServices,
  MdDownload,
  MdMarkEmailRead,
  MdPaid,
  MdPictureAsPdf,
  MdPrint,
  MdRestore,
  MdSchedule,
  MdSend,
} from 'react-icons/md';
import { Tooltip } from '$app/components/Tooltip';
import { useEntityCustomFields } from '$app/common/hooks/useEntityCustomFields';
import { useScheduleEmailRecord } from '$app/pages/invoices/common/hooks/useScheduleEmailRecord';
import { usePrintPdf } from '$app/pages/invoices/common/hooks/usePrintPdf';
import { EntityState } from '$app/common/enums/entity-state';
import { isDeleteActionTriggeredAtom } from '$app/pages/invoices/common/components/ProductsTable';
import { InvoiceSumInclusive } from '$app/common/helpers/invoices/invoice-sum-inclusive';
import { useReactSettings } from '$app/common/hooks/useReactSettings';
import dayjs from 'dayjs';
import { useHandleCompanySave } from '$app/pages/settings/common/hooks/useHandleCompanySave';
import { useMarkPaid } from './hooks/useMarkPaid';
import { useEntityPageIdentifier } from '$app/common/hooks/useEntityPageIdentifier';
import { useBulk } from '$app/common/queries/credits';
import { $refetch } from '$app/common/hooks/useRefetch';
<<<<<<< HEAD
import { useChangeTemplate } from '$app/pages/settings/invoice-design/pages/custom-designs/components/ChangeTemplate';
=======
import {
  useAdmin,
  useHasPermission,
} from '$app/common/hooks/permissions/useHasPermission';
import { useDisableNavigation } from '$app/common/hooks/useDisableNavigation';
>>>>>>> ec27452c

interface CreditUtilitiesProps {
  client?: Client;
}

export type ChangeHandler = <T extends keyof Credit>(
  property: T,
  value: Credit[typeof property]
) => void;

export function useCreditUtilities(props: CreditUtilitiesProps) {
  const currencyResolver = useResolveCurrency();
  const company = useCurrentCompany();

  const [credit, setCredit] = useAtom(creditAtom);
  const [, setInvoiceSum] = useAtom(invoiceSumAtom);

  const handleChange: ChangeHandler = (property, value) => {
    setCredit((current) => current && { ...current, [property]: value });
  };

  const handleInvitationChange = (id: string, checked: boolean) => {
    let invitations = [...credit!.invitations];

    const potential =
      invitations?.find((invitation) => invitation.client_contact_id === id) ||
      -1;

    if (potential !== -1 && checked === false) {
      invitations = invitations.filter((i) => i.client_contact_id !== id);
    }

    if (potential === -1) {
      const invitation: Partial<Invitation> = {
        client_contact_id: id,
      };

      invitations.push(invitation as Invitation);
    }

    handleChange('invitations', invitations);
  };

  const handleLineItemChange = (index: number, lineItem: InvoiceItem) => {
    const lineItems = credit?.line_items || [];

    lineItems[index] = lineItem;

    setCredit((current) => current && { ...current, line_items: lineItems });
  };

  const handleLineItemPropertyChange = (
    key: keyof InvoiceItem,
    value: unknown,
    index: number
  ) => {
    const lineItems = credit?.line_items || [];

    // eslint-disable-next-line @typescript-eslint/ban-ts-comment
    // @ts-ignore
    lineItems[index][key] = value;

    setCredit((current) => current && { ...current, line_items: lineItems });
  };

  const handleCreateLineItem = () => {
    setCredit(
      (current) =>
        current && {
          ...current,
          line_items: [
            ...current.line_items,
            { ...blankLineItem(), type_id: InvoiceItemType.Product },
          ],
        }
    );
  };

  const handleDeleteLineItem = (index: number) => {
    const lineItems = credit?.line_items || [];

    lineItems.splice(index, 1);

    setCredit((current) => current && { ...current, line_items: lineItems });
  };

  const calculateInvoiceSum = (credit: Credit) => {
    const currency = currencyResolver(
      props.client?.settings.currency_id || company?.settings.currency_id
    );

    if (currency && credit) {
      const invoiceSum = credit.uses_inclusive_taxes
        ? new InvoiceSumInclusive(credit, currency).build()
        : new InvoiceSum(credit, currency).build();

      setInvoiceSum(invoiceSum);
    }
  };

  return {
    handleChange,
    handleInvitationChange,
    handleLineItemChange,
    handleLineItemPropertyChange,
    handleCreateLineItem,
    handleDeleteLineItem,
    calculateInvoiceSum,
  };
}

interface CreateProps {
  setErrors: (validationBag?: ValidationBag) => unknown;
}

export function useCreate(props: CreateProps) {
  const { setErrors } = props;

  const navigate = useNavigate();

  const saveCompany = useHandleCompanySave();

  const setIsDeleteActionTriggered = useSetAtom(isDeleteActionTriggeredAtom);

  return async (credit: Credit) => {
    toast.processing();
    setErrors(undefined);

    await saveCompany(true);

    request('POST', endpoint('/api/v1/credits'), credit)
      .then((response: GenericSingleResourceResponse<Credit>) => {
        toast.success('created_credit');

        $refetch(['credits']);

        navigate(route('/credits/:id/edit', { id: response.data.data.id }));
      })
      .catch((error: AxiosError<ValidationBag>) => {
        if (error.response?.status === 422) {
          toast.dismiss();
          setErrors(error.response.data);

          if (error.response.data.errors.invoice_id) {
            toast.error(error.response.data.errors.invoice_id[0]);
          }
        }
      })
      .finally(() => setIsDeleteActionTriggered(undefined));
  };
}

export function useSave(props: CreateProps) {
  const { setErrors } = props;

  const setIsDeleteActionTriggered = useSetAtom(isDeleteActionTriggeredAtom);

  const saveCompany = useHandleCompanySave();

  return async (credit: Credit) => {
    toast.processing();

    setErrors(undefined);

    await saveCompany(true);

    request('PUT', endpoint('/api/v1/credits/:id', { id: credit.id }), credit)
      .then(() => {
        toast.success('updated_credit');

        $refetch(['credits']);
      })
      .catch((error: AxiosError<ValidationBag>) => {
        if (error.response?.status === 422) {
          setErrors(error.response.data);
          toast.dismiss();
        }
      })
      .finally(() => setIsDeleteActionTriggered(undefined));
  };
}

export function useActions() {
  const [, setCredit] = useAtom(creditAtom);
  const [, setInvoice] = useAtom(invoiceAtom);
  const [, setQuote] = useAtom(quoteAtom);
  const [, setRecurringInvoice] = useAtom(recurringInvoiceAtom);
  const [, setPurchaseOrder] = useAtom(purchaseOrderAtom);

  const { t } = useTranslation();

  const hasPermission = useHasPermission();

  const { isAdmin, isOwner } = useAdmin();

  const navigate = useNavigate();

  const { isEditPage } = useEntityPageIdentifier({
    entity: 'credit',
  });

  const downloadPdf = useDownloadPdf({ resource: 'credit' });
  const printPdf = usePrintPdf({ entity: 'credit' });
  const markSent = useMarkSent();
  const markPaid = useMarkPaid();
  const bulk = useBulk();
  const scheduleEmailRecord = useScheduleEmailRecord({ entity: 'credit' });

  const cloneToCredit = (credit: Credit) => {
    setCredit({
      ...credit,
      id: '',
      number: '',
      documents: [],
      date: dayjs().format('YYYY-MM-DD'),
      due_date: '',
      total_taxes: 0,
      exchange_rate: 1,
      last_sent_date: '',
      project_id: '',
      subscription_id: '',
      status_id: '',
      vendor_id: '',
      paid_to_date: 0,
      po_number: '',
    });

    navigate('/credits/create?action=clone');
  };

  const cloneToInvoice = (credit: Credit) => {
    setInvoice({
      ...credit,
      id: '',
      number: '',
      documents: [],
      due_date: '',
      date: dayjs().format('YYYY-MM-DD'),
      total_taxes: 0,
      exchange_rate: 1,
      last_sent_date: '',
      project_id: '',
      subscription_id: '',
      status_id: '',
      vendor_id: '',
      paid_to_date: 0,
      po_number: '',
    });

    navigate('/invoices/create?action=clone');
  };

  const cloneToQuote = (credit: Credit) => {
    setQuote({
      ...(credit as Quote),
      id: '',
      number: '',
      documents: [],
      date: dayjs().format('YYYY-MM-DD'),
      due_date: '',
      total_taxes: 0,
      exchange_rate: 1,
      last_sent_date: '',
      project_id: '',
      subscription_id: '',
      status_id: '',
      vendor_id: '',
      paid_to_date: 0,
      po_number: '',
    });

    navigate('/quotes/create?action=clone');
  };

  const cloneToRecurringInvoice = (credit: Credit) => {
    setRecurringInvoice({
      ...(credit as unknown as RecurringInvoice),
      id: '',
      number: '',
      documents: [],
      frequency_id: '5',
      paid_to_date: 0,
      total_taxes: 0,
      exchange_rate: 1,
      last_sent_date: '',
      project_id: '',
      subscription_id: '',
      status_id: '',
      vendor_id: '',
      po_number: '',
    });

    navigate('/recurring_invoices/create?action=clone');
  };

  const cloneToPurchaseOrder = (credit: Credit) => {
    setPurchaseOrder({
      ...(credit as unknown as PurchaseOrder),
      id: '',
      number: '',
      documents: [],
      date: dayjs().format('YYYY-MM-DD'),
      total_taxes: 0,
      exchange_rate: 1,
      last_sent_date: '',
      project_id: '',
      subscription_id: '',
      status_id: '1',
      vendor_id: '',
      po_number: '',
    });

    navigate('/purchase_orders/create?action=clone');
  };

  const { setChangeTemplateVisible, setChangeTemplateResources } =
    useChangeTemplate();

  const actions: Action<Credit>[] = [
    (credit) => (
      <DropdownElement
        to={route('/credits/:id/pdf', { id: credit.id })}
        icon={<Icon element={MdPictureAsPdf} />}
      >
        {t('view_pdf')}
      </DropdownElement>
    ),
    (credit) =>
      getEntityState(credit) !== EntityState.Deleted && (
        <DropdownElement
          onClick={() => printPdf([credit.id])}
          icon={<Icon element={MdPrint} />}
        >
          {t('print_pdf')}
        </DropdownElement>
      ),
    (credit) => (
      <DropdownElement
        onClick={() => downloadPdf(credit)}
        icon={<Icon element={MdDownload} />}
      >
        {t('download_pdf')}
      </DropdownElement>
    ),
    (credit) =>
      (isAdmin || isOwner) && (
        <DropdownElement
          onClick={() => scheduleEmailRecord(credit.id)}
          icon={<Icon element={MdSchedule} />}
        >
          {t('schedule')}
        </DropdownElement>
      ),
    (credit) => (
      <DropdownElement
        to={route('/credits/:id/email', { id: credit.id })}
        icon={<Icon element={MdSend} />}
      >
        {t('email_credit')}
      </DropdownElement>
    ),
    (credit) => (
      <DropdownElement
        onClick={() => credit && openClientPortal(credit)}
        icon={<Icon element={MdCloudCircle} />}
      >
        {t('client_portal')}
      </DropdownElement>
    ),
    (credit) =>
      credit.client_id &&
      credit.amount > 0 &&
      hasPermission('create_payment') && (
        <DropdownElement
          to={route(
            '/payments/create?client=:clientId&credit=:creditId&type=1',
            { clientId: credit.client_id, creditId: credit.id }
          )}
          icon={<Icon element={MdCreditScore} />}
        >
          {t('apply_credit')}
        </DropdownElement>
      ),
    (credit) =>
      credit.status_id === CreditStatus.Draft && (
        <div>
          <DropdownElement
            onClick={() => markSent(credit)}
            icon={<Icon element={MdMarkEmailRead} />}
          >
            {t('mark_sent')}
          </DropdownElement>
        </div>
      ),
    (credit) =>
      (credit.status_id === CreditStatus.Draft ||
        credit.status_id === CreditStatus.Sent ||
        credit.status_id === CreditStatus.Partial) &&
      credit.amount < 0 && (
        <div>
          <DropdownElement
            onClick={() => markPaid(credit)}
            icon={<Icon element={MdPaid} />}
          >
            {t('mark_paid')}
          </DropdownElement>
        </div>
      ),
    () => <Divider withoutPadding />,
<<<<<<< HEAD
    (credit) => (
      <DropdownElement
        onClick={() => cloneToCredit(credit)}
        icon={<Icon element={MdControlPointDuplicate} />}
      >
        {t('clone')}
      </DropdownElement>
    ),
    (credit) => (
      <DropdownElement
        onClick={() => cloneToInvoice(credit)}
        icon={<Icon element={MdControlPointDuplicate} />}
      >
        {t('clone_to_invoice')}
      </DropdownElement>
    ),
    (credit) => (
      <DropdownElement
        onClick={() => cloneToQuote(credit)}
        icon={<Icon element={MdControlPointDuplicate} />}
      >
        {t('clone_to_quote')}
      </DropdownElement>
    ),
    (credit) => (
      <DropdownElement
        onClick={() => cloneToRecurringInvoice(credit)}
        icon={<Icon element={MdControlPointDuplicate} />}
      >
        {t('clone_to_recurring_invoice')}
      </DropdownElement>
    ),
    (credit) => (
      <DropdownElement
        onClick={() => cloneToPurchaseOrder(credit)}
        icon={<Icon element={MdControlPointDuplicate} />}
      >
        {t('clone_to_purchase_order')}
      </DropdownElement>
    ),
    (credit) => (
      <DropdownElement
        onClick={() => {
          setChangeTemplateVisible(true);
          setChangeTemplateResources([credit]);
        }}
        icon={<Icon element={MdDesignServices} />}
      >
        {t('run_template')}
      </DropdownElement>
    ),
=======
    (credit) =>
      hasPermission('create_credit') && (
        <DropdownElement
          onClick={() => cloneToCredit(credit)}
          icon={<Icon element={MdControlPointDuplicate} />}
        >
          {t('clone')}
        </DropdownElement>
      ),
    (credit) =>
      hasPermission('create_invoice') && (
        <DropdownElement
          onClick={() => cloneToInvoice(credit)}
          icon={<Icon element={MdControlPointDuplicate} />}
        >
          {t('clone_to_invoice')}
        </DropdownElement>
      ),
    (credit) =>
      hasPermission('create_quote') && (
        <DropdownElement
          onClick={() => cloneToQuote(credit)}
          icon={<Icon element={MdControlPointDuplicate} />}
        >
          {t('clone_to_quote')}
        </DropdownElement>
      ),
    (credit) =>
      hasPermission('create_recurring_invoice') && (
        <DropdownElement
          onClick={() => cloneToRecurringInvoice(credit)}
          icon={<Icon element={MdControlPointDuplicate} />}
        >
          {t('clone_to_recurring_invoice')}
        </DropdownElement>
      ),
    (credit) =>
      hasPermission('create_purchase_order') && (
        <DropdownElement
          onClick={() => cloneToPurchaseOrder(credit)}
          icon={<Icon element={MdControlPointDuplicate} />}
        >
          {t('clone_to_purchase_order')}
        </DropdownElement>
      ),
>>>>>>> ec27452c
    () => isEditPage && <Divider withoutPadding />,
    (credit) =>
      isEditPage &&
      credit.archived_at === 0 && (
        <DropdownElement
          onClick={() => bulk([credit.id], 'archive')}
          icon={<Icon element={MdArchive} />}
        >
          {t('archive')}
        </DropdownElement>
      ),
    (credit) =>
      isEditPage &&
      credit.archived_at > 0 && (
        <DropdownElement
          onClick={() => bulk([credit.id], 'restore')}
          icon={<Icon element={MdRestore} />}
        >
          {t('restore')}
        </DropdownElement>
      ),
    (credit) =>
      isEditPage &&
      !credit?.is_deleted && (
        <DropdownElement
          onClick={() => bulk([credit.id], 'delete')}
          icon={<Icon element={MdDelete} />}
        >
          {t('delete')}
        </DropdownElement>
      ),
  ];

  return actions;
}

export const defaultColumns: string[] = [
  'status',
  'number',
  'client',
  'amount',
  'date',
  'remaining',
];

export function useAllCreditColumns() {
  const [firstCustom, secondCustom, thirdCustom, fourthCustom] =
    useEntityCustomFields({
      entity: 'invoice',
    });

  const creditColumns = [
    'status',
    'number',
    'client',
    'amount',
    'date',
    'remaining',
    'archived_at',
    // 'assigned_to', @Todo: Need to resolve relationship
    'client_city',
    'client_country',
    'client_postal_code',
    'client_state',
    'contact_email',
    'contact_name',
    'created_at',
    // 'created_by', @Todo: Need to resolve relationship
    firstCustom,
    secondCustom,
    thirdCustom,
    fourthCustom,
    'discount',
    'documents',
    'entity_state',
    'exchange_rate',
    'is_deleted',
    'is_viewed',
    'last_sent_date',
    'partial',
    'partial_due_date',
    'po_number',
    'private_notes',
    // 'project', @Todo: Need to fetch the relationship
    'public_notes',
    'tax_amount',
    'updated_at',
    'valid_until',
    // 'vendor', @Todo: Need to fetch the relationship
  ] as const;

  return creditColumns;
}

export function useCreditColumns() {
  const { t } = useTranslation();
  const { dateFormat } = useCurrentCompanyDateFormats();

  const disableNavigation = useDisableNavigation();

  const creditColumns = useAllCreditColumns();
  type CreditColumns = (typeof creditColumns)[number];

  const formatMoney = useFormatMoney();
  const resolveCountry = useResolveCountry();

  const reactSettings = useReactSettings();

  const [firstCustom, secondCustom, thirdCustom, fourthCustom] =
    useEntityCustomFields({
      entity: 'invoice',
    });

  const columns: DataTableColumnsExtended<Credit, CreditColumns> = [
    {
      column: 'status',
      id: 'status_id',
      label: t('status'),
      format: (_value, credit) => <CreditStatusBadge entity={credit} />,
    },
    {
      column: 'number',
      id: 'number',
      label: t('number'),
      format: (field, credit) => (
        <Link
          to={route('/credits/:id/edit', { id: credit.id })}
          disableNavigation={disableNavigation('credit', credit)}
        >
          {field}
        </Link>
      ),
    },
    {
      column: 'client',
      id: 'client_id',
      label: t('client'),
      format: (_, credit) => (
        <Link
          to={route('/clients/:id', { id: credit.client_id })}
          disableNavigation={disableNavigation('client', credit.client)}
        >
          {credit.client?.display_name}
        </Link>
      ),
    },
    {
      column: 'amount',
      id: 'amount',
      label: t('amount'),
      format: (value, credit) =>
        formatMoney(
          value,
          credit.client?.country_id,
          credit.client?.settings.currency_id
        ),
    },
    {
      column: 'date',
      id: 'date',
      label: t('date'),
      format: (value) => date(value, dateFormat),
    },
    {
      column: 'remaining',
      id: 'balance',
      label: t('remaining'),
      format: (_, credit) =>
        formatMoney(
          credit.balance,
          credit.client?.country_id,
          credit.client?.settings.currency_id
        ),
    },
    {
      column: 'archived_at',
      id: 'archived_at',
      label: t('archived_at'),
      format: (value) => date(value, dateFormat),
    },
    {
      column: 'client_city',
      id: 'client_id',
      label: t('client_city'),
      format: (value, credit) => credit.client?.city,
    },
    {
      column: 'client_country',
      id: 'client_id',
      label: t('client_country'),
      format: (value, credit) =>
        credit.client?.country_id &&
        resolveCountry(credit.client?.country_id)?.name,
    },
    {
      column: 'client_postal_code',
      id: 'client_id',
      label: t('client_postal_code'),
      format: (value, credit) => credit.client?.postal_code,
    },
    {
      column: 'client_state',
      id: 'client_id',
      label: t('client_state'),
      format: (value, credit) => credit.client?.state,
    },
    {
      column: 'contact_email',
      id: 'client_id',
      label: t('contact_email'),
      format: (value, credit) =>
        credit.client &&
        credit.client.contacts.length > 0 && (
          <CopyToClipboard text={credit.client?.contacts[0].email} />
        ),
    },
    {
      column: 'contact_name',
      id: 'client_id',
      label: t('contact_name'),
      format: (value, credit) =>
        credit.client &&
        credit.client.contacts.length > 0 &&
        `${credit.client?.contacts[0].first_name} ${credit.client?.contacts[0].last_name}`,
    },
    {
      column: 'created_at',
      id: 'created_at',
      label: t('created_at'),
      format: (value) => date(value, dateFormat),
    },
    {
      column: firstCustom,
      id: 'custom_value1',
      label: firstCustom,
    },
    {
      column: secondCustom,
      id: 'custom_value2',
      label: secondCustom,
    },
    {
      column: thirdCustom,
      id: 'custom_value3',
      label: thirdCustom,
    },
    {
      column: fourthCustom,
      id: 'custom_value4',
      label: fourthCustom,
    },
    {
      column: 'discount',
      id: 'discount',
      label: t('discount'),
      format: (value, credit) =>
        formatMoney(
          value,
          credit.client?.country_id,
          credit.client?.settings.currency_id
        ),
    },
    {
      column: 'documents',
      id: 'documents',
      label: t('documents'),
      format: (value, credit) => credit.documents.length,
    },
    {
      column: 'entity_state',
      id: 'id',
      label: t('entity_state'),
      format: (value, credit) => <EntityStatus entity={credit} />,
    },
    {
      column: 'exchange_rate',
      id: 'exchange_rate',
      label: t('exchange_rate'),
    },
    {
      column: 'is_deleted',
      id: 'is_deleted',
      label: t('is_deleted'),
      format: (value, credit) => (credit.is_deleted ? t('yes') : t('no')),
    },
    {
      column: 'is_viewed',
      id: 'id',
      label: t('is_viewed'),
      format: (value, credit) =>
        resourceViewedAt(credit).length > 0
          ? date(resourceViewedAt(credit), dateFormat)
          : t('no'),
    },
    {
      column: 'last_sent_date',
      id: 'last_sent_date',
      label: t('last_sent_date'),
      format: (value) => date(value, dateFormat),
    },
    {
      column: 'partial',
      id: 'partial',
      label: t('partial'),
      format: (value, credit) =>
        formatMoney(
          value,
          credit.client?.country_id,
          credit.client?.settings.currency_id
        ),
    },
    {
      column: 'partial_due_date',
      id: 'partial_due_date',
      label: t('partial_due_date'),
      format: (value) => date(value, dateFormat),
    },
    {
      column: 'po_number',
      id: 'po_number',
      label: t('po_number'),
    },
    {
      column: 'private_notes',
      id: 'private_notes',
      label: t('private_notes'),
      format: (value) => (
        <Tooltip
          size="regular"
          truncate
          containsUnsafeHTMLTags
          message={value as string}
        >
          <span
            dangerouslySetInnerHTML={{ __html: (value as string).slice(0, 50) }}
          />
        </Tooltip>
      ),
    },
    {
      column: 'public_notes',
      id: 'public_notes',
      label: t('public_notes'),
      format: (value) => (
        <Tooltip
          size="regular"
          truncate
          containsUnsafeHTMLTags
          message={value as string}
        >
          <span
            dangerouslySetInnerHTML={{ __html: (value as string).slice(0, 50) }}
          />
        </Tooltip>
      ),
    },
    {
      column: 'tax_amount',
      id: 'total_taxes',
      label: t('total_taxes'),
      format: (value, credit) =>
        formatMoney(
          value,
          credit.client?.country_id,
          credit.client?.settings.currency_id
        ),
    },
    {
      column: 'updated_at',
      id: 'updated_at',
      label: t('updated_at'),
      format: (value) => date(value, dateFormat),
    },
    {
      column: 'valid_until',
      id: 'id',
      label: t('valid_until'),
      format: (value, credit) => date(credit.due_date, dateFormat),
    },
  ];

  const list: string[] =
    reactSettings?.react_table_columns?.credit || defaultColumns;

  return columns
    .filter((column) => list.includes(column.column))
    .sort((a, b) => list.indexOf(a.column) - list.indexOf(b.column));
}<|MERGE_RESOLUTION|>--- conflicted
+++ resolved
@@ -88,15 +88,12 @@
 import { useEntityPageIdentifier } from '$app/common/hooks/useEntityPageIdentifier';
 import { useBulk } from '$app/common/queries/credits';
 import { $refetch } from '$app/common/hooks/useRefetch';
-<<<<<<< HEAD
 import { useChangeTemplate } from '$app/pages/settings/invoice-design/pages/custom-designs/components/ChangeTemplate';
-=======
 import {
   useAdmin,
   useHasPermission,
 } from '$app/common/hooks/permissions/useHasPermission';
 import { useDisableNavigation } from '$app/common/hooks/useDisableNavigation';
->>>>>>> ec27452c
 
 interface CreditUtilitiesProps {
   client?: Client;
@@ -506,59 +503,6 @@
         </div>
       ),
     () => <Divider withoutPadding />,
-<<<<<<< HEAD
-    (credit) => (
-      <DropdownElement
-        onClick={() => cloneToCredit(credit)}
-        icon={<Icon element={MdControlPointDuplicate} />}
-      >
-        {t('clone')}
-      </DropdownElement>
-    ),
-    (credit) => (
-      <DropdownElement
-        onClick={() => cloneToInvoice(credit)}
-        icon={<Icon element={MdControlPointDuplicate} />}
-      >
-        {t('clone_to_invoice')}
-      </DropdownElement>
-    ),
-    (credit) => (
-      <DropdownElement
-        onClick={() => cloneToQuote(credit)}
-        icon={<Icon element={MdControlPointDuplicate} />}
-      >
-        {t('clone_to_quote')}
-      </DropdownElement>
-    ),
-    (credit) => (
-      <DropdownElement
-        onClick={() => cloneToRecurringInvoice(credit)}
-        icon={<Icon element={MdControlPointDuplicate} />}
-      >
-        {t('clone_to_recurring_invoice')}
-      </DropdownElement>
-    ),
-    (credit) => (
-      <DropdownElement
-        onClick={() => cloneToPurchaseOrder(credit)}
-        icon={<Icon element={MdControlPointDuplicate} />}
-      >
-        {t('clone_to_purchase_order')}
-      </DropdownElement>
-    ),
-    (credit) => (
-      <DropdownElement
-        onClick={() => {
-          setChangeTemplateVisible(true);
-          setChangeTemplateResources([credit]);
-        }}
-        icon={<Icon element={MdDesignServices} />}
-      >
-        {t('run_template')}
-      </DropdownElement>
-    ),
-=======
     (credit) =>
       hasPermission('create_credit') && (
         <DropdownElement
@@ -604,7 +548,17 @@
           {t('clone_to_purchase_order')}
         </DropdownElement>
       ),
->>>>>>> ec27452c
+      (credit) => (
+        <DropdownElement
+          onClick={() => {
+            setChangeTemplateVisible(true);
+            setChangeTemplateResources([credit]);
+          }}
+          icon={<Icon element={MdDesignServices} />}
+        >
+          {t('run_template')}
+        </DropdownElement>
+      ),
     () => isEditPage && <Divider withoutPadding />,
     (credit) =>
       isEditPage &&
