--- conflicted
+++ resolved
@@ -25,22 +25,13 @@
 import { toast } from '$app/common/helpers/toast/toast';
 import { useCurrentUser } from '$app/common/hooks/useCurrentUser';
 import { AxiosError } from 'axios';
-<<<<<<< HEAD
-import { Dropdown } from 'components/dropdown/Dropdown';
-import { Icon } from 'components/icons/Icon';
-import { DropdownElement } from 'components/dropdown/DropdownElement';
-import { MdDownload, MdSchedule, MdSend } from 'react-icons/md';
-import { useClientQuery } from 'common/queries/clients';
-import { Client } from 'common/interfaces/client';
-import { useScheduleStatement } from '../common/hooks/useScheduleStatement';
-=======
 import { Dropdown } from '$app/components/dropdown/Dropdown';
 import { Icon } from '$app/components/icons/Icon';
 import { DropdownElement } from '$app/components/dropdown/DropdownElement';
-import { MdDownload, MdSend } from 'react-icons/md';
+import { MdDownload, MdSchedule, MdSend } from 'react-icons/md';
 import { useClientQuery } from '$app/common/queries/clients';
 import { Client } from '$app/common/interfaces/client';
->>>>>>> 7c5aad1f
+import { useScheduleStatement } from '../common/hooks/useScheduleStatement';
 
 dayjs.extend(quarter);
 
