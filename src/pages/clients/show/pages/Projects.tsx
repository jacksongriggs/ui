/**
 * Invoice Ninja (https://invoiceninja.com).
 *
 * @link https://github.com/invoiceninja/invoiceninja source repository
 *
 * @copyright Copyright (c) 2022. Invoice Ninja LLC (https://invoiceninja.com)
 *
 * @license https://www.elastic.co/licensing/elastic-license
 */

import { route } from '$app/common/helpers/route';
import { DataTable } from '$app/components/DataTable';
import { useParams } from 'react-router-dom';
import {
  useActions,
  useCustomBulkActions,
  useProjectColumns,
} from '$app/pages/projects/common/hooks';
import { permission } from '$app/common/guards/guards/permission';
import { useHasPermission } from '$app/common/hooks/permissions/useHasPermission';

export default function Projects() {
  const { id } = useParams();

  const hasPermission = useHasPermission();

  const columns = useProjectColumns();

  const actions = useActions();

  const customBulkActions = useCustomBulkActions();

  return (
    <DataTable
      resource="project"
      endpoint={route(
        '/api/v1/projects?include=client&client_id=:id&sort=id|desc',
        { id }
      )}
      columns={columns}
      customActions={actions}
      customBulkActions={customBulkActions}
      withResourcefulActions
      bulkRoute="/api/v1/projects/bulk"
      linkToCreate={route('/projects/create?client=:id', { id: id })}
      linkToEdit="/projects/:id/edit"
<<<<<<< HEAD
=======
      staleTime={dataTableStaleTime}
      linkToCreateGuards={[permission('create_project')]}
      hideEditableOptions={!hasPermission('edit_project')}
>>>>>>> 2babb1b8
    />
  );
}<|MERGE_RESOLUTION|>--- conflicted
+++ resolved
@@ -44,12 +44,8 @@
       bulkRoute="/api/v1/projects/bulk"
       linkToCreate={route('/projects/create?client=:id', { id: id })}
       linkToEdit="/projects/:id/edit"
-<<<<<<< HEAD
-=======
-      staleTime={dataTableStaleTime}
       linkToCreateGuards={[permission('create_project')]}
       hideEditableOptions={!hasPermission('edit_project')}
->>>>>>> 2babb1b8
     />
   );
 }