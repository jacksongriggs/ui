--- conflicted
+++ resolved
@@ -64,12 +64,8 @@
       })}
       linkToEdit="/tasks/:id/edit"
       showEdit={(task: Task) => showEditOption(task)}
-<<<<<<< HEAD
-=======
-      staleTime={dataTableStaleTime}
       linkToCreateGuards={[permission('create_task')]}
       hideEditableOptions={!hasPermission('edit_task')}
->>>>>>> 2babb1b8
     />
   );
 }