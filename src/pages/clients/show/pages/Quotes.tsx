/**
 * Invoice Ninja (https://invoiceninja.com).
 *
 * @link https://github.com/invoiceninja/invoiceninja source repository
 *
 * @copyright Copyright (c) 2022. Invoice Ninja LLC (https://invoiceninja.com)
 *
 * @license https://www.elastic.co/licensing/elastic-license
 */

import { route } from '$app/common/helpers/route';
import { DataTable } from '$app/components/DataTable';
import { useParams } from 'react-router-dom';
import { useActions, useQuoteColumns } from '$app/pages/quotes/common/hooks';
import { useCustomBulkActions } from '$app/pages/quotes/common/hooks/useCustomBulkActions';
import { useHasPermission } from '$app/common/hooks/permissions/useHasPermission';
import { permission } from '$app/common/guards/guards/permission';

export default function Quotes() {
  const { id } = useParams();

  const hasPermission = useHasPermission();

  const columns = useQuoteColumns();

  const actions = useActions();

  const customBulkActions = useCustomBulkActions();

  return (
    <DataTable
      resource="quote"
      endpoint={route(
        '/api/v1/quotes?include=client&client_id=:id&sort=id|desc',
        { id }
      )}
      columns={columns}
      customActions={actions}
      customBulkActions={customBulkActions}
      withResourcefulActions
      bulkRoute="/api/v1/quotes/bulk"
      linkToCreate={route('/quotes/create?client=:id', { id })}
      linkToEdit="/quotes/:id/edit"
<<<<<<< HEAD
=======
      staleTime={dataTableStaleTime}
      linkToCreateGuards={[permission('create_quote')]}
      hideEditableOptions={!hasPermission('edit_quote')}
>>>>>>> 2babb1b8
    />
  );
}<|MERGE_RESOLUTION|>--- conflicted
+++ resolved
@@ -41,12 +41,8 @@
       bulkRoute="/api/v1/quotes/bulk"
       linkToCreate={route('/quotes/create?client=:id', { id })}
       linkToEdit="/quotes/:id/edit"
-<<<<<<< HEAD
-=======
-      staleTime={dataTableStaleTime}
       linkToCreateGuards={[permission('create_quote')]}
       hideEditableOptions={!hasPermission('edit_quote')}
->>>>>>> 2babb1b8
     />
   );
 }