/**
 * Invoice Ninja (https://invoiceninja.com).
 *
 * @link https://github.com/invoiceninja/invoiceninja source repository
 *
 * @copyright Copyright (c) 2022. Invoice Ninja LLC (https://invoiceninja.com)
 *
 * @license https://www.elastic.co/licensing/elastic-license
 */

import { useAccentColor } from 'common/hooks/useAccentColor';
import { Client } from 'common/interfaces/client';
import { ClientContact } from 'common/interfaces/client-contact';
import { InfoCard } from 'components/InfoCard';
import { useTranslation } from 'react-i18next';
<<<<<<< HEAD
=======
import { useParams } from 'react-router-dom';
import React from 'react';
import { CopyToClipboard } from 'components/CopyToClipboard';
>>>>>>> 1bf6074f

interface Props {
  client: Client;
}

export function Contacts(props: Props) {
  const [t] = useTranslation();

  const accentColor = useAccentColor();

  const { client } = props;

  return (
    <>
      {client && (
        <div className="col-span-12 lg:col-span-3">
          <InfoCard
            title={t('contacts')}
            value={
              <div className="space-y-2">
                {client.contacts.map(
                  (contact: ClientContact, index: number) => (
                    <div key={index}>
                      <p
                        className="font-semibold"
                        style={{ color: accentColor }}
                      >
                        {contact.first_name} {contact.last_name}
                      </p>

                      <CopyToClipboard text={contact.email} />
                    </div>
                  )
                )}
              </div>
            }
            className="h-full"
          />
        </div>
      )}
    </>
  );
}<|MERGE_RESOLUTION|>--- conflicted
+++ resolved
@@ -13,12 +13,7 @@
 import { ClientContact } from 'common/interfaces/client-contact';
 import { InfoCard } from 'components/InfoCard';
 import { useTranslation } from 'react-i18next';
-<<<<<<< HEAD
-=======
-import { useParams } from 'react-router-dom';
-import React from 'react';
 import { CopyToClipboard } from 'components/CopyToClipboard';
->>>>>>> 1bf6074f
 
 interface Props {
   client: Client;
