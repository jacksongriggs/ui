/**
 * Invoice Ninja (https://invoiceninja.com).
 *
 * @link https://github.com/invoiceninja/invoiceninja source repository
 *
 * @copyright Copyright (c) 2022. Invoice Ninja LLC (https://invoiceninja.com)
 *
 * @license https://www.elastic.co/licensing/elastic-license
 */

import { AxiosError } from 'axios';
import { endpoint } from '$app/common/helpers';
import { request } from '$app/common/helpers/request';
import { route } from '$app/common/helpers/route';
import { useQuery } from '$app/common/hooks/useQuery';
import { Client } from '$app/common/interfaces/client';
import { ClientContact } from '$app/common/interfaces/client-contact';
import { ValidationBag } from '$app/common/interfaces/validation-bag';
import { Page } from '$app/components/Breadcrumbs';
import { Default } from '$app/components/layouts/Default';
import { Spinner } from '$app/components/Spinner';
import { set } from 'lodash';
import { useEffect, useState } from 'react';
import { useTranslation } from 'react-i18next';
import { useNavigate } from 'react-router-dom';
import { AdditionalInfo } from '../edit/components/AdditionalInfo';
import { Address } from '../edit/components/Address';
import { Contacts } from '../edit/components/Contacts';
import { Details } from '../edit/components/Details';
import { toast } from '$app/common/helpers/toast/toast';
import { useHandleCompanySave } from '$app/pages/settings/common/hooks/useHandleCompanySave';
<<<<<<< HEAD
import { useQueryClient } from 'react-query';
=======
import { useTitle } from '$app/common/hooks/useTitle';
>>>>>>> 56461746

export default function Create() {
  const { documentTitle } = useTitle('new_client');

  const [t] = useTranslation();
  const navigate = useNavigate();

  const queryClient = useQueryClient();

  const saveCompany = useHandleCompanySave();

  const pages: Page[] = [
    { name: t('clients'), href: '/clients' },
    {
      name: t('new_client'),
      href: route('/clients/create'),
    },
  ];

  const [client, setClient] = useState<Client | undefined>();
  const [errors, setErrors] = useState<ValidationBag>();

  const [contacts, setContacts] = useState<Partial<ClientContact>[]>([
    {
      first_name: '',
      last_name: '',
      email: '',
      phone: '',
      send_email: false,
    },
  ]);

  const { data: blankClient, isLoading } = useQuery('/api/v1/clients/create', {
    refetchOnWindowFocus: false,
  });

  useEffect(() => {
    if (blankClient) {
      setClient(blankClient.data?.data);
    }
  }, [blankClient]);

  const onSave = async () => {
    set(client as Client, 'contacts', contacts);
    toast.processing();
    setErrors(undefined);

    if (
      !(
        client?.name != '' ||
        contacts[0].first_name != '' ||
        contacts[0].last_name != ''
      )
    ) {
      setErrors({
        message: t('invalid_name // needs translation'),
        errors: { name: [t('please_enter_a_client_or_contact_name')] },
      });
      toast.error();

      return onSave;
    }

    await saveCompany(true);

    request('POST', endpoint('/api/v1/clients'), client)
      .then((response) => {
        toast.success('created_client');

        queryClient.invalidateQueries('/api/v1/clients');

        navigate(route('/clients/:id', { id: response.data.data.id }));
      })
      .catch((error: AxiosError<ValidationBag>) => {
        if (error.response?.status === 422) {
          setErrors(error.response.data);
          toast.dismiss();
        } else {
          console.error(error);
          toast.error();
        }
      });
  };

  return (
    <Default title={documentTitle} breadcrumbs={pages} onSaveClick={onSave}>
      {isLoading && <Spinner />}

      <div className="flex flex-col xl:flex-row xl:gap-4">
        <div className="w-full xl:w-1/2">
          <Details
            client={client}
            setClient={setClient}
            setErrors={setErrors}
            errors={errors}
          />
          <Address
            client={client}
            setClient={setClient}
            setErrors={setErrors}
            errors={errors}
          />
        </div>

        <div className="w-full xl:w-1/2">
          <Contacts
            contacts={contacts}
            setContacts={setContacts}
            setErrors={setErrors}
            errors={errors}
          />
          <AdditionalInfo
            client={client}
            setClient={setClient}
            setErrors={setErrors}
            errors={errors}
          />
        </div>
      </div>
    </Default>
  );
}<|MERGE_RESOLUTION|>--- conflicted
+++ resolved
@@ -29,11 +29,8 @@
 import { Details } from '../edit/components/Details';
 import { toast } from '$app/common/helpers/toast/toast';
 import { useHandleCompanySave } from '$app/pages/settings/common/hooks/useHandleCompanySave';
-<<<<<<< HEAD
 import { useQueryClient } from 'react-query';
-=======
 import { useTitle } from '$app/common/hooks/useTitle';
->>>>>>> 56461746
 
 export default function Create() {
   const { documentTitle } = useTitle('new_client');
