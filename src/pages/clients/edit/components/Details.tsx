--- conflicted
+++ resolved
@@ -166,11 +166,7 @@
       <Element leftSide={t('valid_vat_number')}>
         <Toggle
           id="has_valid_vat_number"
-<<<<<<< HEAD
-          checked={props.client?.has_valid_vat_number || false}
-=======
-          checked={Boolean(props.client?.has_valid_vat_number)}
->>>>>>> bfe1afdf
+          checked={props.client?.has_valid_vat_number}
           onValueChange={(value) =>
             handleCustomFieldChange('has_valid_vat_number', value)
           }
@@ -180,11 +176,7 @@
       <Element leftSide={t('tax_exempt')}>
         <Toggle
           id="is_tax_exempt"
-<<<<<<< HEAD
-          checked={props.client?.is_tax_exempt || false}
-=======
-          checked={Boolean(props.client?.is_tax_exempt)}
->>>>>>> bfe1afdf
+          checked={props.client?.is_tax_exempt}
           onValueChange={(value) =>
             handleCustomFieldChange('is_tax_exempt', value)
           }
