--- conflicted
+++ resolved
@@ -109,15 +109,10 @@
     });
   }, [data]);
 
-<<<<<<< HEAD
-  const onSave = useCallback((recurringExpense: RecurringExpense) => {
-    toast.processing();
-=======
   const onSave = (recurringExpense: RecurringExpense) => {
     if (isFormBusy) {
       return;
     }
->>>>>>> c9aa4973
 
     toast.processing();
     setIsFormBusy(true);
@@ -138,31 +133,16 @@
           setErrors(error.response.data);
           toast.dismiss();
         }
-<<<<<<< HEAD
-      });
-  }, [navigate]);
-
-  const handleSaveClick = useCallback(() => {
-    if (recurringExpense) {
-      onSave(recurringExpense);
-    }
-  }, [recurringExpense, onSave]);
-=======
       })
       .finally(() => setIsFormBusy(false));
   };
->>>>>>> c9aa4973
 
   return (
     <Default
       title={documentTitle}
       breadcrumbs={pages}
-<<<<<<< HEAD
-      onSaveClick={handleSaveClick}
-=======
       onSaveClick={() => recurringExpense && onSave(recurringExpense)}
       disableSaveButton={!recurringExpense || isFormBusy}
->>>>>>> c9aa4973
     >
       <div className="grid grid-cols-12 gap-4">
         <div className="col-span-12 xl:col-span-4">
