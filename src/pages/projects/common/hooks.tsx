/**
 * Invoice Ninja (https://invoiceninja.com).
 *
 * @link https://github.com/invoiceninja/invoiceninja source repository
 *
 * @copyright Copyright (c) 2022. Invoice Ninja LLC (https://invoiceninja.com)
 *
 * @license https://www.elastic.co/licensing/elastic-license
 */

import { Link } from '$app/components/forms';
import { EntityState } from '$app/common/enums/entity-state';
import { date, endpoint, getEntityState } from '$app/common/helpers';
import { route } from '$app/common/helpers/route';
import { useFormatMoney } from '$app/common/hooks/money/useFormatMoney';
import { useCurrentCompanyDateFormats } from '$app/common/hooks/useCurrentCompanyDateFormats';
import { Project } from '$app/common/interfaces/project';
import { Divider } from '$app/components/cards/Divider';
import { DropdownElement } from '$app/components/dropdown/DropdownElement';
import { EntityStatus } from '$app/components/EntityStatus';
import { Icon } from '$app/components/icons/Icon';
import { Tooltip } from '$app/components/Tooltip';
import { DataTableColumnsExtended } from '$app/pages/invoices/common/hooks/useInvoiceColumns';
import { useTranslation } from 'react-i18next';
import {
  MdArchive,
  MdControlPointDuplicate,
  MdDelete,
  MdDesignServices,
  MdDownload,
  MdEdit,
  MdRestore,
  MdTextSnippet,
} from 'react-icons/md';
import { useQueryClient } from 'react-query';
import { useNavigate } from 'react-router-dom';
import { projectAtom } from './atoms';
import { useBulkAction } from './hooks/useBulkAction';
import { useEntityCustomFields } from '$app/common/hooks/useEntityCustomFields';
import { useInvoiceProject } from '$app/pages/projects/common/hooks/useInvoiceProject';
import { toast } from '$app/common/helpers/toast/toast';
import { request } from '$app/common/helpers/request';
import { GenericSingleResourceResponse } from '$app/common/interfaces/generic-api-response';
import { Task } from '$app/common/interfaces/task';
import { useSetAtom } from 'jotai';
import { useReactSettings } from '$app/common/hooks/useReactSettings';
import { useCombineProjectsTasks } from './hooks/useCombineProjectsTasks';
import { CustomBulkAction } from '$app/components/DataTable';
import { useEntityPageIdentifier } from '$app/common/hooks/useEntityPageIdentifier';
import { useDocumentsBulk } from '$app/common/queries/documents';
<<<<<<< HEAD
import { Dispatch, SetStateAction, useState } from 'react';
import {
  ChangeTemplateModal,
  useChangeTemplate,
} from '$app/pages/settings/invoice-design/pages/custom-designs/components/ChangeTemplate';
=======
import { Dispatch, SetStateAction } from 'react';
import { useHasPermission } from '$app/common/hooks/permissions/useHasPermission';
import { useDisableNavigation } from '$app/common/hooks/useDisableNavigation';
>>>>>>> ec27452c

export const defaultColumns: string[] = [
  'name',
  'task_rate',
  'due_date',
  'public_notes',
  'private_notes',
  'budgeted_hours',
  'entity_state',
];

export function useAllProjectColumns() {
  const [firstCustom, secondCustom, thirdCustom, fourthCustom] =
    useEntityCustomFields({
      entity: 'project',
    });

  const projectColumns = [
    'name',
    //   'client', @Todo: Need to resolve translation
    'task_rate',
    'due_date',
    'public_notes',
    'private_notes',
    'budgeted_hours',
    'entity_state',
    'archived_at',
    //   'assigned_to', @Todo: Need to resolve translation
    //   'client_id_number', @Todo: Need to resolve translation
    //   'client_number', @Todo: Need to resolve translation
    'created_at',
    //   'created_by', @Todo: Need to resolve translation
    firstCustom,
    secondCustom,
    thirdCustom,
    fourthCustom,
    'documents',
    'is_deleted',
    'number',
    'updated_at',
    'total_hours',
  ] as const;

  return projectColumns;
}

export function useProjectColumns() {
  const { t } = useTranslation();
  const { dateFormat } = useCurrentCompanyDateFormats();

  const disableNavigation = useDisableNavigation();

  const formatMoney = useFormatMoney();

  const reactSettings = useReactSettings();

  const projectColumns = useAllProjectColumns();
  type ProjectColumns = (typeof projectColumns)[number];

  const [firstCustom, secondCustom, thirdCustom, fourthCustom] =
    useEntityCustomFields({
      entity: 'project',
    });

  const columns: DataTableColumnsExtended<Project, ProjectColumns> = [
    {
      column: 'name',
      id: 'name',
      label: t('name'),
      format: (value, project) => (
        <Link
          to={route('/projects/:id', { id: project.id })}
          disableNavigation={disableNavigation('project', project)}
        >
          {value}
        </Link>
      ),
    },
    {
      column: 'task_rate',
      id: 'task_rate',
      label: t('task_rate'),
      format: (value, task) =>
        formatMoney(
          value,
          task.client?.country_id,
          task.client?.settings.currency_id
        ),
    },
    {
      column: 'due_date',
      id: 'due_date',
      label: t('due_date'),
      format: (value) => date(value, dateFormat),
    },
    {
      column: 'public_notes',
      id: 'public_notes',
      label: t('public_notes'),
      format: (value) => (
        <Tooltip
          size="regular"
          truncate
          containsUnsafeHTMLTags
          message={value as string}
        >
          <span dangerouslySetInnerHTML={{ __html: value as string }} />
        </Tooltip>
      ),
    },
    {
      column: 'private_notes',
      id: 'private_notes',
      label: t('private_notes'),
      format: (value) => (
        <Tooltip
          size="regular"
          truncate
          containsUnsafeHTMLTags
          message={value as string}
        >
          <span dangerouslySetInnerHTML={{ __html: value as string }} />
        </Tooltip>
      ),
    },
    {
      column: 'budgeted_hours',
      id: 'budgeted_hours',
      label: t('budgeted_hours'),
      format: (value) => value,
    },
    {
      column: 'total_hours',
      id: 'current_hours',
      label: t('total_hours'),
      format: (value) => value,
    },
    {
      column: 'entity_state',
      id: 'id',
      label: t('entity_state'),
      format: (value, resource) => <EntityStatus entity={resource} />,
    },
    {
      column: 'archived_at',
      id: 'archived_at',
      label: t('archived_at'),
      format: (value) => date(value, dateFormat),
    },
    {
      column: 'created_at',
      id: 'created_at',
      label: t('created_at'),
      format: (value) => date(value, dateFormat),
    },
    {
      column: firstCustom,
      id: 'custom_value1',
      label: firstCustom,
    },
    {
      column: secondCustom,
      id: 'custom_value2',
      label: secondCustom,
    },
    {
      column: thirdCustom,
      id: 'custom_value3',
      label: thirdCustom,
    },
    {
      column: fourthCustom,
      id: 'custom_value4',
      label: fourthCustom,
    },
    {
      column: 'documents',
      id: 'documents',
      label: t('documents'),
      format: (value, project) => project.documents.length,
    },
    {
      column: 'is_deleted',
      id: 'is_deleted',
      label: t('is_deleted'),
      format: (value, project) => (project.is_deleted ? t('yes') : t('no')),
    },
    {
      column: 'number',
      id: 'number',
      label: t('number'),
    },
    {
      column: 'updated_at',
      id: 'updated_at',
      label: t('updated_at'),
      format: (value) => date(value, dateFormat),
    },
  ];

  const list: string[] =
    reactSettings?.react_table_columns?.project || defaultColumns;

  return columns
    .filter((column) => list.includes(column.column))
    .sort((a, b) => list.indexOf(a.column) - list.indexOf(b.column));
}

export function useActions() {
  const [t] = useTranslation();
  const navigate = useNavigate();

  const hasPermission = useHasPermission();

  const queryClient = useQueryClient();

  const bulk = useBulkAction();

  const invoiceProject = useInvoiceProject();

  const { isEditOrShowPage, isShowPage } = useEntityPageIdentifier({
    entity: 'project',
    editPageTabs: ['documents'],
  });

  const setProject = useSetAtom(projectAtom);

  const cloneToProject = (project: Project) => {
    setProject({ ...project, id: '', documents: [], number: '' });

    navigate('/projects/create?action=clone');
  };

  const { setChangeTemplateVisible, setChangeTemplateResources } =
    useChangeTemplate();

  const handleInvoiceProject = (project: Project) => {
    toast.processing();

    queryClient.fetchQuery(
      [
        '/api/v1/tasks',
        'project_tasks',
        project.id,
        'per_page',
        100,
        'status',
        'active',
      ],
      () =>
        request(
          'GET',
          endpoint(
            '/api/v1/tasks?project_tasks=:projectId&per_page=100&status=active',
            {
              projectId: project.id,
            }
          )
        ).then((response: GenericSingleResourceResponse<Task[]>) => {
          toast.dismiss();

          const unInvoicedTasks = response.data.data.filter(
            (task) => !task.invoice_id
          );

          if (!response.data.data.length) {
            return toast.error('no_assigned_tasks');
          }

          invoiceProject(unInvoicedTasks);
        })
    );
  };

  const actions = [
    (project: Project) =>
      isShowPage && (
        <DropdownElement
          onClick={() =>
            navigate(route('/projects/:id/edit', { id: project.id }))
          }
          icon={<Icon element={MdEdit} />}
        >
          {t('edit')}
        </DropdownElement>
      ),
    () => isShowPage && <Divider withoutPadding />,
<<<<<<< HEAD
    (project: Project) => (
      <DropdownElement
        onClick={() => handleInvoiceProject(project)}
        icon={<Icon element={MdTextSnippet} />}
      >
        {t('invoice_project')}
      </DropdownElement>
    ),
    (project: Project) => (
      <DropdownElement
        onClick={() => cloneToProject(project)}
        icon={<Icon element={MdControlPointDuplicate} />}
      >
        {t('clone')}
      </DropdownElement>
    ),
    (project: Project) => (
      <DropdownElement
        onClick={() => {
          setChangeTemplateVisible(true);
          setChangeTemplateResources([project]);
        }}
        icon={<Icon element={MdDesignServices} />}
      >
        {t('run_template')}
      </DropdownElement>
    ),
=======
    (project: Project) =>
      hasPermission('create_invoice') && (
        <DropdownElement
          onClick={() => handleInvoiceProject(project)}
          icon={<Icon element={MdTextSnippet} />}
        >
          {t('invoice_project')}
        </DropdownElement>
      ),
    (project: Project) =>
      hasPermission('create_project') && (
        <DropdownElement
          onClick={() => cloneToProject(project)}
          icon={<Icon element={MdControlPointDuplicate} />}
        >
          {t('clone')}
        </DropdownElement>
      ),
>>>>>>> ec27452c
    () => isEditOrShowPage && <Divider withoutPadding />,
    (project: Project) =>
      getEntityState(project) === EntityState.Active &&
      isEditOrShowPage && (
        <DropdownElement
          onClick={() => bulk(project.id, 'archive')}
          icon={<Icon element={MdArchive} />}
        >
          {t('archive')}
        </DropdownElement>
      ),
    (project: Project) =>
      (getEntityState(project) === EntityState.Archived ||
        getEntityState(project) === EntityState.Deleted) &&
      isEditOrShowPage && (
        <DropdownElement
          onClick={() => bulk(project.id, 'restore')}
          icon={<Icon element={MdRestore} />}
        >
          {t('restore')}
        </DropdownElement>
      ),
    (project: Project) =>
      (getEntityState(project) === EntityState.Active ||
        getEntityState(project) === EntityState.Archived) &&
      isEditOrShowPage && (
        <DropdownElement
          onClick={() => bulk(project.id, 'delete')}
          icon={<Icon element={MdDelete} />}
        >
          {t('delete')}
        </DropdownElement>
      ),
  ];

  return actions;
}

export const useCustomBulkActions = () => {
  const [t] = useTranslation();
  const invoiceProject = useInvoiceProject();
  const combineProjectsTasks = useCombineProjectsTasks();

  const hasPermission = useHasPermission();

  const documentsBulk = useDocumentsBulk();

  const handleInvoiceProjects = (tasks: Task[] | null) => {
    if (tasks && !tasks.length) {
      return toast.error('no_assigned_tasks');
    }

    if (!tasks) {
      return toast.error('multiple_client_error');
    }

    invoiceProject(tasks);
  };

  const shouldDownloadDocuments = (projects: Project[]) => {
    return projects.some(({ documents }) => documents.length);
  };

  const getDocumentsIds = (projects: Project[]) => {
    return projects.flatMap(({ documents }) => documents.map(({ id }) => id));
  };

  const handleDownloadDocuments = (
    selectedProjects: Project[],
    setSelected: Dispatch<SetStateAction<string[]>>
  ) => {
    const projectIds = getDocumentsIds(selectedProjects);

    documentsBulk(projectIds, 'download');
    setSelected([]);
  };
  const [changeTemplateVisible, setChangeTemplateVisible] = useState(false);

  const customBulkActions: CustomBulkAction<Project>[] = [
    ({ selectedIds, selectedResources, setSelected }) =>
      hasPermission('create_invoice') && (
        <DropdownElement
          onClick={async () => {
            handleInvoiceProjects(
              await combineProjectsTasks(selectedIds, selectedResources)
            );

            setSelected([]);
          }}
          icon={<Icon element={MdTextSnippet} />}
        >
          {t('invoice_project')}
        </DropdownElement>
      ),
    ({ selectedResources, setSelected }) => (
      <DropdownElement
        onClick={() =>
          shouldDownloadDocuments(selectedResources)
            ? handleDownloadDocuments(selectedResources, setSelected)
            : toast.error('no_documents_to_download')
        }
        icon={<Icon element={MdDownload} />}
      >
        {t('documents')}
      </DropdownElement>
    ),
    ({ selectedResources }) => (
      <>
        {selectedResources ? (
          <ChangeTemplateModal<Project>
            entity="project"
            entities={selectedResources}
            visible={changeTemplateVisible}
            setVisible={setChangeTemplateVisible}
            labelFn={(project) => `${t('number')}: ${project.number}`}
            bulkUrl="/api/v1/projects/bulk"
          />
        ) : null}

        <DropdownElement
          onClick={() => setChangeTemplateVisible(true)}
          icon={<Icon element={MdDesignServices} />}
        >
          {t('run_template')}
        </DropdownElement>
      </>
    ),
  ];

  return customBulkActions;
};<|MERGE_RESOLUTION|>--- conflicted
+++ resolved
@@ -48,17 +48,13 @@
 import { CustomBulkAction } from '$app/components/DataTable';
 import { useEntityPageIdentifier } from '$app/common/hooks/useEntityPageIdentifier';
 import { useDocumentsBulk } from '$app/common/queries/documents';
-<<<<<<< HEAD
 import { Dispatch, SetStateAction, useState } from 'react';
 import {
   ChangeTemplateModal,
   useChangeTemplate,
 } from '$app/pages/settings/invoice-design/pages/custom-designs/components/ChangeTemplate';
-=======
-import { Dispatch, SetStateAction } from 'react';
 import { useHasPermission } from '$app/common/hooks/permissions/useHasPermission';
 import { useDisableNavigation } from '$app/common/hooks/useDisableNavigation';
->>>>>>> ec27452c
 
 export const defaultColumns: string[] = [
   'name',
@@ -346,35 +342,6 @@
         </DropdownElement>
       ),
     () => isShowPage && <Divider withoutPadding />,
-<<<<<<< HEAD
-    (project: Project) => (
-      <DropdownElement
-        onClick={() => handleInvoiceProject(project)}
-        icon={<Icon element={MdTextSnippet} />}
-      >
-        {t('invoice_project')}
-      </DropdownElement>
-    ),
-    (project: Project) => (
-      <DropdownElement
-        onClick={() => cloneToProject(project)}
-        icon={<Icon element={MdControlPointDuplicate} />}
-      >
-        {t('clone')}
-      </DropdownElement>
-    ),
-    (project: Project) => (
-      <DropdownElement
-        onClick={() => {
-          setChangeTemplateVisible(true);
-          setChangeTemplateResources([project]);
-        }}
-        icon={<Icon element={MdDesignServices} />}
-      >
-        {t('run_template')}
-      </DropdownElement>
-    ),
-=======
     (project: Project) =>
       hasPermission('create_invoice') && (
         <DropdownElement
@@ -393,7 +360,17 @@
           {t('clone')}
         </DropdownElement>
       ),
->>>>>>> ec27452c
+      (project: Project) => (
+        <DropdownElement
+          onClick={() => {
+            setChangeTemplateVisible(true);
+            setChangeTemplateResources([project]);
+          }}
+          icon={<Icon element={MdDesignServices} />}
+        >
+          {t('run_template')}
+        </DropdownElement>
+      ),
     () => isEditOrShowPage && <Divider withoutPadding />,
     (project: Project) =>
       getEntityState(project) === EntityState.Active &&
