/**
 * Invoice Ninja (https://invoiceninja.com).
 *
 * @link https://github.com/invoiceninja/invoiceninja source repository
 *
 * @copyright Copyright (c) 2022. Invoice Ninja LLC (https://invoiceninja.com)
 *
 * @license https://www.elastic.co/licensing/elastic-license
 */

<<<<<<< HEAD
import { Link } from '@invoiceninja/forms';
import { EntityState } from 'common/enums/entity-state';
import { date, getEntityState } from 'common/helpers';
import { route } from 'common/helpers/route';
import { useFormatMoney } from 'common/hooks/money/useFormatMoney';
import { useCurrentCompany } from 'common/hooks/useCurrentCompany';
import { useCurrentCompanyDateFormats } from 'common/hooks/useCurrentCompanyDateFormats';
import { useCurrentUser } from 'common/hooks/useCurrentUser';
import { useEntityCustomFields } from 'common/hooks/useEntityCustomFields';
import { Project } from 'common/interfaces/project';
import { Divider } from 'components/cards/Divider';
import { DropdownElement } from 'components/dropdown/DropdownElement';
import { EntityStatus } from 'components/EntityStatus';
import { Icon } from 'components/icons/Icon';
import { Tooltip } from 'components/Tooltip';
=======
import { Link } from '$app/components/forms';
import { EntityState } from '$app/common/enums/entity-state';
import { date, getEntityState } from '$app/common/helpers';
import { route } from '$app/common/helpers/route';
import { useFormatMoney } from '$app/common/hooks/money/useFormatMoney';
import { useCurrentCompany } from '$app/common/hooks/useCurrentCompany';
import { useCurrentCompanyDateFormats } from '$app/common/hooks/useCurrentCompanyDateFormats';
import { useCurrentUser } from '$app/common/hooks/useCurrentUser';
import { Project } from '$app/common/interfaces/project';
import { Divider } from '$app/components/cards/Divider';
import { customField } from '$app/components/CustomField';
import { DropdownElement } from '$app/components/dropdown/DropdownElement';
import { EntityStatus } from '$app/components/EntityStatus';
import { Icon } from '$app/components/icons/Icon';
import { Tooltip } from '$app/components/Tooltip';
>>>>>>> 974bf46b
import { useUpdateAtom } from 'jotai/utils';
import { DataTableColumnsExtended } from '$app/pages/invoices/common/hooks/useInvoiceColumns';
import { useTranslation } from 'react-i18next';
import {
  MdArchive,
  MdControlPointDuplicate,
  MdDelete,
  MdRestore,
} from 'react-icons/md';
import { useLocation, useNavigate } from 'react-router-dom';
import { projectAtom } from './atoms';
import { useBulkAction } from './hooks/useBulkAction';

export const defaultColumns: string[] = [
  'name',
  'task_rate',
  'due_date',
  'public_notes',
  'private_notes',
  'budgeted_hours',
  'entity_state',
];

export function useAllProjectColumns() {
  const [firstCustom, secondCustom, thirdCustom, fourthCustom] =
    useEntityCustomFields({
      entity: 'project',
    });

  const projectColumns = [
    'name',
    //   'client', @Todo: Need to resolve translation
    'task_rate',
    'due_date',
    'public_notes',
    'private_notes',
    'budgeted_hours',
    'entity_state',
    'archived_at',
    //   'assigned_to', @Todo: Need to resolve translation
    //   'client_id_number', @Todo: Need to resolve translation
    //   'client_number', @Todo: Need to resolve translation
    'created_at',
    //   'created_by', @Todo: Need to resolve translation
    firstCustom,
    secondCustom,
    thirdCustom,
    fourthCustom,
    'documents',
    'is_deleted',
    'number',
    'updated_at',
  ] as const;

  return projectColumns;
}

export function useProjectColumns() {
  const { t } = useTranslation();
  const { dateFormat } = useCurrentCompanyDateFormats();

  const currentUser = useCurrentUser();
  const company = useCurrentCompany();
  const formatMoney = useFormatMoney();

  const projectColumns = useAllProjectColumns();
  type ProjectColumns = (typeof projectColumns)[number];

  const [firstCustom, secondCustom, thirdCustom, fourthCustom] =
    useEntityCustomFields({
      entity: 'project',
    });

  const columns: DataTableColumnsExtended<Project, ProjectColumns> = [
    {
      column: 'name',
      id: 'name',
      label: t('name'),
      format: (value, project) => (
        <Link to={route('/projects/:id/edit', { id: project.id })}>
          {value}
        </Link>
      ),
    },
    {
      column: 'task_rate',
      id: 'task_rate',
      label: t('task_rate'),
      format: (value) =>
        formatMoney(
          value,
          company?.settings.country_id,
          company?.settings.currency_id
        ),
    },
    {
      column: 'due_date',
      id: 'due_date',
      label: t('due_date'),
      format: (value) => date(value, dateFormat),
    },
    {
      column: 'public_notes',
      id: 'public_notes',
      label: t('public_notes'),
      format: (value) => (
        <Tooltip size="regular" truncate message={value as string}>
          <span>{value}</span>
        </Tooltip>
      ),
    },
    {
      column: 'private_notes',
      id: 'private_notes',
      label: t('private_notes'),
      format: (value) => (
        <Tooltip size="regular" truncate message={value as string}>
          <span>{value}</span>
        </Tooltip>
      ),
    },
    {
      column: 'budgeted_hours',
      id: 'budgeted_hours',
      label: t('budgeted_hours'),
      format: (value) =>
        formatMoney(
          value,
          company?.settings.country_id,
          company?.settings.currency_id
        ),
    },
    {
      column: 'entity_state',
      id: 'id',
      label: t('entity_state'),
      format: (value, resource) => <EntityStatus entity={resource} />,
    },
    {
      column: 'archived_at',
      id: 'archived_at',
      label: t('archived_at'),
      format: (value) => date(value, dateFormat),
    },
    {
      column: 'created_at',
      id: 'created_at',
      label: t('created_at'),
      format: (value) => date(value, dateFormat),
    },
    {
      column: firstCustom,
      id: 'custom_value1',
      label: firstCustom,
    },
    {
      column: secondCustom,
      id: 'custom_value2',
      label: secondCustom,
    },
    {
      column: thirdCustom,
      id: 'custom_value3',
      label: thirdCustom,
    },
    {
      column: fourthCustom,
      id: 'custom_value4',
      label: fourthCustom,
    },
    {
      column: 'documents',
      id: 'documents',
      label: t('documents'),
      format: (value, project) => project.documents.length,
    },
    {
      column: 'is_deleted',
      id: 'is_deleted',
      label: t('is_deleted'),
      format: (value, project) => (project.is_deleted ? t('yes') : t('no')),
    },
    {
      column: 'number',
      id: 'number',
      label: t('number'),
    },
    {
      column: 'updated_at',
      id: 'updated_at',
      label: t('updated_at'),
      format: (value) => date(value, dateFormat),
    },
  ];

  const list: string[] =
    currentUser?.company_user?.settings?.react_table_columns?.project ||
    defaultColumns;

  return columns
    .filter((column) => list.includes(column.column))
    .sort((a, b) => list.indexOf(a.column) - list.indexOf(b.column));
}

export function useActions() {
  const [t] = useTranslation();

  const location = useLocation();

  const navigate = useNavigate();

  const bulk = useBulkAction();

  const isEditPage = location.pathname.endsWith('/edit');

  const setProject = useUpdateAtom(projectAtom);

  const cloneToProject = (project: Project) => {
    setProject({ ...project, id: '', documents: [], number: '' });

    navigate('/projects/create?action=clone');
  };

  const actions = [
    (project: Project) => (
      <DropdownElement
        onClick={() => cloneToProject(project)}
        icon={<Icon element={MdControlPointDuplicate} />}
      >
        {t('clone')}
      </DropdownElement>
    ),
    () => isEditPage && <Divider withoutPadding />,
    (project: Project) =>
      getEntityState(project) === EntityState.Active &&
      isEditPage && (
        <DropdownElement
          onClick={() => bulk(project.id, 'archive')}
          icon={<Icon element={MdArchive} />}
        >
          {t('archive')}
        </DropdownElement>
      ),
    (project: Project) =>
      (getEntityState(project) === EntityState.Archived ||
        getEntityState(project) === EntityState.Deleted) &&
      isEditPage && (
        <DropdownElement
          onClick={() => bulk(project.id, 'restore')}
          icon={<Icon element={MdRestore} />}
        >
          {t('restore')}
        </DropdownElement>
      ),
    (project: Project) =>
      (getEntityState(project) === EntityState.Active ||
        getEntityState(project) === EntityState.Archived) &&
      isEditPage && (
        <DropdownElement
          onClick={() => bulk(project.id, 'delete')}
          icon={<Icon element={MdDelete} />}
        >
          {t('delete')}
        </DropdownElement>
      ),
  ];

  return actions;
}<|MERGE_RESOLUTION|>--- conflicted
+++ resolved
@@ -8,23 +8,6 @@
  * @license https://www.elastic.co/licensing/elastic-license
  */
 
-<<<<<<< HEAD
-import { Link } from '@invoiceninja/forms';
-import { EntityState } from 'common/enums/entity-state';
-import { date, getEntityState } from 'common/helpers';
-import { route } from 'common/helpers/route';
-import { useFormatMoney } from 'common/hooks/money/useFormatMoney';
-import { useCurrentCompany } from 'common/hooks/useCurrentCompany';
-import { useCurrentCompanyDateFormats } from 'common/hooks/useCurrentCompanyDateFormats';
-import { useCurrentUser } from 'common/hooks/useCurrentUser';
-import { useEntityCustomFields } from 'common/hooks/useEntityCustomFields';
-import { Project } from 'common/interfaces/project';
-import { Divider } from 'components/cards/Divider';
-import { DropdownElement } from 'components/dropdown/DropdownElement';
-import { EntityStatus } from 'components/EntityStatus';
-import { Icon } from 'components/icons/Icon';
-import { Tooltip } from 'components/Tooltip';
-=======
 import { Link } from '$app/components/forms';
 import { EntityState } from '$app/common/enums/entity-state';
 import { date, getEntityState } from '$app/common/helpers';
@@ -35,12 +18,10 @@
 import { useCurrentUser } from '$app/common/hooks/useCurrentUser';
 import { Project } from '$app/common/interfaces/project';
 import { Divider } from '$app/components/cards/Divider';
-import { customField } from '$app/components/CustomField';
 import { DropdownElement } from '$app/components/dropdown/DropdownElement';
 import { EntityStatus } from '$app/components/EntityStatus';
 import { Icon } from '$app/components/icons/Icon';
 import { Tooltip } from '$app/components/Tooltip';
->>>>>>> 974bf46b
 import { useUpdateAtom } from 'jotai/utils';
 import { DataTableColumnsExtended } from '$app/pages/invoices/common/hooks/useInvoiceColumns';
 import { useTranslation } from 'react-i18next';
@@ -53,6 +34,7 @@
 import { useLocation, useNavigate } from 'react-router-dom';
 import { projectAtom } from './atoms';
 import { useBulkAction } from './hooks/useBulkAction';
+import { useEntityCustomFields } from '$app/common/hooks/useEntityCustomFields';
 
 export const defaultColumns: string[] = [
   'name',
