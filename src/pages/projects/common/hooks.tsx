--- conflicted
+++ resolved
@@ -8,27 +8,6 @@
  * @license https://www.elastic.co/licensing/elastic-license
  */
 
-<<<<<<< HEAD
-import { Link } from '@invoiceninja/forms';
-import { AxiosError } from 'axios';
-import { EntityState } from 'common/enums/entity-state';
-import { date, endpoint, getEntityState } from 'common/helpers';
-import { request } from 'common/helpers/request';
-import { route } from 'common/helpers/route';
-import { toast } from 'common/helpers/toast/toast';
-import { useFormatMoney } from 'common/hooks/money/useFormatMoney';
-import { useCurrentCompany } from 'common/hooks/useCurrentCompany';
-import { useCurrentCompanyDateFormats } from 'common/hooks/useCurrentCompanyDateFormats';
-import { useCurrentUser } from 'common/hooks/useCurrentUser';
-import { GenericSingleResourceResponse } from 'common/interfaces/generic-api-response';
-import { Project } from 'common/interfaces/project';
-import { Task } from 'common/interfaces/task';
-import { Divider } from 'components/cards/Divider';
-import { customField } from 'components/CustomField';
-import { DropdownElement } from 'components/dropdown/DropdownElement';
-import { EntityStatus } from 'components/EntityStatus';
-import { Icon } from 'components/icons/Icon';
-=======
 import { Link } from '$app/components/forms';
 import { EntityState } from '$app/common/enums/entity-state';
 import { date, getEntityState } from '$app/common/helpers';
@@ -43,7 +22,6 @@
 import { EntityStatus } from '$app/components/EntityStatus';
 import { Icon } from '$app/components/icons/Icon';
 import { Tooltip } from '$app/components/Tooltip';
->>>>>>> e72043ad
 import { useUpdateAtom } from 'jotai/utils';
 import { DataTableColumnsExtended } from '$app/pages/invoices/common/hooks/useInvoiceColumns';
 import { useTranslation } from 'react-i18next';
@@ -58,11 +36,7 @@
 import { useLocation, useNavigate } from 'react-router-dom';
 import { projectAtom } from './atoms';
 import { useBulkAction } from './hooks/useBulkAction';
-<<<<<<< HEAD
-import { useInvoiceProject } from './hooks/useInvoiceProject';
-=======
 import { useEntityCustomFields } from '$app/common/hooks/useEntityCustomFields';
->>>>>>> e72043ad
 
 export const defaultColumns: string[] = [
   'name',
@@ -74,15 +48,11 @@
   'entity_state',
 ];
 
-<<<<<<< HEAD
-export type ProjectColumns = typeof projectColumns[number];
-=======
 export function useAllProjectColumns() {
   const [firstCustom, secondCustom, thirdCustom, fourthCustom] =
     useEntityCustomFields({
       entity: 'project',
     });
->>>>>>> e72043ad
 
   const projectColumns = [
     'name',
