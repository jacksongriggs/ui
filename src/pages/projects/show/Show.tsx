--- conflicted
+++ resolved
@@ -54,12 +54,9 @@
   ChangeTemplateModal,
   useChangeTemplate,
 } from '$app/pages/settings/invoice-design/pages/custom-designs/components/ChangeTemplate';
-<<<<<<< HEAD
-import { NotesIframe } from '$app/components/NotesIframe';
-=======
 import { Icon } from '$app/components/icons/Icon';
 import { MdLockOutline } from 'react-icons/md';
->>>>>>> db8fc2ab
+import { NotesIframe } from '$app/components/NotesIframe';
 
 dayjs.extend(duration);
 
@@ -181,12 +178,6 @@
           </p>
         </InfoCard>
 
-<<<<<<< HEAD
-        <InfoCard title={t('notes')} className="h-56">
-          <div className="whitespace-normal">
-            <NotesIframe srcDoc={project.public_notes} />
-          </div>
-=======
         <InfoCard title={t('notes')} className="h-56" withoutTruncate>
           <p className="break-all">{project.public_notes}</p>
 
@@ -202,7 +193,6 @@
               />
             </div>
           )}
->>>>>>> db8fc2ab
 
           <div className="mt-3">
             {project?.invoices?.map((invoice: Invoice, index: number) => (
