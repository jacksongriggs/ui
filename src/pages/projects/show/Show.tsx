--- conflicted
+++ resolved
@@ -158,33 +158,6 @@
         </InfoCard>
       </div>
 
-<<<<<<< HEAD
-      <div className="my-4">
-        <DataTable
-          resource="task"
-          columns={columns}
-          customActions={taskActions}
-          endpoint={`/api/v1/tasks?include=status,client,project&sort=id|desc&project_tasks=${project.id}`}
-          bulkRoute="/api/v1/tasks/bulk"
-          linkToCreate={`/tasks/create?project=${id}&rate=${project.task_rate}`}
-          linkToEdit="/tasks/:id/edit"
-          showEdit={(task: Task) => showEditOption(task)}
-          customFilters={filters}
-          customBulkActions={customBulkActions}
-          customFilterQueryKey="client_status"
-          customFilterPlaceholder="status"
-          withResourcefulActions
-          leftSideChevrons={
-            <DataTableColumnsPicker
-              columns={taskColumns as unknown as string[]}
-              defaultColumns={defaultColumns}
-              table="task"
-            />
-          }
-          linkToCreateGuards={[permission('create_task')]}
-        />
-      </div>
-=======
       {enabled(ModuleBitmask.Tasks) && (
         <div className="my-4">
           <DataTable
@@ -209,11 +182,9 @@
               />
             }
             linkToCreateGuards={[permission('create_task')]}
-            includeObjectSelection
           />
         </div>
       )}
->>>>>>> 4f1e3a23
     </Default>
   );
 }