/**
 * Invoice Ninja (https://invoiceninja.com).
 *
 * @link https://github.com/invoiceninja/invoiceninja source repository
 *
 * @copyright Copyright (c) 2022. Invoice Ninja LLC (https://invoiceninja.com)
 *
 * @license https://www.elastic.co/licensing/elastic-license
 */

import { Link } from '@invoiceninja/forms';
import { useTitle } from 'common/hooks/useTitle';
import { useTaskStatusesQuery } from 'common/queries/task-statuses';
import { useTasksQuery } from 'common/queries/tasks';
import { Default } from 'components/layouts/Default';
import { useEffect, useState } from 'react';
import { useTranslation } from 'react-i18next';
import { BsTable } from 'react-icons/bs';
import { calculateTime } from '../common/helpers/calculate-time';
import collect from 'collect.js';
import { toast } from 'common/helpers/toast/toast';
import { request } from 'common/helpers/request';
import { endpoint } from 'common/helpers';
import { useQueryClient } from 'react-query';
import { route } from 'common/helpers/route';
import {
  DragDropContext,
  Draggable,
  Droppable,
  DropResult,
} from '@hello-pangea/dnd';
import { cloneDeep } from 'lodash';
import { arrayMoveImmutable } from 'array-move';
import { Task } from 'common/interfaces/task';
import { useAtom } from 'jotai';
import { ViewSlider } from './components/ViewSlider';
import { isTaskRunning } from '../common/helpers/calculate-entity-state';
import {
  currentTaskAtom,
  currentTaskIdAtom,
  isKanbanViewSliderVisibleAtom,
} from './common/atoms';
import { useHandleCurrentTask } from './common/hooks';
import { useStart } from '../common/hooks/useStart';
import { useStop } from '../common/hooks/useStop';
import { Slider } from 'components/cards/Slider';
import { EditSlider } from './components/EditSlider';
import { Edit, Pause, Play } from 'react-feather';
import { Link as ReactRouterLink } from 'react-router-dom';
import { Card, Element } from '@invoiceninja/cards';
import { ProjectSelector } from 'components/projects/ProjectSelector';
import { Inline } from 'components/Inline';
<<<<<<< HEAD
import { MdAddCircle } from 'react-icons/md';
import {
  CreateTaskModal,
  TaskDetails,
} from '../common/components/CreateTaskModal';
=======
import { TaskClock } from './components/TaskClock';
>>>>>>> 344f49a0

interface CardItem {
  id: string;
  title: string;
  description: string;
  sortOrder: number;
  task: Task;
}

interface Column {
  id: string;
  title: string;
  cards: CardItem[];
}

interface Board {
  columns: Column[];
}

type SliderType = 'view' | 'edit';

export function Kanban() {
  const { documentTitle } = useTitle('kanban');
  const [t] = useTranslation();

  const pages = [
    { name: t('tasks'), href: '/tasks' },
    { name: t('kanban'), href: '/tasks/kanban' },
  ];

  const queryClient = useQueryClient();

  const [apiEndpoint, setApiEndpoint] = useState('/api/v1/tasks?per_page=1000');
  const [projectId, setProjectId] = useState<string>();

  const [taskDetails, setTaskDetails] = useState<TaskDetails>();

  const [isTaskModalOpened, setIsTaskModalOpened] = useState<boolean>(false);

  const { data: taskStatuses } = useTaskStatusesQuery();

  const { data: tasks } = useTasksQuery({
    endpoint: apiEndpoint,
  });

  const [board, setBoard] = useState<Board>();
  const [sliderType, setSliderType] = useState<SliderType>('view');

  const [currentTask] = useAtom(currentTaskAtom);
  const [currentTaskId, setCurrentTaskId] = useAtom(currentTaskIdAtom);

  const [isKanbanViewSliderVisible, setIsKanbanViewSliderVisible] = useAtom(
    isKanbanViewSliderVisibleAtom
  );

  const startTask = useStart();
  const stopTask = useStop();

  useHandleCurrentTask(currentTaskId);

  useEffect(() => {
    if (taskStatuses && tasks) {
      const columns: Column[] = [];

      taskStatuses.data.map((taskStatus) =>
        columns.push({ id: taskStatus.id, title: taskStatus.name, cards: [] })
      );

      tasks.data.map((task) => {
        const index = columns.findIndex(
          (column) => column.id === task.status_id
        );

        if (index >= 0) {
          columns[index].cards.push({
            id: task.id,
            title: task.description,
            description: calculateTime(task.time_log),
            sortOrder: task.status_order,
            task,
          });
        }
      });

      columns.map(
        (c) => (c.cards = c.cards.sort((a, b) => a.sortOrder - b.sortOrder))
      );

      setBoard((current) => ({ ...current, columns }));
    }
  }, [taskStatuses, tasks]);

  const updateTasks = (board: Board) => {
    const taskIds: Record<string, string[]> = {};
    const statusIds = collect(board.columns).pluck('id').toArray() as string[];

    statusIds.forEach((id) => (taskIds[id] = []));

    board.columns.forEach((column) => {
      column.cards.map((card) => taskIds[column.id].push(card.id));
    });

    const payload = {
      status_ids: statusIds,
      task_ids: taskIds,
    };

    toast.processing();

    request('POST', endpoint('/api/v1/tasks/sort'), payload)
      .then(() => toast.success())
      .catch((error) => {
        console.error(error);

        toast.error();
      })
      .finally(() => queryClient.invalidateQueries(route('/api/v1/tasks')));
  };

  const onDragEnd = (result: DropResult) => {
    const local = cloneDeep(board) as Board;

    const source = local.columns.find(
      (c) => c.id === result.source.droppableId
    );

    const sourceIndex = local.columns.findIndex(
      (c) => c.id === result.source.droppableId
    ) as number;

    const target = local.columns.find(
      (c) => c.id === result.destination?.droppableId
    );

    const targetIndex = local.columns.findIndex(
      (c) => c.id === result.destination?.droppableId
    );

    if (source && sourceIndex > -1 && target && targetIndex > -1) {
      const task = source.cards.find((task) => task.id === result.draggableId);

      if (task) {
        local.columns[sourceIndex].cards = source.cards.filter(
          (card) => card.id !== result.draggableId
        );

        local.columns[targetIndex].cards.push(task);

        const taskIndex = local.columns[targetIndex].cards.findIndex(
          (task) => task.id === result.draggableId
        );

        if (result.destination!.index > -1) {
          local.columns[targetIndex].cards = arrayMoveImmutable(
            local.columns[targetIndex].cards,
            taskIndex,
            result.destination?.index || 0
          );
        }
      }
    }

    setBoard(local);
    updateTasks(local);
  };

  const handleCurrentTask = (id: string, slider: SliderType) => {
    if (slider === 'edit') {
      setSliderType('edit');
    }

    if (slider === 'view') {
      setSliderType('view');
    }

    if (currentTaskId === id) {
      return setIsKanbanViewSliderVisible(true);
    }

    setCurrentTaskId(id);
  };

  const handleKanbanClose = () => {
    setIsKanbanViewSliderVisible(false);
    setCurrentTaskId(undefined);
  };

  useEffect(() => {
    projectId
      ? setApiEndpoint(
          route('/api/v1/tasks?project_tasks=:projectId&per_page=1000', {
            projectId,
          })
        )
      : setApiEndpoint('/api/v1/tasks?per_page=1000');
  }, [projectId]);

  return (
    <Default
      title={documentTitle}
      breadcrumbs={pages}
      navigationTopRight={
        <Link to="/tasks">
          <Inline>
            <BsTable size={20} />
            <span>{t('tasks')}</span>
          </Inline>
        </Link>
      }
    >
      <Slider
        title={
          currentTask
            ? `${t('task')} ${currentTask.number}`
            : (t('task') as string)
        }
        visible={isKanbanViewSliderVisible}
        onClose={handleKanbanClose}
        actionChildren={
          <div className="flex w-full divide-x-2">
            {sliderType === 'view' && (
              <ReactRouterLink
                to={route('/tasks/:id/edit', { id: currentTask?.id })}
                className="flex justify-center items-center text-sm p-4 space-x-2 w-full hover:bg-gray-50"
              >
                <Edit size={18} />
                <span>{t('edit_task')}</span>
              </ReactRouterLink>
            )}

            {/* <button className="flex justify-center items-center text-sm p-4 space-x-2 w-full hover:bg-gray-50">
              <Plus size={18} />
              <span>{t('invoice_task')}</span>
            </button> */}

            {currentTask && !isTaskRunning(currentTask) && (
              <button
                className="flex justify-center items-center text-sm p-4 space-x-2 w-full hover:bg-gray-50"
                onClick={() => startTask(currentTask)}
              >
                <Play size={18} />
                <span>{t('start')}</span>
              </button>
            )}

            {currentTask && isTaskRunning(currentTask) && (
              <button
                className="flex justify-center items-center text-sm p-4 space-x-2 w-full hover:bg-gray-50"
                onClick={() => stopTask(currentTask)}
              >
                <Pause size={18} />
                <span>{t('stop')}</span>
              </button>
            )}
          </div>
        }
        size="regular"
        withoutActionContainer
      >
        {sliderType === 'view' && <ViewSlider />}
        {sliderType === 'edit' && <EditSlider />}
      </Slider>

      <div className="grid grid-cols-12 gap-4">
        <Card className="col-span-12 xl:col-span-4">
          <Element leftSide={t('project')}>
            <ProjectSelector
              value={projectId}
              onChange={(project) => setProjectId(project.id)}
              onClearButtonClick={() => setProjectId(undefined)}
              clearButton
            />
          </Element>
        </Card>
      </div>

      {board && (
        <div
          className="flex pb-6 space-x-4 overflow-x-auto mt-4"
          style={{ paddingRight: isKanbanViewSliderVisible ? 512 : 0 }}
        >
          <DragDropContext onDragEnd={onDragEnd}>
            {board.columns.map((board) => (
              <Droppable key={board.id} droppableId={board.id}>
                {(provided) => (
                  <div
                    className="bg-white rounded shadow select-none h-max"
                    style={{ minWidth: 360 }}
                  >
                    <div className="flex items-center justify-between border-b border-gray-200 px-4 py-5">
                      <h3 className="leading-6 font-medium text-gray-900">
                        {board.title}
                      </h3>

                      <MdAddCircle
                        className="cursor-pointer text-gray-500 hover:text-gray-800"
                        fontSize={22}
                        onClick={() => {
                          setTaskDetails({ taskStatusId: board.id, projectId });
                          setIsTaskModalOpened(true);
                        }}
                      />
                    </div>

                    <div
                      {...provided.droppableProps}
                      ref={provided.innerRef}
                      className="p-4 space-y-4"
                    >
                      {board.cards.map((card, i) => (
                        <div
                          key={i}
                          className="w-full text-leftblock rounded bg-gray-50 text-gray-700 hover:text-gray-900 text-sm cursor-pointer group"
                        >
                          <Draggable
                            draggableId={card.id}
                            key={card.id}
                            index={i}
                          >
                            {(provided) => (
                              <div
                                ref={provided.innerRef}
                                {...provided.draggableProps}
                                {...provided.dragHandleProps}
                                className="px-4 sm:px-6 py-4 bg-gray-50 hover:bg-gray-100"
                              >
                                <p>{card.title}</p>
                                <small>
                                  {isTaskRunning(card.task) ? (
                                    <TaskClock task={card.task} />
                                  ) : (
                                    card.description
                                  )}
                                </small>
                              </div>
                            )}
                          </Draggable>

                          <div className="hidden group-hover:flex border-t border-gray-100 justify-center items-center">
                            <button
                              className="w-full hover:bg-gray-200 py-2 rounded-bl"
                              onClick={() => handleCurrentTask(card.id, 'view')}
                            >
                              {t('view')}
                            </button>

                            <button
                              className="w-full text-center hover:bg-gray-200 py-2"
                              onClick={() => handleCurrentTask(card.id, 'edit')}
                            >
                              {t('edit')}
                            </button>

                            {isTaskRunning(card.task) && (
                              <button
                                className="w-full hover:bg-gray-200 py-2 rounded-br"
                                onClick={() => stopTask(card.task)}
                              >
                                {t('stop')}
                              </button>
                            )}

                            {!isTaskRunning(card.task) && (
                              <button
                                className="w-full hover:bg-gray-200 py-2 rounded-br"
                                onClick={() => startTask(card.task)}
                              >
                                {t('start')}
                              </button>
                            )}
                          </div>
                        </div>
                      ))}
                    </div>

                    {provided.placeholder}
                  </div>
                )}
              </Droppable>
            ))}
          </DragDropContext>
        </div>
      )}

      <CreateTaskModal
        visible={isTaskModalOpened}
        setVisible={setIsTaskModalOpened}
        details={taskDetails}
        apiEndPoint={apiEndpoint}
      />
    </Default>
  );
}<|MERGE_RESOLUTION|>--- conflicted
+++ resolved
@@ -50,15 +50,12 @@
 import { Card, Element } from '@invoiceninja/cards';
 import { ProjectSelector } from 'components/projects/ProjectSelector';
 import { Inline } from 'components/Inline';
-<<<<<<< HEAD
 import { MdAddCircle } from 'react-icons/md';
 import {
   CreateTaskModal,
   TaskDetails,
 } from '../common/components/CreateTaskModal';
-=======
 import { TaskClock } from './components/TaskClock';
->>>>>>> 344f49a0
 
 interface CardItem {
   id: string;
