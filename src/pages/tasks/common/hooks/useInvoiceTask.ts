--- conflicted
+++ resolved
@@ -123,40 +123,31 @@
         const logs = parseTimeLog(task.time_log);
         const parsed: string[] = [];
 
-<<<<<<< HEAD
-        logs.forEach(([start, stop]) => {
-          let hoursDescription = '';
-
-          if (company.invoice_task_hours) {
-            const unixStart = dayjs.unix(start);
-            const unixStop = dayjs.unix(stop);
-
-            const hours = (unixStop.diff(unixStart, 'seconds') / 3600).toFixed(
-              4
-            );
-
-            hoursDescription = `• ${hours} ${t('hours')}`;
-          }
-
-          parsed.push(
-            `${dayjs.unix(start).format(`${dateFormat} hh:mm:ss A`)} - ${dayjs
-              .unix(stop)
-              .format('hh:mm:ss A')} ${hoursDescription} <br />`
-          );
-=======
         logs.forEach(([start, stop, , billable]) => {
           if (
             billable ||
             !company?.settings.allow_billable_task_items ||
             typeof billable === 'undefined'
           ) {
+            let hoursDescription = '';
+
+            if (company.invoice_task_hours) {
+              const unixStart = dayjs.unix(start);
+              const unixStop = dayjs.unix(stop);
+
+              const hours = (
+                unixStop.diff(unixStart, 'seconds') / 3600
+              ).toFixed(4);
+
+              hoursDescription = `• ${hours} ${t('hours')}`;
+            }
+
             parsed.push(
               `${dayjs.unix(start).format(`${dateFormat} hh:mm:ss A`)} - ${dayjs
                 .unix(stop)
-                .format('hh:mm:ss A')} <br />`
+                .format('hh:mm:ss A')} ${hoursDescription} <br />`
             );
           }
->>>>>>> ad0478e0
         });
 
         const taskQuantity = calculateTaskHours(task.time_log);
@@ -169,7 +160,6 @@
           line_total: Number((task.rate * taskQuantity).toFixed(2)),
         };
 
-<<<<<<< HEAD
         let projectDescription = '';
 
         if (company.invoice_task_project && task.project_id) {
@@ -180,20 +170,9 @@
           }
         }
 
-        item.notes = [
-          projectDescription,
-          task.description,
-          '<div class="task-time-details">',
-          ...parsed,
-          '</div>',
-        ]
-          .join('\n')
-          .trim();
-
-        invoice.line_items = [item];
-=======
         if (parsed.length) {
           item.notes = [
+            projectDescription,
             task.description,
             '<div class="task-time-details">',
             ...parsed,
@@ -204,8 +183,6 @@
         }
 
         invoice.line_items = parsed.length ? [item] : [];
-      });
->>>>>>> ad0478e0
 
         setInvoice(invoice);
 
