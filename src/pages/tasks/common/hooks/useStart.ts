--- conflicted
+++ resolved
@@ -14,20 +14,14 @@
 import { Task } from 'common/interfaces/task';
 import { useQueryClient } from 'react-query';
 import { route } from 'common/helpers/route';
-<<<<<<< HEAD
 import { useAtomValue } from 'jotai';
 import { invalidationQueryAtom } from 'common/atoms/data-table';
+import { useLocation } from 'react-router-dom';
 
 export function useStart() {
   const queryClient = useQueryClient();
   const invalidateQueryValue = useAtomValue(invalidationQueryAtom);
-=======
-import { useLocation } from 'react-router-dom';
-
-export function useStart() {
-  const queryClient = useQueryClient();
   const location = useLocation();
->>>>>>> 35d38424
 
   return (task: Task) => {
     toast.processing();
