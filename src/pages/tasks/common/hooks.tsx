--- conflicted
+++ resolved
@@ -8,24 +8,6 @@
  * @license https://www.elastic.co/licensing/elastic-license
  */
 
-<<<<<<< HEAD
-import { Link } from '@invoiceninja/forms';
-import { date, endpoint } from 'common/helpers';
-import { request } from 'common/helpers/request';
-import { route } from 'common/helpers/route';
-import { toast } from 'common/helpers/toast/toast';
-import { useFormatMoney } from 'common/hooks/money/useFormatMoney';
-import { useCurrentCompany } from 'common/hooks/useCurrentCompany';
-import { useCurrentCompanyDateFormats } from 'common/hooks/useCurrentCompanyDateFormats';
-import { useCurrentUser } from 'common/hooks/useCurrentUser';
-import { useEntityCustomFields } from 'common/hooks/useEntityCustomFields';
-import { Task } from 'common/interfaces/task';
-import { Divider } from 'components/cards/Divider';
-import { SelectOption } from 'components/datatables/Actions';
-import { DropdownElement } from 'components/dropdown/DropdownElement';
-import { Icon } from 'components/icons/Icon';
-import { Tooltip } from 'components/Tooltip';
-=======
 import { Link } from '$app/components/forms';
 import { date, endpoint } from '$app/common/helpers';
 import { request } from '$app/common/helpers/request';
@@ -37,12 +19,10 @@
 import { useCurrentUser } from '$app/common/hooks/useCurrentUser';
 import { Task } from '$app/common/interfaces/task';
 import { Divider } from '$app/components/cards/Divider';
-import { customField } from '$app/components/CustomField';
 import { SelectOption } from '$app/components/datatables/Actions';
 import { DropdownElement } from '$app/components/dropdown/DropdownElement';
 import { Icon } from '$app/components/icons/Icon';
 import { Tooltip } from '$app/components/Tooltip';
->>>>>>> 974bf46b
 import dayjs from 'dayjs';
 import { useUpdateAtom } from 'jotai/utils';
 import { DataTableColumnsExtended } from '$app/pages/invoices/common/hooks/useInvoiceColumns';
@@ -66,6 +46,7 @@
 import { useInvoiceTask } from './hooks/useInvoiceTask';
 import { useStart } from './hooks/useStart';
 import { useStop } from './hooks/useStop';
+import { useEntityCustomFields } from '$app/common/hooks/useEntityCustomFields';
 
 export const defaultColumns: string[] = [
   'status',
