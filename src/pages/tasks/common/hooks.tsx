--- conflicted
+++ resolved
@@ -62,13 +62,10 @@
 import { useDocumentsBulk } from '$app/common/queries/documents';
 import { Dispatch, SetStateAction } from 'react';
 import { $refetch } from '$app/common/hooks/useRefetch';
-<<<<<<< HEAD
+import { useAccentColor } from '$app/common/hooks/useAccentColor';
 import { useHasPermission } from '$app/common/hooks/permissions/useHasPermission';
 import { Assigned } from '$app/components/Assigned';
 import { useDisableNavigation } from '$app/common/hooks/useDisableNavigation';
-=======
-import { useAccentColor } from '$app/common/hooks/useAccentColor';
->>>>>>> 028c463f
 
 export const defaultColumns: string[] = [
   'status',
@@ -164,9 +161,8 @@
       label: t('status'),
       format: (value, task) => (
         <div className="flex items-center space-x-2">
-
-        <TaskStatus entity={task} />
-        
+          <TaskStatus entity={task} />
+
           {task.invoice_id && (
             <MdTextSnippet
               className="cursor-pointer"
@@ -178,8 +174,7 @@
             />
           )}
         </div>
-        
-      )
+      ),
     },
     {
       column: 'number',
