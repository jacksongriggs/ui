--- conflicted
+++ resolved
@@ -558,23 +558,12 @@
           {t('stop')}
         </DropdownElement>
       ),
-<<<<<<< HEAD
-    (_, selectedTasks) =>
-      selectedTasks &&
-      showAddToInvoiceAction(selectedTasks) &&
+    ({ selectedResources, setSelected }) =>
+      selectedResources &&
+      showAddToInvoiceAction(selectedResources) &&
       (hasPermission('create_invoice') ||
         hasPermission('view_invoice') ||
         hasPermission('edit_invoice')) && (
-        <AddTasksOnInvoiceAction tasks={selectedTasks} isBulkAction />
-      ),
-    (_, selectedTasks) =>
-      selectedTasks &&
-      showInvoiceTaskAction(selectedTasks) &&
-      hasPermission('create_invoice') ? (
-=======
-    ({ selectedResources, setSelected }) =>
-      selectedResources &&
-      showAddToInvoiceAction(selectedResources) && (
         <AddTasksOnInvoiceAction
           tasks={selectedResources}
           isBulkAction
@@ -582,8 +571,9 @@
         />
       ),
     ({ selectedResources, setSelected }) =>
-      selectedResources && showInvoiceTaskAction(selectedResources) ? (
->>>>>>> acb70cc4
+      selectedResources &&
+      showInvoiceTaskAction(selectedResources) &&
+      hasPermission('create_invoice') ? (
         <DropdownElement
           onClick={() => {
             invoiceTask(selectedResources);
