--- conflicted
+++ resolved
@@ -9,11 +9,7 @@
  */
 
 import { Link } from '$app/components/forms';
-<<<<<<< HEAD
-import { date, endpoint, trans } from '$app/common/helpers';
-=======
 import { date, endpoint, getEntityState } from '$app/common/helpers';
->>>>>>> 83257fa8
 import { request } from '$app/common/helpers/request';
 import { route } from '$app/common/helpers/route';
 import { toast } from '$app/common/helpers/toast/toast';
@@ -30,11 +26,7 @@
 import { DataTableColumnsExtended } from '$app/pages/invoices/common/hooks/useInvoiceColumns';
 import { useTranslation } from 'react-i18next';
 import {
-<<<<<<< HEAD
-  MdAddCircleOutline,
-=======
   MdArchive,
->>>>>>> 83257fa8
   MdControlPointDuplicate,
   MdDelete,
   MdEdit,
@@ -58,16 +50,9 @@
 import { useEntityCustomFields } from '$app/common/hooks/useEntityCustomFields';
 import { useSetAtom } from 'jotai';
 import { useReactSettings } from '$app/common/hooks/useReactSettings';
-<<<<<<< HEAD
-import { CustomBulkAction } from '$app/components/DataTable';
-import { Invoice } from '$app/common/interfaces/invoice';
-import { Dispatch, SetStateAction } from 'react';
-import { useFetchInvoicesForTasksAdding } from './hooks/useFetchInvoicesForTasksAdding';
-=======
 import { EntityState } from '$app/common/enums/entity-state';
 import { useBulk } from '$app/common/queries/tasks';
 import { AddTasksOnInvoiceAction } from './components/AddTasksOnInvoiceAction';
->>>>>>> 83257fa8
 
 export const defaultColumns: string[] = [
   'status',
