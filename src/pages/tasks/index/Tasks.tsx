--- conflicted
+++ resolved
@@ -27,16 +27,13 @@
 import { permission } from '$app/common/guards/guards/permission';
 import { Task } from '$app/common/interfaces/task';
 import { useShowEditOption } from '../common/hooks/useShowEditOption';
-<<<<<<< HEAD
 import {
   ChangeTemplateModal,
   useChangeTemplate,
 } from '$app/pages/settings/invoice-design/pages/custom-designs/components/ChangeTemplate';
-=======
 import { Guard } from '$app/common/guards/Guard';
 import { or } from '$app/common/guards/guards/or';
 import { ImportButton } from '$app/components/import/ImportButton';
->>>>>>> ec27452c
 
 export default function Tasks() {
   const { documentTitle } = useTitle('tasks');
