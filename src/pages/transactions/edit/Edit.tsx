--- conflicted
+++ resolved
@@ -34,11 +34,8 @@
 import { DecimalInputSeparators } from 'common/interfaces/decimal-number-input-separators';
 import { useResolveCurrency } from 'common/hooks/useResolveCurrency';
 import { ApiTransactionType, TransactionType } from 'common/enums/transactions';
-<<<<<<< HEAD
+import { BankAccountSelector } from '../components/BankAccountSelector';
 import { GenericValidationBag } from 'common/interfaces/validation-bag';
-=======
-import { BankAccountSelector } from '../components/BankAccountSelector';
->>>>>>> 2e095382
 
 export function Edit() {
   const [t] = useTranslation();
@@ -128,37 +125,6 @@
     setIsSaving(true);
     toast.processing();
 
-<<<<<<< HEAD
-    try {
-      await request('PUT', endpoint('/api/v1/bank_transactions/:id', { id }), {
-        ...transaction,
-        amount: Number(transaction?.amount),
-        base_type:
-          transaction?.base_type === TransactionType.Deposit
-            ? ApiTransactionType.Credit
-            : ApiTransactionType.Debit,
-      });
-
-      toast.success('updated_transaction');
-
-      setIsSaving(false);
-
-      navigate(route('/transactions'));
-    } catch (error) {
-      const axiosError = error as AxiosError<
-        GenericValidationBag<TransactionValidation>
-      >;
-
-      console.error(axiosError);
-
-      if (axiosError?.response?.status === 422) {
-        setErrors(axiosError?.response?.data);
-        toast.dismiss();
-      } else {
-        toast.error();
-      }
-    }
-=======
     request('PUT', endpoint('/api/v1/bank_transactions/:id', { id }), {
       ...transaction,
       amount: Number(transaction.amount),
@@ -171,9 +137,9 @@
         toast.success('updated_transaction');
         navigate('/transactions');
       })
-      .catch((error: AxiosError) => {
+      .catch((error: AxiosError<GenericValidationBag<TransactionValidation>>) => {
         if (error.response?.status === 422) {
-          setErrors(error.response.data.errors);
+          setErrors(error.response.data);
           toast.dismiss();
         } else {
           console.error(error);
@@ -181,7 +147,6 @@
         }
       })
       .finally(() => setIsSaving(false));
->>>>>>> 2e095382
   };
 
   useEffect(() => {
@@ -258,15 +223,6 @@
               onChange={(value) =>
                 handleChange('bank_integration_id', value?.id)
               }
-<<<<<<< HEAD
-              defaultValue={transaction?.bank_integration_id}
-              value={transaction?.bank_integration_id}
-              clearButton
-              onClearButtonClick={() => handleChange('bank_integration_id', '')}
-              queryAdditional
-              errorMessage={errors?.errors?.bank_integration_id}
-=======
->>>>>>> 2e095382
             />
           </Element>
           
