--- conflicted
+++ resolved
@@ -64,15 +64,9 @@
   };
 
   const customBulkActions: CustomBulkAction<Product>[] = [
-<<<<<<< HEAD
-    (_, selectedProducts) =>
-      selectedProducts &&
-      shouldShowNewInvoice(selectedProducts) &&
+    ({ selectedResources, setSelected }) =>
+      shouldShowNewInvoice(selectedResources) &&
       hasPermission('create_invoice') && (
-=======
-    ({ selectedResources, setSelected }) =>
-      shouldShowNewInvoice(selectedResources) && (
->>>>>>> acb70cc4
         <DropdownElement
           onClick={() => {
             invoiceProducts(selectedResources);
@@ -83,15 +77,9 @@
           {t('new_invoice')}
         </DropdownElement>
       ),
-<<<<<<< HEAD
-    (_, selectedProducts) =>
-      selectedProducts &&
-      shouldShowPurchaseOrder(selectedProducts) &&
+    ({ selectedResources, setSelected }) =>
+      shouldShowPurchaseOrder(selectedResources) &&
       hasPermission('create_purchase_order') && (
-=======
-    ({ selectedResources, setSelected }) =>
-      shouldShowPurchaseOrder(selectedResources) && (
->>>>>>> acb70cc4
         <DropdownElement
           onClick={() => {
             purchaseOrderProducts(selectedResources);
