/**
 * Invoice Ninja (https://invoiceninja.com).
 *
 * @link https://github.com/invoiceninja/invoiceninja source repository
 *
 * @copyright Copyright (c) 2022. Invoice Ninja LLC (https://invoiceninja.com)
 *
 * @license https://www.elastic.co/licensing/elastic-license
 */

import { Card, Element } from '$app/components/cards';
import { InputField, SelectField } from '$app/components/forms';
import { AxiosError } from 'axios';
import { endpoint } from '$app/common/helpers';
import { request } from '$app/common/helpers/request';
import { toast } from '$app/common/helpers/toast/toast';
import { useTitle } from '$app/common/hooks/useTitle';
import { ValidationBag } from '$app/common/interfaces/validation-bag';
import { Page } from '$app/components/Breadcrumbs';
import { ClientSelector } from '$app/components/clients/ClientSelector';
import Toggle from '$app/components/forms/Toggle';
import { Default } from '$app/components/layouts/Default';
import { useEffect, useState } from 'react';
import { useTranslation } from 'react-i18next';
import {
  SortableColumns,
  reportColumn,
} from '../common/components/SortableColumns';
import { Identifier, Payload, Report, useReports } from '../common/useReports';
import { usePreferences } from '$app/common/hooks/usePreferences';
import collect from 'collect.js';
import { useQueryClient } from 'react-query';
import { useAtom } from 'jotai';
import {
  Preview,
  PreviewResponse,
  previewAtom,
} from '../common/components/Preview';
import { ProductItemsSelector } from '../common/components/ProductItemsSelector';
<<<<<<< HEAD
import { StatusSelector } from '../common/components/StatusSelector';
import { Dropdown } from '$app/components/dropdown/Dropdown';
import { DropdownElement } from '$app/components/dropdown/DropdownElement';
import { Icon } from '$app/components/icons/Icon';
import { MdOutlinePreview, MdSchedule } from 'react-icons/md';
import { useScheduleReport } from '../common/hooks/useScheduleReport';
=======
import { useColorScheme } from '$app/common/colors';
>>>>>>> c594bb47
interface Range {
  identifier: string;
  label: string;
}

export const ranges: Range[] = [
  { identifier: 'all', label: 'all' },
  { identifier: 'last7', label: 'last_7_days' },
  { identifier: 'last30', label: 'last_30_days' },
  { identifier: 'this_month', label: 'this_month' },
  { identifier: 'last_month', label: 'last_month' },
  { identifier: 'this_quarter', label: 'this_quarter' },
  { identifier: 'last_quarter', label: 'last_quarter' },
  { identifier: 'this_year', label: 'this_year' },
  { identifier: 'custom', label: 'custom' },
];

const download = (data: BlobPart, identifier: string) => {
  const blob = new Blob([data], { type: 'text/csv' });
  const url = URL.createObjectURL(blob);

  const link = document.createElement('a');

  link.download = `${identifier}.csv`;
  link.href = url;
  link.target = '_blank';

  document.body.appendChild(link);

  link.click();

  document.body.removeChild(link);
};

export default function Reports() {
  const { documentTitle } = useTitle('reports');
  const { t } = useTranslation();

  const reports = useReports();
  const queryClient = useQueryClient();
  const scheduleReport = useScheduleReport();

  const [report, setReport] = useState<Report>(reports[0]);
  const [isPendingExport, setIsPendingExport] = useState(false);
  const [errors, setErrors] = useState<ValidationBag>();
  const [showCustomColumns, setShowCustomColumns] = useState(false);

  const { save, preferences } = usePreferences();

  const pages: Page[] = [{ name: t('reports'), href: '/reports' }];

  const handleReportChange = (identifier: Identifier) => {
    const report = reports.find((report) => report.identifier === identifier);

    setShowCustomColumns(false);

    if (report) {
      setReport(report);
    }
  };

  const handlePayloadChange = (
    property: keyof Payload,
    value: string | number | boolean
  ) => {
    setReport((current) => ({
      ...current,
      payload: { ...current.payload, [property]: value },
    }));
  };

  const handleRangeChange = (identifier: string) => {
    const range = ranges.find((range) => range.identifier === identifier);

    if (range) {
      setReport((current) => ({
        ...current,
        payload: { ...current.payload, date_range: range.identifier },
      }));
    }
  };

  const handleCustomDateChange = (
    key: 'start_date' | 'end_date',
    date: string
  ) => {
    setReport((current) => ({
      ...current,
      payload: { ...current.payload, [key]: date },
    }));
  };

  const handleSendEmailChange = (value: boolean) => {
    setReport((current) => ({
      ...current,
      payload: { ...current.payload, send_email: value },
    }));
  };

  const handleExport = () => {
    toast.processing();

    setIsPendingExport(true);
    setErrors(undefined);

    const { client_id } = report.payload;

    let updatedPayload =
      report.identifier === 'product_sales'
        ? { ...report.payload, client_id: client_id || null }
        : report.payload;

    let reportKeys: string[] = [];

    if (report.identifier in preferences.reports.columns && showCustomColumns) {
      reportKeys = collect(
        preferences.reports.columns[report.identifier][reportColumn]
      )
        .pluck('value')
        .toArray() as string[];
    }

    updatedPayload = { ...updatedPayload, report_keys: reportKeys };

    request('POST', endpoint(report.endpoint), updatedPayload, {})
      .then((response) => {
        if (report.payload.send_email) {
          setIsPendingExport(false);
          return toast.success();
        }

        const hash = response.data.message as string;

        queryClient
          .fetchQuery({
            queryKey: ['exports', hash],
            queryFn: () =>
              request('POST', endpoint(`/api/v1/exports/preview/${hash}`)).then(
                (response) => response.data
              ),
            retry: 50,
            retryDelay: import.meta.env.DEV ? 1000 : 2000,
          })
          .then((response) => {
            download(response, report.identifier);

            toast.success();
          })
          .catch((e) => {
            console.error(e);

            toast.error();
          })
          .finally(() => {
            setIsPendingExport(false);
          });
      })
      .catch((error: AxiosError<ValidationBag | Blob>) => {
        if (error.response?.status === 422) {
          if (report.payload.send_email) {
            setErrors(error.response.data as ValidationBag);
          }

          if (!report.payload.send_email) {
            const blob = error.response.data as Blob;

            blob.text().then((text) => setErrors(JSON.parse(text)));
          }
        }
      })
      .finally(() => {
        if (showCustomColumns) {
          save({ silent: true });
        }
      });
  };

  const [preview, setPreview] = useAtom(previewAtom);

  const handlePreview = async () => {
    setErrors(undefined);
    setPreview(null);

    const { client_id } = report.payload;

    let updatedPayload =
      report.identifier === 'product_sales'
        ? { ...report.payload, client_id: client_id || null }
        : report.payload;

    let reportKeys: string[] = [];

    if (report.identifier in preferences.reports.columns && showCustomColumns) {
      reportKeys = collect(
        preferences.reports.columns[report.identifier][reportColumn]
      )
        .pluck('value')
        .toArray() as string[];
    }

    updatedPayload = { ...updatedPayload, report_keys: reportKeys };

    request('POST', endpoint(report.preview), updatedPayload, {}).then(
      (response) => {
        const hash = response.data.message as string;

        queryClient
          .fetchQuery<PreviewResponse>({
            queryKey: ['reports', hash],
            queryFn: () =>
              request('POST', endpoint(`/api/v1/reports/preview/${hash}`)).then(
                (response) => response.data
              ),
            retry: 10,
            retryDelay: import.meta.env.DEV ? 1000 : 5000,
          })
          .then((response) => {
            const { columns, ...rows } = response;

            setPreview({ columns, rows: Object.values(rows) });

            toast.success();
          });
      }
    );
  };

<<<<<<< HEAD
=======
  const customStyles: StylesConfig<SelectOption, true> = {
    multiValue: (styles, { data }) => {
      return {
        ...styles,
        backgroundColor: data.backgroundColor,
        color: data.color,
        borderRadius: '3px',
      };
    },
    multiValueLabel: (styles, { data }) => ({
      ...styles,
      color: data.color,
    }),
    // eslint-disable-next-line @typescript-eslint/no-unused-vars
    multiValueRemove: (styles) => ({
      ...styles,
      ':hover': {
        color: 'white',
      },
      color: '#999999',
    }),
    menu: (base) => ({
      ...base,
      width: 'max-content',
      minWidth: '100%',
      backgroundColor: colors.$4,
      borderColor: colors.$4,
    }),
    control: (base) => ({
      ...base,
      borderRadius: '3px',
      backgroundColor: colors.$1,
      color: colors.$3,
      borderColor: colors.$5,
    }),
    option: (base) => ({
      ...base,
      backgroundColor: colors.$1,
      ':hover': {
        backgroundColor: colors.$7,
      },
    }),
  };

  const filters = useInvoiceFilters();

>>>>>>> c594bb47
  useEffect(() => {
    return () => {
      queryClient.cancelQueries(['reports']);

      toast.dismiss();

      setPreview(null);
    };
  }, []);
  const colors = useColorScheme();

  return (
    <Default
      title={documentTitle}
      breadcrumbs={pages}
      onSaveClick={handleExport}
      saveButtonLabel={t('export')}
      disableSaveButton={isPendingExport}
      navigationTopRight={
        <Dropdown label={t('more_actions')}>
          {report.supports_previews && (
            <DropdownElement
              icon={<Icon element={MdOutlinePreview} />}
              onClick={handlePreview}
            >
              {t('preview')}
            </DropdownElement>
          )}

          <DropdownElement
            icon={<Icon element={MdSchedule} />}
            onClick={() => scheduleReport(report)}
          >
            {t('schedule')}
          </DropdownElement>
        </Dropdown>
      }
      withoutBackButton
    >
      <div className="grid grid-cols-12 gap-4" style={{ color: colors.$3, colorScheme: colors.$0, backgroundColor: colors.$1, borderColor: colors.$4 }}>
        <Card className="col-span-6 h-max">
          <Element leftSide={t('report')}>
            <SelectField
              onValueChange={(value) => {
                handleReportChange(value as Identifier);
                setPreview(null);
              }}
              value={report.identifier}
            >
              {reports.map((report, i) => (
                <option value={report.identifier} key={i}>
                  {t(report.label)}
                </option>
              ))}
            </SelectField>
          </Element>

          <Element leftSide={t('send_email')}>
            <Toggle
              style={{ color: colors.$3, colorScheme: colors.$0, backgroundColor: colors.$1, borderColor: colors.$4 }}
              checked={report.payload.send_email}
              onValueChange={handleSendEmailChange}
            />
          </Element>

          {report.identifier === 'profitloss' && (
            <>
              <Element leftSide={t('expense_paid_report')}>
                <Toggle
                  style={{ color: colors.$3, colorScheme: colors.$0, backgroundColor: colors.$1, borderColor: colors.$4 }}
                  checked={report.payload.is_expense_billed}
                  onValueChange={(value) =>
                    handlePayloadChange('is_expense_billed', value)
                  }
                />
              </Element>

              <Element leftSide={t('cash_vs_accrual')}>
                <Toggle
                  style={{ color: colors.$3, colorScheme: colors.$0, backgroundColor: colors.$1, borderColor: colors.$4 }}
                  checked={report.payload.is_income_billed}
                  onValueChange={(value) =>
                    handlePayloadChange('is_income_billed', value)
                  }
                />
              </Element>

              <Element leftSide={t('include_tax')}>
                <Toggle
                  style={{ color: colors.$3, colorScheme: colors.$0, backgroundColor: colors.$1, borderColor: colors.$4 }}
                  checked={report.payload.include_tax}
                  onValueChange={(value) =>
                    handlePayloadChange('include_tax', value)
                  }
                />
              </Element>
            </>
          )}

          {report.identifier === 'invoice' && (
            <Element leftSide={t('status')} className={'mb-50 py-50'}>
              <StatusSelector
                onValueChange={(statuses) =>
                  handlePayloadChange('status', statuses)
                }
              />
            </Element>
          )}

          {(report.identifier === 'product_sales' ||
            report.identifier === 'invoice_item') && (
            <ProductItemsSelector
              onValueChange={(productsKeys) =>
                handlePayloadChange('product_key', productsKeys)
              }
            />
          )}
        </Card>

        <Card className="col-span-6 h-max">
          <Element leftSide={t('range')}>
            <SelectField
              style={{ color: colors.$3, colorScheme: colors.$0, backgroundColor: colors.$1 }}
              onValueChange={(value) => handleRangeChange(value)}
              value={report.payload.date_range}
            >
              {ranges.map((range, i) => (
                <option value={range.identifier} key={i}>
                  {t(range.label)}
                </option>
              ))}
            </SelectField>
          </Element>

          {report.payload.date_range === 'custom' && (
            <Element leftSide={t('start_date')}>
              <InputField
                type="date"
                value={report.payload.start_date}
                onValueChange={(value) =>
                  handleCustomDateChange('start_date', value)
                }
                errorMessage={errors?.errors?.start_date}
              />
            </Element>
          )}

          {report.payload.date_range === 'custom' && (
            <Element leftSide={t('end_date')}>
              <InputField
                style={{ color: colors.$3, colorScheme: colors.$0, backgroundColor: colors.$1, borderColor: colors.$4 }}
                type="date"
                value={report.payload.end_date}
                onValueChange={(value) =>
                  handleCustomDateChange('end_date', value)
                }
                errorMessage={errors?.errors?.end_date}
              />
            </Element>
          )}

          {report.identifier === 'product_sales' && (
            <Element leftSide={t('client')}>
              <ClientSelector
                value={report.payload.client_id}
                onChange={(client) =>
                  handlePayloadChange('client_id', client.id)
                }
                clearButton
                onClearButtonClick={() => handlePayloadChange('client_id', '')}
                withoutAction={true}
              />
            </Element>
          )}

          {report.allow_custom_column && (
            <Element leftSide={`${t('customize')} ${t('columns')}`}>
              <Toggle
                style={{ color: colors.$3, colorScheme: colors.$0, backgroundColor: colors.$1, borderColor: colors.$4 }}
                checked={showCustomColumns}
                onValueChange={(value) => setShowCustomColumns(Boolean(value))}
              />
            </Element>
          )}
        </Card>
      </div>

      {showCustomColumns && (
        <SortableColumns
          report={report.identifier}
          columns={report.custom_columns}
        />
      )}

      {preview && <Preview />}
    </Default>
  );
}<|MERGE_RESOLUTION|>--- conflicted
+++ resolved
@@ -37,16 +37,13 @@
   previewAtom,
 } from '../common/components/Preview';
 import { ProductItemsSelector } from '../common/components/ProductItemsSelector';
-<<<<<<< HEAD
 import { StatusSelector } from '../common/components/StatusSelector';
 import { Dropdown } from '$app/components/dropdown/Dropdown';
 import { DropdownElement } from '$app/components/dropdown/DropdownElement';
 import { Icon } from '$app/components/icons/Icon';
 import { MdOutlinePreview, MdSchedule } from 'react-icons/md';
 import { useScheduleReport } from '../common/hooks/useScheduleReport';
-=======
 import { useColorScheme } from '$app/common/colors';
->>>>>>> c594bb47
 interface Range {
   identifier: string;
   label: string;
@@ -274,55 +271,6 @@
     );
   };
 
-<<<<<<< HEAD
-=======
-  const customStyles: StylesConfig<SelectOption, true> = {
-    multiValue: (styles, { data }) => {
-      return {
-        ...styles,
-        backgroundColor: data.backgroundColor,
-        color: data.color,
-        borderRadius: '3px',
-      };
-    },
-    multiValueLabel: (styles, { data }) => ({
-      ...styles,
-      color: data.color,
-    }),
-    // eslint-disable-next-line @typescript-eslint/no-unused-vars
-    multiValueRemove: (styles) => ({
-      ...styles,
-      ':hover': {
-        color: 'white',
-      },
-      color: '#999999',
-    }),
-    menu: (base) => ({
-      ...base,
-      width: 'max-content',
-      minWidth: '100%',
-      backgroundColor: colors.$4,
-      borderColor: colors.$4,
-    }),
-    control: (base) => ({
-      ...base,
-      borderRadius: '3px',
-      backgroundColor: colors.$1,
-      color: colors.$3,
-      borderColor: colors.$5,
-    }),
-    option: (base) => ({
-      ...base,
-      backgroundColor: colors.$1,
-      ':hover': {
-        backgroundColor: colors.$7,
-      },
-    }),
-  };
-
-  const filters = useInvoiceFilters();
-
->>>>>>> c594bb47
   useEffect(() => {
     return () => {
       queryClient.cancelQueries(['reports']);
@@ -362,7 +310,15 @@
       }
       withoutBackButton
     >
-      <div className="grid grid-cols-12 gap-4" style={{ color: colors.$3, colorScheme: colors.$0, backgroundColor: colors.$1, borderColor: colors.$4 }}>
+      <div
+        className="grid grid-cols-12 gap-4"
+        style={{
+          color: colors.$3,
+          colorScheme: colors.$0,
+          backgroundColor: colors.$1,
+          borderColor: colors.$4,
+        }}
+      >
         <Card className="col-span-6 h-max">
           <Element leftSide={t('report')}>
             <SelectField
@@ -382,7 +338,12 @@
 
           <Element leftSide={t('send_email')}>
             <Toggle
-              style={{ color: colors.$3, colorScheme: colors.$0, backgroundColor: colors.$1, borderColor: colors.$4 }}
+              style={{
+                color: colors.$3,
+                colorScheme: colors.$0,
+                backgroundColor: colors.$1,
+                borderColor: colors.$4,
+              }}
               checked={report.payload.send_email}
               onValueChange={handleSendEmailChange}
             />
@@ -392,7 +353,12 @@
             <>
               <Element leftSide={t('expense_paid_report')}>
                 <Toggle
-                  style={{ color: colors.$3, colorScheme: colors.$0, backgroundColor: colors.$1, borderColor: colors.$4 }}
+                  style={{
+                    color: colors.$3,
+                    colorScheme: colors.$0,
+                    backgroundColor: colors.$1,
+                    borderColor: colors.$4,
+                  }}
                   checked={report.payload.is_expense_billed}
                   onValueChange={(value) =>
                     handlePayloadChange('is_expense_billed', value)
@@ -402,7 +368,12 @@
 
               <Element leftSide={t('cash_vs_accrual')}>
                 <Toggle
-                  style={{ color: colors.$3, colorScheme: colors.$0, backgroundColor: colors.$1, borderColor: colors.$4 }}
+                  style={{
+                    color: colors.$3,
+                    colorScheme: colors.$0,
+                    backgroundColor: colors.$1,
+                    borderColor: colors.$4,
+                  }}
                   checked={report.payload.is_income_billed}
                   onValueChange={(value) =>
                     handlePayloadChange('is_income_billed', value)
@@ -412,7 +383,12 @@
 
               <Element leftSide={t('include_tax')}>
                 <Toggle
-                  style={{ color: colors.$3, colorScheme: colors.$0, backgroundColor: colors.$1, borderColor: colors.$4 }}
+                  style={{
+                    color: colors.$3,
+                    colorScheme: colors.$0,
+                    backgroundColor: colors.$1,
+                    borderColor: colors.$4,
+                  }}
                   checked={report.payload.include_tax}
                   onValueChange={(value) =>
                     handlePayloadChange('include_tax', value)
@@ -445,7 +421,11 @@
         <Card className="col-span-6 h-max">
           <Element leftSide={t('range')}>
             <SelectField
-              style={{ color: colors.$3, colorScheme: colors.$0, backgroundColor: colors.$1 }}
+              style={{
+                color: colors.$3,
+                colorScheme: colors.$0,
+                backgroundColor: colors.$1,
+              }}
               onValueChange={(value) => handleRangeChange(value)}
               value={report.payload.date_range}
             >
@@ -473,7 +453,12 @@
           {report.payload.date_range === 'custom' && (
             <Element leftSide={t('end_date')}>
               <InputField
-                style={{ color: colors.$3, colorScheme: colors.$0, backgroundColor: colors.$1, borderColor: colors.$4 }}
+                style={{
+                  color: colors.$3,
+                  colorScheme: colors.$0,
+                  backgroundColor: colors.$1,
+                  borderColor: colors.$4,
+                }}
                 type="date"
                 value={report.payload.end_date}
                 onValueChange={(value) =>
@@ -501,7 +486,12 @@
           {report.allow_custom_column && (
             <Element leftSide={`${t('customize')} ${t('columns')}`}>
               <Toggle
-                style={{ color: colors.$3, colorScheme: colors.$0, backgroundColor: colors.$1, borderColor: colors.$4 }}
+                style={{
+                  color: colors.$3,
+                  colorScheme: colors.$0,
+                  backgroundColor: colors.$1,
+                  borderColor: colors.$4,
+                }}
                 checked={showCustomColumns}
                 onValueChange={(value) => setShowCustomColumns(Boolean(value))}
               />
