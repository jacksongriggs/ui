--- conflicted
+++ resolved
@@ -57,11 +57,8 @@
 import { numberFormattableColumns } from '../common/constants/columns';
 import { extractTextFromHTML } from '$app/common/helpers/html-string';
 import { sanitizeHTML } from '$app/common/helpers/html-string';
-<<<<<<< HEAD
+import { cloneDeep } from 'lodash';
 import { ActivitySelector } from '$app/components/layouts/ActivitySelector';
-=======
-import { cloneDeep } from 'lodash';
->>>>>>> ad9e0f30
 
 interface Range {
   identifier: string;
