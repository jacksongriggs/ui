--- conflicted
+++ resolved
@@ -21,14 +21,11 @@
   include_tax?: boolean;
   status?: string;
   product_key?: string;
-<<<<<<< HEAD
+  document_email_attachment?: boolean;
   clients?: string;
   categories?: string;
   projects?: string;
   vendors?: string;
-=======
-  document_email_attachment?: boolean;
->>>>>>> 431f52cf
 }
 
 export interface Report {
@@ -172,14 +169,11 @@
         date_range: 'all',
         report_keys: [],
         send_email: false,
-<<<<<<< HEAD
+        document_email_attachment: false,
         clients: '',
         vendors: '',
         categories: '',
         projects: '',
-=======
-        document_email_attachment: false,
->>>>>>> 431f52cf
       },
       preview: '/api/v1/reports/expenses?output=json',
       supports_previews: true,
