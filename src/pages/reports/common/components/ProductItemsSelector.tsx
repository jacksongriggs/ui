--- conflicted
+++ resolved
@@ -15,11 +15,7 @@
 import { useEffect, useState } from 'react';
 import { useTranslation } from 'react-i18next';
 import Select, { MultiValue, StylesConfig } from 'react-select';
-<<<<<<< HEAD
-=======
-import { Report } from '../useReports';
 import { useColorScheme } from '$app/common/colors';
->>>>>>> c594bb47
 
 interface Props {
   defaultValue?: string;
@@ -32,12 +28,8 @@
 
   const [productItems, setProductItems] = useState<SelectOption[]>();
 
-<<<<<<< HEAD
   const { data: products } = useProductsQuery({ status: ['active'] });
-=======
-  const { data: products } = useProductsQuery();
   const colors = useColorScheme();
->>>>>>> c594bb47
 
   useEffect(() => {
     if (products && !productItems) {
@@ -104,7 +96,6 @@
     }),
   };
 
-
   return (
     <>
       {productItems || !defaultValue || !defaultValue?.length ? (
