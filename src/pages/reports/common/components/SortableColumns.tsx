--- conflicted
+++ resolved
@@ -27,16 +27,13 @@
 import { useTranslation } from 'react-i18next';
 import { ChevronsRight, X } from 'react-feather';
 import { itemMap } from '$app/common/constants/exports/item-map';
-<<<<<<< HEAD
 import { vendorMap } from '$app/common/constants/exports/vendor-map';
 import { purchaseorderMap } from '$app/common/constants/exports/purchase-order-map';
 import { taskMap } from '$app/common/constants/exports/task-map';
 import { expenseMap } from '$app/common/constants/exports/expense-map';
 import { recurringinvoiceMap } from '$app/common/constants/exports/recurring-invoice-map';
-=======
 import { usePreferences } from '$app/common/hooks/usePreferences';
 import { Identifier } from '../../index/Reports';
->>>>>>> 4e044cf0
 
 interface Record {
   trans: string;
@@ -128,7 +125,6 @@
 
 const positions = ['client', 'invoice', 'credit', 'quote', 'payment', 'vendor', 'purchase_order', 'task', 'expense', 'recurring_invoice'];
 
-<<<<<<< HEAD
 export function SortableColumns({ columns, setReportKeys }: Props) {
   const [data, setData] = useState([
     columns.includes('client') ? clientMap : [],
@@ -163,35 +159,6 @@
       : [],
     [],
   ]);
-=======
-export function SortableColumns({ report, columns, setReportKeys }: Props) {
-  const { preferences, update } = usePreferences();
-
-  const data =
-    report in preferences.reports.columns &&
-    preferences.reports.columns[report as Identifier].length !== 0
-      ? preferences.reports.columns[report]
-      : [
-          columns.includes('client') ? clientMap : [],
-          columns.includes('invoice')
-            ? columns.includes('item')
-              ? invoiceMap.concat(itemMap)
-              : invoiceMap
-            : [],
-          columns.includes('credit')
-            ? columns.includes('item')
-              ? creditMap.concat(itemMap)
-              : creditMap
-            : [],
-          columns.includes('quote')
-            ? columns.includes('item')
-              ? quoteMap.concat(itemMap)
-              : quoteMap
-            : [],
-          columns.includes('payment') ? paymentMap : [],
-          [],
-        ];
->>>>>>> 4e044cf0
 
   const onDragEnd = (result: DropResult) => {
     if (!result.destination) {
