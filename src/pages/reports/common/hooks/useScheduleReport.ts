/**
 * Invoice Ninja (https://invoiceninja.com).
 *
 * @link https://github.com/invoiceninja/invoiceninja source repository
 *
 * @copyright Copyright (c) 2022. Invoice Ninja LLC (https://invoiceninja.com)
 *
 * @license https://www.elastic.co/licensing/elastic-license
 */

import { scheduleParametersAtom } from '$app/pages/settings/schedules/common/components/EmailStatement';
import { DEFAULT_SCHEDULE_PARAMETERS } from '$app/pages/settings/schedules/common/hooks/useHandleChange';
import { useSetAtom } from 'jotai';
import { useNavigate } from 'react-router-dom';
import { Report } from '../useReports';
import { EXPORT_DOCUMENTS_REPORTS } from '../../index/Reports';

const DATE_RANGES_ALIASES = {
  last7: 'last7_days',
  last30: 'last30_days',
};
export function useScheduleReport() {
  const navigate = useNavigate();

  const setScheduleParameters = useSetAtom(scheduleParametersAtom);

  return (report: Report) => {
    setScheduleParameters({
      ...DEFAULT_SCHEDULE_PARAMETERS,
      report_name: report.identifier,
      start_date: report.payload.start_date,
      end_date: report.payload.end_date,
      client_id: report.payload.client_id || '',
      date_range:
        DATE_RANGES_ALIASES[
          report.payload.date_range as keyof typeof DATE_RANGES_ALIASES
        ] || report.payload.date_range,
      send_email: true,
      is_income_billed: report.payload.is_income_billed ?? false,
      is_expense_billed: report.payload.is_expense_billed ?? false,
      include_tax: report.payload.include_tax ?? false,
      status: report.payload.status || '',
      product_key: report.payload.product_key || '',
<<<<<<< HEAD
      clients: report.payload.clients?.split(',') || [],
      vendors: report.payload.vendors || '',
      projects: report.payload.projects || '',
      categories: report.payload.categories || '',
=======
      ...(EXPORT_DOCUMENTS_REPORTS.includes(report.identifier) && {
        document_email_attachment:
          report.payload.document_email_attachment ?? false,
      }),
>>>>>>> 431f52cf
    });

    navigate('/settings/schedules/create?template=email_report');
  };
}<|MERGE_RESOLUTION|>--- conflicted
+++ resolved
@@ -41,17 +41,14 @@
       include_tax: report.payload.include_tax ?? false,
       status: report.payload.status || '',
       product_key: report.payload.product_key || '',
-<<<<<<< HEAD
+      ...(EXPORT_DOCUMENTS_REPORTS.includes(report.identifier) && {
+        document_email_attachment:
+          report.payload.document_email_attachment ?? false,
+      }),
       clients: report.payload.clients?.split(',') || [],
       vendors: report.payload.vendors || '',
       projects: report.payload.projects || '',
       categories: report.payload.categories || '',
-=======
-      ...(EXPORT_DOCUMENTS_REPORTS.includes(report.identifier) && {
-        document_email_attachment:
-          report.payload.document_email_attachment ?? false,
-      }),
->>>>>>> 431f52cf
     });
 
     navigate('/settings/schedules/create?template=email_report');
