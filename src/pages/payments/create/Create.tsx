/**
 * Invoice Ninja (https://invoiceninja.com).
 *
 * @link https://github.com/invoiceninja/invoiceninja source repository
 *
 * @copyright Copyright (c) 2021. Invoice Ninja LLC (https://invoiceninja.com)
 *
 * @license https://www.elastic.co/licensing/elastic-license
 */

import { Card, Element } from '$app/components/cards';
import { Button, InputField, SelectField } from '$app/components/forms';
import collect from 'collect.js';
import paymentType from '$app/common/constants/payment-type';
import { useCreditResolver } from '$app/common/hooks/credits/useCreditResolver';
import { useInvoiceResolver } from '$app/common/hooks/invoices/useInvoiceResolver';
import { useFormatMoney } from '$app/common/hooks/money/useFormatMoney';
import { useCurrentCompany } from '$app/common/hooks/useCurrentCompany';
import { useTitle } from '$app/common/hooks/useTitle';
import { Credit } from '$app/common/interfaces/credit';
import { Invoice } from '$app/common/interfaces/invoice';
import { Payment } from '$app/common/interfaces/payment';
import { ValidationBag } from '$app/common/interfaces/validation-bag';
import { useBlankPaymentQuery } from '$app/common/queries/payments';
import { Divider } from '$app/components/cards/Divider';
import { Container } from '$app/components/Container';
import { ConvertCurrency } from '$app/components/ConvertCurrency';
import { CustomField } from '$app/components/CustomField';

import Toggle from '$app/components/forms/Toggle';
import { Default } from '$app/components/layouts/Default';
import { FormEvent, useEffect, useState } from 'react';
import { X } from 'react-feather';
import { useTranslation } from 'react-i18next';
import { useSearchParams } from 'react-router-dom';
import { v4 } from 'uuid';
import { useHandleCredit } from './hooks/useHandleCredit';
import { useHandleInvoice } from './hooks/useHandleInvoice';
import { useSave } from './hooks/useSave';
import { Alert } from '$app/components/Alert';
import { ClientSelector } from '$app/components/clients/ClientSelector';
import { ComboboxAsync } from '$app/components/forms/Combobox';
import { endpoint } from '$app/common/helpers';
import { useAtom } from 'jotai';
import { paymentAtom } from '../common/atoms';

export interface PaymentOnCreation
  extends Omit<Payment, 'invoices' | 'credits'> {
  invoices: Paymentable[];
  credits: Paymentable[];
}

interface Paymentable {
  _id: string;
  amount: number;
  credit_id: string;
  invoice_id: string;
}

export default function Create() {
  const { documentTitle } = useTitle('create_payment');

  const [t] = useTranslation();
  const [searchParams] = useSearchParams();

  const pages = [
    { name: t('payments'), href: '/payments' },
    { name: t('new_payment'), href: '/payments/create' },
  ];

  const company = useCurrentCompany();
  const invoiceResolver = useInvoiceResolver();
  const creditResolver = useCreditResolver();
  const formatMoney = useFormatMoney();

  const [payment, setPayment] = useAtom(paymentAtom);
  const [errors, setErrors] = useState<ValidationBag>();
  const [sendEmail, setSendEmail] = useState(
    company?.settings?.client_manual_payment_notification
  );
  const [convertCurrency, setConvertCurrency] = useState(false);

  const { data: blankPayment } = useBlankPaymentQuery();

  useEffect(() => {
    setPayment((current) => {
      let value = current;

      if (searchParams.get('action') !== 'enter') {
        value = undefined;
      }

      if (typeof blankPayment !== 'undefined' && typeof value === 'undefined') {
        value = {
          ...blankPayment.data.data,
          invoices: [],
          credits: [],
          client_id: '',
        };
      }

      return value;
    });

    if (searchParams.has('client')) {
      setPayment(
        (current) =>
          current && {
            ...current,
            client_id: searchParams.get('client') as string,
          }
      );
    }

    if (searchParams.has('client') && searchParams.has('invoice')) {
      invoiceResolver
        .find(searchParams.get('invoice') as string)
        .then((invoice) =>
          setPayment(
            (current) =>
              current && {
                ...current,
                invoices: [
                  {
                    _id: v4(),
                    invoice_id: invoice.id,
                    amount:
                      invoice.balance > 0 ? invoice.balance : invoice.amount,
                    credit_id: '',
                  },
                ],
              }
          )
        );
    }

    if (searchParams.has('client') && searchParams.has('credit')) {
      creditResolver.find(searchParams.get('credit') as string).then((credit) =>
        setPayment(
          (current) =>
            current && {
              ...current,
              credits: [
                {
                  _id: v4(),
                  credit_id: credit.id,
                  amount: credit.balance > 0 ? credit.balance : credit.amount,
                  invoice_id: '',
                },
              ],
            }
        )
      );
    }

    if (searchParams.has('type')) {
      setPayment(
        (current) =>
          current && { ...current, type_id: searchParams.get('type') ?? '' }
      );
    }
  }, [blankPayment]);

  useEffect(() => {
    setPayment(
      (current) =>
        current && {
          ...current,
          // amount: collect(payment?.invoices).sum('amount') as number,
        }
    );
  }, [payment?.invoices]);

  const {
    handleInvoiceChange,
    handleExistingInvoiceChange,
    handleInvoiceInputChange,
    handleDeletingInvoice,
  } = useHandleInvoice({ payment, setPayment });

  const {
    handleCreditChange,
    handleExistingCreditChange,
    handleCreditInputChange,
    handleDeletingCredit,
  } = useHandleCredit({
    payment,
    setPayment,
  });

  const handleChange = <
    TField extends keyof PaymentOnCreation,
    TValue extends PaymentOnCreation[TField]
  >(
    field: TField,
    value: TValue
  ) => {
    setPayment((current) => current && { ...current, [field]: value });
  };

  const onSubmit = useSave(setErrors);

  return (
    <Default
      title={documentTitle}
      breadcrumbs={pages}
      onSaveClick={(event: FormEvent<HTMLFormElement>) => {
        event.preventDefault();
        onSubmit(payment as unknown as Payment, sendEmail);
      }}
      disableSaveButton={!payment}
    >
      <Container>
        <Card title={t('enter_payment')}>
          <Element leftSide={t('client')}>
            <ClientSelector
              onChange={(client) => {
                handleChange('client_id', client?.id as string);
                handleChange('currency_id', client?.settings.currency_id);
              }}
              errorMessage={errors?.errors.client_id}
              defaultValue={payment?.client_id}
              value={payment?.client_id}
<<<<<<< HEAD
              readonly={
                searchParams.has('invoice') ||
                searchParams.get('action') === 'enter'
              }
=======
              readonly={searchParams.has('invoice')}
              initiallyVisible={!payment?.client_id}
>>>>>>> 962f619b
            />
          </Element>

          <Element leftSide={t('amount_received')} leftSideHelp={t('amount_received_help')}>
            <InputField
              id="amount"
              value={payment?.amount}
              onValueChange={(value) =>
                handleChange(
                  'amount',
                  isNaN(parseFloat(value)) ? 0 : parseFloat(value)
                )
              }
              errorMessage={errors?.errors.amount}
            />
          </Element>

          {payment?.client_id && <Divider />}

          {payment &&
            payment.invoices.length > 0 &&
            payment.invoices.map((invoice, index) => (
              <Element key={index}>
                <div className="flex flex-col">
                  <div className="flex items-center space-x-2">
                    <ComboboxAsync<Invoice>
                      inputOptions={{
                        value: invoice.invoice_id,
                        label: t('invoice') ?? '',
                      }}
                      endpoint={
                        new URL(
                          endpoint(
                            `/api/v1/invoices?payable=${payment.client_id}`
                          )
                        )
                      }
                      entryOptions={{
                        label: 'number',
                        id: 'id',
                        value: 'id',
                      }}
                      onChange={(entry) =>
                        entry.resource
                          ? handleExistingInvoiceChange(entry.resource, index)
                          : null
                      }
                    />

                    <InputField
                      label={t('amount_received')}
                      onValueChange={(value) =>
                        handleInvoiceInputChange(
                          index,
                          isNaN(parseFloat(value)) ? 0 : parseFloat(value)
                        )
                      }
                      className="w-full"
                      value={invoice.amount}
                    />

                    <Button
                      behavior="button"
                      type="minimal"
                      className="mt-6"
                      onClick={() => handleDeletingInvoice(invoice._id)}
                    >
                      <X />
                    </Button>
                  </div>

                  {errors?.errors[`invoices.${index}.amount`] && (
                    <Alert className="mt-2" type="danger">
                      {errors?.errors[`invoices.${index}.amount`]}
                    </Alert>
                  )}

                  {errors?.errors[`invoices.${index}.invoice_id`] && (
                    <Alert className="mt-2" type="danger">
                      {errors?.errors[`invoices.${index}.invoice_id`]}
                    </Alert>
                  )}
                </div>
              </Element>
            ))}

          {payment?.client_id && (
            <Element leftSide={t('invoices')}>
              <ComboboxAsync<Invoice>
                endpoint={
                  new URL(
                    endpoint(`/api/v1/invoices?payable=${payment?.client_id}`)
                  )
                }
                inputOptions={{
                  value: 'id',
                }}
                entryOptions={{
                  id: 'id',
                  value: 'id',
                  label: 'name',
                  dropdownLabelFn: (invoice) =>
                    `${t('invoice_number_short')}${invoice.number} - ${t(
                      'balance'
                    )} ${formatMoney(
                      invoice.balance,
                      payment.client?.country_id ?? '1',
                      payment.client?.settings.currency_id ?? '1'
                    )}`,
                }}
                onChange={({ resource }) =>
                  resource ? handleInvoiceChange(resource) : null
                }
                exclude={collect(payment.invoices)
                  .pluck('invoice_id')
                  .toArray()}
              />
            </Element>
          )}

          {payment?.client_id && <Divider />}

          {payment &&
            payment.credits.length > 0 &&
            payment.credits.map((credit, index) => (
              <Element key={index}>
                <div className="flex flex-col">
                  <div className="flex items-center space-x-2">
                    <ComboboxAsync<Credit>
                      inputOptions={{
                        value: credit.credit_id,
                        label: t('credit') ?? '',
                      }}
                      endpoint={
                        new URL(
                          endpoint(
                            `/api/v1/credits?client_id=${payment.client_id}`
                          )
                        )
                      }
                      entryOptions={{
                        id: 'id',
                        label: 'number',
                        value: 'id',
                      }}
                      onChange={(entry) =>
                        entry.resource
                          ? handleExistingCreditChange(entry.resource, index)
                          : null
                      }
                    />

                    <InputField
                      label={t('amount')}
                      onValueChange={(value) =>
                        handleCreditInputChange(
                          index,
                          isNaN(parseFloat(value)) ? 0 : parseFloat(value)
                        )
                      }
                      className="w-full"
                      value={credit.amount}
                    />

                    <Button
                      behavior="button"
                      type="minimal"
                      className="mt-6"
                      onClick={() => handleDeletingCredit(credit._id)}
                    >
                      <X />
                    </Button>
                  </div>

                  {errors?.errors[`credits.${index}.amount`] && (
                    <Alert className="mt-2" type="danger">
                      {errors?.errors[`credits.${index}.amount`]}
                    </Alert>
                  )}

                  {errors?.errors[`credits.${index}.credit_id`] && (
                    <Alert className="mt-2" type="danger">
                      {errors?.errors[`credits.${index}.credit_id`]}
                    </Alert>
                  )}
                </div>
              </Element>
            ))}

          {payment?.client_id && (
            <Element leftSide={t('credits')}>
              <ComboboxAsync<Credit>
                endpoint={
                  new URL(
                    endpoint(`/api/v1/credits?client_id=${payment.client_id}`)
                  )
                }
                inputOptions={{
                  value: null,
                }}
                entryOptions={{
                  id: 'id',
                  label: 'number',
                  value: 'id',
                  dropdownLabelFn: (resource) =>
                    `${resource.number} (${formatMoney(
                      resource.amount,
                      resource?.client?.country_id ?? '1',
                      resource?.client?.settings.currency_id
                    )})`,
                }}
                onChange={(entry) =>
                  entry.resource ? handleCreditChange(entry.resource) : null
                }
                exclude={collect(payment.credits).pluck('credit_id').toArray()}
              />
            </Element>
          )}

          {payment?.client_id && <Divider />}

          <Element leftSide={t('payment_date')}>
            <InputField
              type="date"
              id="date"
              value={payment?.date}
              onValueChange={(value) => handleChange('date', value)}
              errorMessage={errors?.errors.date}
            />
          </Element>

          <Element leftSide={t('payment_type')}>
            <SelectField
              id="type_id"
              value={payment?.type_id}
              onValueChange={(value) => handleChange('type_id', value)}
              errorMessage={errors?.errors.type_id}
              withBlank
            >
              {Object.entries(paymentType).map(([id, type], index) => (
                <option value={id} key={index}>
                  {t(type)}
                </option>
              ))}
            </SelectField>
          </Element>

          <Element leftSide={t('transaction_reference')}>
            <InputField
              id="transaction_reference"
              onValueChange={(value) =>
                handleChange('transaction_reference', value)
              }
              errorMessage={errors?.errors.transaction_reference}
            />
          </Element>

          <Element leftSide={t('private_notes')}>
            <InputField
              element="textarea"
              id="private_notes"
              onValueChange={(value) => handleChange('private_notes', value)}
              errorMessage={errors?.errors.private_notes}
            />
          </Element>

          {company?.custom_fields?.payment1 && (
            <CustomField
              field="payment1"
              defaultValue={payment?.custom_value1}
              value={company?.custom_fields?.payment1}
              onValueChange={(value) =>
                handleChange('custom_value1', value.toString())
              }
            />
          )}

          {company?.custom_fields?.payment2 && (
            <CustomField
              field="payment2"
              defaultValue={payment?.custom_value2}
              value={company?.custom_fields?.payment2}
              onValueChange={(value) =>
                handleChange('custom_value2', value.toString())
              }
            />
          )}

          {company?.custom_fields?.payment3 && (
            <CustomField
              field="payment3"
              defaultValue={payment?.custom_value3}
              value={company?.custom_fields?.payment3}
              onValueChange={(value) =>
                handleChange('custom_value3', value.toString())
              }
            />
          )}

          {company?.custom_fields?.payment4 && (
            <CustomField
              field="payment4"
              defaultValue={payment?.custom_value4}
              value={company?.custom_fields?.payment4}
              onValueChange={(value) =>
                handleChange('custom_value4', value.toString())
              }
            />
          )}

          <Element leftSide={t('send_email')}>
            <Toggle checked={sendEmail} onChange={setSendEmail} />
          </Element>

          <Element leftSide={t('convert_currency')}>
            <Toggle
              checked={Boolean(payment?.exchange_currency_id)}
              onChange={(value) => {
                setConvertCurrency(value);

                handleChange('exchange_currency_id', '');
                handleChange('exchange_rate', 1);
              }}
            />
          </Element>

          {convertCurrency && payment && (
            <ConvertCurrency
              exchangeRate={payment.exchange_rate.toString() || '1'}
              exchangeCurrencyId={payment.exchange_currency_id || '1'}
              currencyId={payment.currency_id || '1'}
              amount={payment?.amount}
              onChange={(exchangeRate, exchangeCurrencyId) => {
                handleChange('exchange_rate', exchangeRate);
                handleChange('exchange_currency_id', exchangeCurrencyId);
              }}
              onExchangeRateChange={(value) =>
                handleChange('exchange_rate', value)
              }
            />
          )}
        </Card>
      </Container>
    </Default>
  );
}<|MERGE_RESOLUTION|>--- conflicted
+++ resolved
@@ -221,19 +221,18 @@
               errorMessage={errors?.errors.client_id}
               defaultValue={payment?.client_id}
               value={payment?.client_id}
-<<<<<<< HEAD
               readonly={
                 searchParams.has('invoice') ||
                 searchParams.get('action') === 'enter'
               }
-=======
-              readonly={searchParams.has('invoice')}
               initiallyVisible={!payment?.client_id}
->>>>>>> 962f619b
-            />
-          </Element>
-
-          <Element leftSide={t('amount_received')} leftSideHelp={t('amount_received_help')}>
+            />
+          </Element>
+
+          <Element
+            leftSide={t('amount_received')}
+            leftSideHelp={t('amount_received_help')}
+          >
             <InputField
               id="amount"
               value={payment?.amount}
