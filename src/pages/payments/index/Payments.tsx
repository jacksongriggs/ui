--- conflicted
+++ resolved
@@ -11,12 +11,9 @@
 import paymentType from 'common/constants/payment-type';
 import { date } from 'common/helpers';
 import { useCurrentCompanyDateFormats } from 'common/hooks/useCurrentCompanyDateFormats';
-<<<<<<< HEAD
 import { useTitle } from 'common/hooks/useTitle';
-=======
 import { Payment } from 'common/interfaces/payment';
 import { bulk } from 'common/queries/payments';
->>>>>>> cf62d146
 import { BreadcrumRecord } from 'components/Breadcrumbs';
 import { DataTable, DataTableColumns } from 'components/DataTable';
 import { DropdownElement } from 'components/dropdown/DropdownElement';
@@ -29,10 +26,7 @@
 export function Payments() {
   const [t] = useTranslation();
   const { dateFormat } = useCurrentCompanyDateFormats();
-<<<<<<< HEAD
   useTitle('payments');
-=======
->>>>>>> cf62d146
   const pages: BreadcrumRecord[] = [{ name: t('payments'), href: '/payments' }];
   const columns: DataTableColumns = [
     {
