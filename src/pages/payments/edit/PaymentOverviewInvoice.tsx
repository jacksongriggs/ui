--- conflicted
+++ resolved
@@ -38,42 +38,39 @@
   const { dateFormat } = useCurrentCompanyDateFormats();
 
   return (
-<<<<<<< HEAD
-    <div className="grid grid-cols-1 gap-2 my-0 border border-x-5 py-4">
-=======
     <>
-    {props.paymentable.invoice_id && (
-    <div className="grid grid-cols-1 gap-2 my-2 border border-x-5 py-4">
->>>>>>> 354521a4
-      <div className="flex items-center justify-center">
-        <span className="text-gray-800">
-          {`${t('invoice')} `}
-          <Link
-            to={route('/invoices/:id/edit', {
-              id: props.paymentable.invoice_id,
-            })}
-          >
-            {setLabel(props.payment, props.paymentable)}
-          </Link>
-        </span>
-      </div>
-      <div className="flex items-center justify-center">
-        <span className="text-gray-400">
-          {formatMoney(
-            props?.paymentable?.amount || 0,
-            company.settings.country_id,
-            props.payment?.currency_id
-          )}
-        </span>
-        <span className="text-gray-400 mx-5">
-          {formatDate(
-            new Date(props.paymentable.created_at * 1000).toString(),
-            dateFormat
-          )}
-        </span>
-      </div>
-    </div>
-    )}
+      {props.paymentable.invoice_id && (
+        <div className="grid grid-cols-1 gap-2 my-2 border border-x-5 py-4">
+          <div className="flex items-center justify-center">
+            <span className="text-gray-800">
+              {`${t('invoice')} `}
+              <Link
+                to={route('/invoices/:id/edit', {
+                  id: props.paymentable.invoice_id,
+                })}
+              >
+                {setLabel(props.payment, props.paymentable)}
+              </Link>
+            </span>
+          </div>
+          <div className="flex items-center justify-center">
+            <span className="text-gray-400">
+              {formatMoney(
+                props?.paymentable?.amount || 0,
+                company.settings.country_id,
+                props.payment?.currency_id
+              )}
+            </span>
+            <span className="text-gray-400 mx-5">
+              {formatDate(
+                new Date(props.paymentable.created_at * 1000).toString(),
+                dateFormat
+              )}
+            </span>
+          </div>
+        </div>
+      )}
+      
       {props.paymentable.credit_id && (
         <div className="grid grid-cols-1 gap-2 my-2 border border-x-5 py-4">
           <div className="flex items-center justify-center">
