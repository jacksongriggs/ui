/**
 * Invoice Ninja (https://invoiceninja.com).
 *
 * @link https://github.com/invoiceninja/invoiceninja source repository
 *
 * @copyright Copyright (c) 2022. Invoice Ninja LLC (https://invoiceninja.com)
 *
 * @license https://www.elastic.co/licensing/elastic-license
 */

import { Link } from '$app/components/forms';
import paymentType from '$app/common/constants/payment-type';
import { date } from '$app/common/helpers';
import { route } from '$app/common/helpers/route';
import { useFormatMoney } from '$app/common/hooks/money/useFormatMoney';
import { useCurrentCompanyDateFormats } from '$app/common/hooks/useCurrentCompanyDateFormats';
import { useResolveCurrency } from '$app/common/hooks/useResolveCurrency';
import { Payment } from '$app/common/interfaces/payment';
import { EntityStatus } from '$app/components/EntityStatus';
import { StatusBadge } from '$app/components/StatusBadge';
import { Tooltip } from '$app/components/Tooltip';
import { DataTableColumnsExtended } from '$app/pages/invoices/common/hooks/useInvoiceColumns';
import { useTranslation } from 'react-i18next';
import { PaymentStatus } from '../components/PaymentStatus';
import { useEntityCustomFields } from '$app/common/hooks/useEntityCustomFields';
import { useReactSettings } from '$app/common/hooks/useReactSettings';
import { useHasPermission } from '$app/common/hooks/permissions/useHasPermission';

export const defaultColumns: string[] = [
  'status',
  'number',
  'client',
  'amount',
  'invoice_number',
  'date',
  'type',
  'transaction_reference',
];

export function useAllPaymentColumns() {
  const [firstCustom, secondCustom, thirdCustom, fourthCustom] =
    useEntityCustomFields({
      entity: 'payment',
    });

  const paymentColumns = [
    'status',
    'number',
    'client',
    'amount',
    'invoice_number',
    'date',
    'type',
    'transaction_reference',
    'archived_at',
    //   'assigned_to', @Todo: Need to resolve relationship
    'converted_amount', // @Todo: How's this different to `amount`?
    'created_at',
    //   'created_by', @Todo: Need to resolve relationship
    //   'credit_number', @Todo: Need to resolve relationship
    firstCustom,
    secondCustom,
    thirdCustom,
    fourthCustom,
    'entity_state',
    'exchange_rate',
    //   'gateway', @Todo: Need to resolve relationship
    'is_deleted',
    'private_notes',
    'refunded',
    'updated_at',
  ] as const;

  return paymentColumns;
}

export function usePaymentColumns() {
  const { t } = useTranslation();
  const { dateFormat } = useCurrentCompanyDateFormats();

  const hasPermission = useHasPermission();

  const paymentColumns = useAllPaymentColumns();
  type PaymentColumns = (typeof paymentColumns)[number];

  const formatMoney = useFormatMoney();
  const resolveCurrency = useResolveCurrency();

  const reactSettings = useReactSettings();

  const calculateConvertedAmount = (payment: Payment) => {
    if (payment.exchange_rate) {
      return payment.amount * payment.exchange_rate;
    }

    if (payment.client && payment.client.settings.currency_id?.length > 1) {
      const currency = resolveCurrency(payment.currency_id);

      if (currency) {
        return payment.amount * currency.exchange_rate;
      }
    }

    return payment.amount;
  };

  const [firstCustom, secondCustom, thirdCustom, fourthCustom] =
    useEntityCustomFields({
      entity: 'payment',
    });

  const columns: DataTableColumnsExtended<Payment, PaymentColumns> = [
    {
      column: 'status',
      id: 'status_id',
      label: t('status'),
      format: (value, payment) => <PaymentStatus entity={payment} />,
    },
    {
      column: 'number',
      id: 'number',
      label: t('number'),
      format: (value, payment) => (
        <Link
          to={route('/payments/:id/edit', { id: payment.id })}
          disableNavigation={
            !hasPermission('view_payment') && !hasPermission('edit_payment')
          }
        >
          {payment.number}
        </Link>
      ),
    },
    {
      column: 'client',
      id: 'client_id',
      label: t('client'),
      format: (value, payment) => (
        <Link
          to={route('/clients/:id', { id: payment.client_id })}
          disableNavigation={
            !hasPermission('view_client') && !hasPermission('edit_client')
          }
        >
          {payment.client?.display_name}
        </Link>
      ),
    },
    {
      column: 'amount',
      id: 'amount',
      label: t('amount'),
      format: (value, payment) =>
        formatMoney(
          value,
          payment.client?.country_id,
          payment.client?.settings.currency_id
        ),
    },
    {
      column: 'invoice_number',
      id: 'id',
      label: t('invoice_number'),
      format: (value, payment) => (
        <Link
          to={route('/invoices/:id/edit', { id: payment.invoices?.[0]?.id })}
<<<<<<< HEAD
          disableNavigation={
            !hasPermission('view_invoice') && !hasPermission('edit_invoice')
          }
=======
>>>>>>> acb70cc4
        >
          {payment.invoices?.[0]?.number}
        </Link>
      ),
    },
    {
      column: 'date',
      id: 'date',
      label: t('date'),
      format: (value) => date(value, dateFormat),
    },
    {
      column: 'type',
      id: 'type_id',
      label: t('type'),
      format: (value) => (
        <StatusBadge for={paymentType} code={value} headless />
      ),
    },
    {
      column: 'transaction_reference',
      id: 'transaction_reference',
      label: t('transaction_reference'),
    },
    {
      column: 'archived_at',
      id: 'archived_at',
      label: t('archived_at'),
      format: (value) => date(value, dateFormat),
    },
    {
      column: 'converted_amount',
      id: 'amount',
      label: t('amount'),
      format: (value, payment) =>
        formatMoney(
          calculateConvertedAmount(payment),
          payment.client?.country_id,
          payment.client?.settings.currency_id
        ),
    },
    {
      column: 'created_at',
      id: 'created_at',
      label: t('created_at'),
      format: (value) => date(value, dateFormat),
    },
    {
      column: firstCustom,
      id: 'custom_value1',
      label: firstCustom,
    },
    {
      column: secondCustom,
      id: 'custom_value2',
      label: secondCustom,
    },
    {
      column: thirdCustom,
      id: 'custom_value3',
      label: thirdCustom,
    },
    {
      column: fourthCustom,
      id: 'custom_value4',
      label: fourthCustom,
    },
    {
      column: 'entity_state',
      id: 'id',
      label: t('entity_state'),
      format: (value, payment) => <EntityStatus entity={payment} />,
    },
    {
      column: 'exchange_rate',
      id: 'exchange_rate',
      label: t('exchange_rate'),
    },
    {
      column: 'is_deleted',
      id: 'is_deleted',
      label: t('is_deleted'),
      format: (value, payment) => (payment.is_deleted ? t('yes') : t('no')),
    },
    {
      column: 'private_notes',
      id: 'private_notes',
      label: t('private_notes'),
      format: (value) => (
        <Tooltip
          size="regular"
          truncate
          containsUnsafeHTMLTags
          message={value as string}
        >
          <span dangerouslySetInnerHTML={{ __html: value as string }} />
        </Tooltip>
      ),
    },
    {
      column: 'refunded',
      id: 'refunded',
      label: t('refunded'),
      format: (value, payment) =>
        formatMoney(
          value,
          payment.client?.country_id,
          payment.client?.settings.currency_id
        ),
    },
    {
      column: 'updated_at',
      id: 'updated_at',
      label: t('updated_at'),
      format: (value) => date(value, dateFormat),
    },
  ];

  const list: string[] =
    reactSettings?.react_table_columns?.payment || defaultColumns;

  return columns
    .filter((column) => list.includes(column.column))
    .sort((a, b) => list.indexOf(a.column) - list.indexOf(b.column));
}<|MERGE_RESOLUTION|>--- conflicted
+++ resolved
@@ -164,12 +164,6 @@
       format: (value, payment) => (
         <Link
           to={route('/invoices/:id/edit', { id: payment.invoices?.[0]?.id })}
-<<<<<<< HEAD
-          disableNavigation={
-            !hasPermission('view_invoice') && !hasPermission('edit_invoice')
-          }
-=======
->>>>>>> acb70cc4
         >
           {payment.invoices?.[0]?.number}
         </Link>
