--- conflicted
+++ resolved
@@ -32,11 +32,8 @@
 import { v4 } from 'uuid';
 import { useNavigate } from 'react-router-dom';
 import { useFormatMoney } from '$app/common/hooks/money/useFormatMoney';
-<<<<<<< HEAD
 import collect from 'collect.js';
-=======
 import { useSaveBtn } from '$app/components/layouts/common/hooks';
->>>>>>> 354521a4
 
 export default function Apply() {
   const queryClient = useQueryClient();
