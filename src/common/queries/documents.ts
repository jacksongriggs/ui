--- conflicted
+++ resolved
@@ -31,22 +31,12 @@
 }
 
 export const useDocumentsBulk = () => {
-<<<<<<< HEAD
-  return (ids: string[], action: 'download', onActionCall?: () => void) => {
-=======
   return (ids: string[], action: 'download') => {
->>>>>>> bfe1afdf
     toast.processing();
 
     request('POST', endpoint('/api/v1/documents?per_page=100'), {
       action,
       ids,
-<<<<<<< HEAD
-    })
-      .then(() => toast.success('exported_data'))
-      .finally(() => onActionCall?.());
-=======
     }).then(() => toast.success('exported_data'));
->>>>>>> bfe1afdf
   };
 };