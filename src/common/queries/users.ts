--- conflicted
+++ resolved
@@ -10,17 +10,13 @@
 
 import { endpoint } from '$app/common/helpers';
 import { request } from '$app/common/helpers/request';
-<<<<<<< HEAD
 import { useQuery, useQueryClient } from 'react-query';
-import { route } from '$app/common/helpers/route';
-=======
-import { useQuery } from 'react-query';
->>>>>>> 8dccabc0
 import { GenericQueryOptions } from './invoices';
 import { useAdmin } from '$app/common/hooks/permissions/useHasPermission';
 import { toast } from '../helpers/toast/toast';
 import { useSetAtom } from 'jotai';
 import { lastPasswordEntryTimeAtom } from '../atoms/password-confirmation';
+import { route } from '../helpers/route';
 
 export function useUsersQuery() {
   return useQuery('/api/v1/users', () =>
