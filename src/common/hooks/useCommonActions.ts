--- conflicted
+++ resolved
@@ -59,19 +59,6 @@
       { value: 'restore', label: t('restore') },
       { value: 'delete', label: t('delete') },
     ],
-<<<<<<< HEAD
-
-    recurring_invoice: [
-      { value: 'view_pdf', label: t('view_pdf') },
-      { value: 'start', label: t('start') },
-      { value: 'stop', label: t('stop') },
-      { value: 'update_prices', label: t('update_prices') },
-      { value: 'increase_prices', label: t('increase_prices') },
-
-      { value: 'add_comment', label: t('add_comment') },
-      { value: 'clone_to_recurring', label: t('clone_to_recurring') },
-      { value: 'clone_to_other', label: t('clone_to_other') },
-=======
     quote: [
       { value: 'view_pdf', label: t('view_pdf') },
       { value: 'print_pdf', label: t('print_pdf') },
@@ -89,7 +76,21 @@
       { value: 'clone_to_quote', label: t('clone_to_quote') },
       { value: 'clone_to_other', label: t('clone_to_other') },
 
->>>>>>> 99ae43d5
+      { value: 'archive', label: t('archive') },
+      { value: 'restore', label: t('restore') },
+      { value: 'delete', label: t('delete') },
+    ],
+
+    recurring_invoice: [
+      { value: 'view_pdf', label: t('view_pdf') },
+      { value: 'start', label: t('start') },
+      { value: 'stop', label: t('stop') },
+      { value: 'update_prices', label: t('update_prices') },
+      { value: 'increase_prices', label: t('increase_prices') },
+
+      { value: 'add_comment', label: t('add_comment') },
+      { value: 'clone_to_recurring', label: t('clone_to_recurring') },
+      { value: 'clone_to_other', label: t('clone_to_other') },
       { value: 'archive', label: t('archive') },
       { value: 'restore', label: t('restore') },
       { value: 'delete', label: t('delete') },
@@ -111,15 +112,13 @@
       { value: 'mark_sent', label: t('mark_sent') },
       { value: 'email_credit', label: t('email_credit') },
     ],
-<<<<<<< HEAD
+    quote: [
+      { value: 'mark_sent', label: t('mark_sent') },
+      { value: 'email_quote', label: t('email_quote') },
+    ],
     recurring_invoice: [
       { value: 'start', label: t('start') },
       { value: 'view_pdf', label: t('view_pdf') },
-=======
-    quote: [
-      { value: 'mark_sent', label: t('mark_sent') },
-      { value: 'email_quote', label: t('email_quote') },
->>>>>>> 99ae43d5
     ],
   };
 
