--- conflicted
+++ resolved
@@ -29,11 +29,6 @@
   const { isCompanyLevelActive } = useCurrentSettingsLevel();
 
   useEffect(() => {
-<<<<<<< HEAD
-    if (isCompanyLevelActive) {
-      dispatch(injectInChanges({ object: 'company', data: company }));
-    }
-=======
     if (companyChanges && options?.overwrite === false) {
       // We don't want to overwrite existing changes,
       // so let's just not inject anything if we already have a value,
@@ -42,8 +37,9 @@
       return;
     }
 
-    dispatch(injectInChanges({ object: 'company', data: company }));
->>>>>>> bfe1afdf
+    if (isCompanyLevelActive) {
+      dispatch(injectInChanges({ object: 'company', data: company }));
+    }
   }, [company]);
 
   return companyChanges;
