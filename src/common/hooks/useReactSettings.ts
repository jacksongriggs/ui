/**
 * Invoice Ninja (https://invoiceninja.com).
 *
 * @link https://github.com/invoiceninja/invoiceninja source repository
 *
 * @copyright Copyright (c) 2022. Invoice Ninja LLC (https://invoiceninja.com)
 *
 * @license https://www.elastic.co/licensing/elastic-license
 */

import { RootState } from '$app/common/stores/store';
import { useSelector } from 'react-redux';
import { useInjectUserChanges } from './useInjectUserChanges';
import { cloneDeep, merge } from 'lodash';
import { Record as ClientMapRecord } from '../constants/exports/client-map';
import { Entity } from '$app/components/CommonActionsPreferenceModal';
import { PerPage } from '$app/components/DataTable';
import { ThemeColorField } from '$app/pages/settings/user/components/StatusColorTheme';

export type ChartsDefaultView = 'day' | 'week' | 'month';

export interface TableFiltersPreference {
  filter?: string;
  customFilter?: string[];
  currentPage: number;
  sort?: string;
  status: string[];
  sortedBy?: string;
  perPage?: PerPage;
}

export interface Preferences {
  dashboard_charts: {
    default_view: 'day' | 'week' | 'month';
    range: string;
    currency: number;
  };
  datatables: {
    clients: {
      sort: string;
    };
  };
  reports: {
    columns: Record<string, ClientMapRecord[][]>;
  };
}

type ImportTemplates = Record<string, Record<string, Record<number, string>>>;

type ColorTheme = Record<ThemeColorField, string>;

export interface ReactSettings {
  show_pdf_preview: boolean;
  react_table_columns?: Record<ReactTableColumns, string[]>;
  react_notification_link: boolean;
  number_precision?: number;
  show_document_preview?: boolean;
  preferences: Preferences;
  table_filters?: Record<string, TableFiltersPreference>;
  common_actions?: Record<Entity, string[]>;
  show_mini_sidebar?: boolean;
  import_templates?: ImportTemplates;
<<<<<<< HEAD
  color_theme?: ColorTheme;
=======
  table_footer_columns?: Record<ReactTableColumns, string[]>;
  show_table_footer?: boolean;
>>>>>>> e8732b89
}

export type ReactTableColumns =
  | 'invoice'
  | 'client'
  | 'product'
  | 'recurringInvoice'
  | 'payment'
  | 'quote'
  | 'credit'
  | 'project'
  | 'task'
  | 'vendor'
  | 'purchaseOrder'
  | 'expense'
  | 'recurringExpense'
  | 'clientDocument'
  | 'transaction';

export const preferencesDefaults: Preferences = {
  dashboard_charts: {
    default_view: 'month',
    currency: 1,
    range: 'this_month',
  },
  datatables: {
    clients: {
      sort: 'id|desc',
    },
  },
  reports: {
    columns: {},
  },
};

export function useReactSettings() {
  const user = useInjectUserChanges();

  const reactSettings =
    useSelector(
      (state: RootState) => state.user.changes?.company_user?.react_settings
    ) || {};

  const previousReactTableColumns =
    user?.company_user?.settings?.react_table_columns;

  const settings: ReactSettings = {
    show_pdf_preview: true,
    react_notification_link: true,
    // This is legacy fallback for old settings location. If you see this in 2 years, feel free to remove it.
    react_table_columns: {
      ...previousReactTableColumns,
      ...reactSettings.react_table_columns,
    },
    preferences: cloneDeep(preferencesDefaults),
  };

  return merge<ReactSettings, ReactSettings>(
    { ...settings },
    { ...reactSettings }
  );
}<|MERGE_RESOLUTION|>--- conflicted
+++ resolved
@@ -60,12 +60,9 @@
   common_actions?: Record<Entity, string[]>;
   show_mini_sidebar?: boolean;
   import_templates?: ImportTemplates;
-<<<<<<< HEAD
-  color_theme?: ColorTheme;
-=======
   table_footer_columns?: Record<ReactTableColumns, string[]>;
   show_table_footer?: boolean;
->>>>>>> e8732b89
+  color_theme?: ColorTheme;
 }
 
 export type ReactTableColumns =
