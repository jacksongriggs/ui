--- conflicted
+++ resolved
@@ -62,11 +62,8 @@
   import_templates?: ImportTemplates;
   table_footer_columns?: Record<ReactTableColumns, string[]>;
   show_table_footer?: boolean;
-<<<<<<< HEAD
+  dark_mode?: boolean;
   color_theme?: ColorTheme;
-=======
-  dark_mode?: boolean;
->>>>>>> c1ae4f4c
 }
 
 export type ReactTableColumns =
