/**
 * Invoice Ninja (https://invoiceninja.com).
 *
 * @link https://github.com/invoiceninja/invoiceninja source repository
 *
 * @copyright Copyright (c) 2022. Invoice Ninja LLC (https://invoiceninja.com)
 *
 * @license https://www.elastic.co/licensing/elastic-license
 */

import { RootState } from '$app/common/stores/store';
import { useSelector } from 'react-redux';
import { useInjectUserChanges } from './useInjectUserChanges';
import { cloneDeep, merge } from 'lodash';
import { Record as ClientMapRecord } from '../constants/exports/client-map';
import { Entity } from '$app/components/CommonActionsPreferenceModal';

export type ChartsDefaultView = 'day' | 'week' | 'month';

export interface TableFiltersPreference {
  filter?: string;
  customFilter?: string[];
  currentPage: number;
  sort?: string;
  status: string[];
  sortedBy?: string;
}

export interface Preferences {
  dashboard_charts: {
    default_view: 'day' | 'week' | 'month';
    range: string;
    currency: number;
  };
  datatables: {
    clients: {
      sort: string;
    };
  };
  reports: {
    columns: Record<string, ClientMapRecord[][]>;
  };
}

export interface ReactSettings {
  show_pdf_preview: boolean;
  react_table_columns?: Record<ReactTableColumns, string[]>;
  react_notification_link: boolean;
  number_precision?: number;
  show_document_preview?: boolean;
  preferences: Preferences;
<<<<<<< HEAD
  table_filters?: Record<string, TableFiltersPreference>;
=======
  common_actions?: Record<Entity, string[]>;
>>>>>>> 55b59b40
}

export type ReactTableColumns =
  | 'invoice'
  | 'client'
  | 'product'
  | 'recurringInvoice'
  | 'payment'
  | 'quote'
  | 'credit'
  | 'project'
  | 'task'
  | 'vendor'
  | 'purchaseOrder'
  | 'expense'
  | 'recurringExpense';

export const preferencesDefaults: Preferences = {
  dashboard_charts: {
    default_view: 'month',
    currency: 1,
    range: 'this_month',
  },
  datatables: {
    clients: {
      sort: 'id|desc',
    },
  },
  reports: {
    columns: {},
  },
};

export function useReactSettings() {
  const user = useInjectUserChanges();

  const reactSettings =
    useSelector(
      (state: RootState) => state.user.changes?.company_user?.react_settings
    ) || {};

  const previousReactTableColumns =
    user?.company_user?.settings?.react_table_columns;

  const settings: ReactSettings = {
    show_pdf_preview: true,
    react_notification_link: true,
    // This is legacy fallback for old settings location. If you see this in 2 years, feel free to remove it.
    react_table_columns: {
      ...previousReactTableColumns,
      ...reactSettings.react_table_columns,
    },
    preferences: cloneDeep(preferencesDefaults),
  };

  return merge<ReactSettings, ReactSettings>(
    { ...settings },
    { ...reactSettings }
  );
}<|MERGE_RESOLUTION|>--- conflicted
+++ resolved
@@ -49,11 +49,8 @@
   number_precision?: number;
   show_document_preview?: boolean;
   preferences: Preferences;
-<<<<<<< HEAD
   table_filters?: Record<string, TableFiltersPreference>;
-=======
   common_actions?: Record<Entity, string[]>;
->>>>>>> 55b59b40
 }
 
 export type ReactTableColumns =
