--- conflicted
+++ resolved
@@ -44,11 +44,8 @@
     columns: Record<string, ClientMapRecord[][]>;
   };
   auto_expand_product_table_notes: boolean;
-<<<<<<< HEAD
   enable_public_notifications: boolean | null;
-=======
   use_system_fonts: boolean;
->>>>>>> c784740e
 }
 
 export type ImportTemplates = Record<string, Record<string, (string | null)[]>>;
@@ -104,11 +101,8 @@
     columns: {},
   },
   auto_expand_product_table_notes: false,
-<<<<<<< HEAD
   enable_public_notifications: null,
-=======
   use_system_fonts: false,
->>>>>>> c784740e
 };
 
 interface Options {
