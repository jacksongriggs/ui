--- conflicted
+++ resolved
@@ -38,11 +38,8 @@
   | Vendor
   | RecurringExpense
   | Product
-<<<<<<< HEAD
-  | PurchaseOrder;
-=======
+  | PurchaseOrder
   | Transaction;
->>>>>>> f26a4fff
 
 export function useEntityAssigned() {
   const user = useCurrentUser();
