--- conflicted
+++ resolved
@@ -77,7 +77,6 @@
   invitations: Invitation[];
   documents: any[];
   client?: Client;
-<<<<<<< HEAD
   activities?: Activity[];
 }
 
@@ -116,7 +115,5 @@
   amount: number;
   created_at: number;
   updated_at: number;
-=======
   tax_info?: TaxInfo;
->>>>>>> 56461746
 }