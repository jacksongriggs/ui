/**
 * Invoice Ninja (https://invoiceninja.com).
 *
 * @link https://github.com/invoiceninja/invoiceninja source repository
 *
 * @copyright Copyright (c) 2022. Invoice Ninja LLC (https://invoiceninja.com)
 *
 * @license https://www.elastic.co/licensing/elastic-license
 */

interface Settings {
  general: Record<string, string>;
  requirements: {
    currently_due: string[][];
    past_due: string[][];
    verification: string[][];
  };
  capabilities: Record<string, string>;
}

export interface CompanyGateway {
  id: string;
  gateway_key: string;
  accepted_credit_cards: number;
  require_cvv: boolean;
  require_billing_address: boolean;
  require_shipping_address: boolean;
  require_client_name: boolean;
  require_zip: boolean;
  require_postal_code: boolean;
  require_client_phone: boolean;
  require_contact_name: boolean;
  require_contact_email: boolean;
  show_billing_address: boolean;
  show_shipping_address: boolean;
  update_details: boolean;
  config: string;
  fees_and_limits: Record<string, FeesAndLimitsEntry>;
  updated_at: number;
  archived_at: number;
  created_at: number;
  is_deleted: boolean;
  custom_value1: string;
  custom_value2: string;
  custom_value3: string;
  custom_value4: string;
  label: string;
  token_billing: string;
  test_mode: boolean;
  always_show_required_fields: boolean;
<<<<<<< HEAD
  is_default: boolean,
  meta: {
    exp_month: string;
    exp_year: string;
    brand: string;
    last4: string;
    type: number;
  }; 
=======
  settings?: Settings;
>>>>>>> c8d58767
}

export interface FeesAndLimitsEntry {
  min_limit: number;
  max_limit: number;
  fee_amount: number;
  fee_percent: number;
  fee_tax_name1: string;
  fee_tax_name2: string;
  fee_tax_name3: string;
  fee_tax_rate1: number;
  fee_tax_rate2: number;
  fee_tax_rate3: number;
  fee_cap: number;
  adjust_fee_percent: boolean;
  is_enabled: boolean;
}<|MERGE_RESOLUTION|>--- conflicted
+++ resolved
@@ -48,7 +48,6 @@
   token_billing: string;
   test_mode: boolean;
   always_show_required_fields: boolean;
-<<<<<<< HEAD
   is_default: boolean,
   meta: {
     exp_month: string;
@@ -57,9 +56,7 @@
     last4: string;
     type: number;
   }; 
-=======
   settings?: Settings;
->>>>>>> c8d58767
 }
 
 export interface FeesAndLimitsEntry {
