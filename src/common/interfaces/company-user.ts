/**
 * Invoice Ninja (https://invoiceninja.com).
 *
 * @link https://github.com/invoiceninja/invoiceninja source repository
 *
 * @copyright Copyright (c) 2022. Invoice Ninja LLC (https://invoiceninja.com)
 *
 * @license https://www.elastic.co/licensing/elastic-license
 */

import { Account } from './account';
import { Company } from './company.interface';
import { User } from './user';

export interface ReactSettings {
  show_pdf_preview: boolean;
<<<<<<< HEAD
  react_table_columns?: Record<ReactTableColumns, string[]>;
=======
  react_notification_link: boolean;
>>>>>>> 1374ac16
}

export interface CompanyUser {
  permissions: string;
  notifications: Notifications;
  settings: Settings;
  is_owner: boolean;
  is_admin: boolean;
  is_locked: boolean;
  updated_at: number;
  archived_at: number;
  created_at: number;
  permissions_updated_at: number;
  ninja_portal_url: string;
  user: User;
  company: Company;
  token: Token;
  account: Account;
  react_settings: ReactSettings;
}

export type ReactTableColumns =
  | 'invoice'
  | 'client'
  | 'product'
  | 'recurringInvoice'
  | 'payment'
  | 'quote'
  | 'credit'
  | 'project'
  | 'task'
  | 'vendor'
  | 'purchaseOrder'
  | 'expense'
  | 'recurringExpense';

export interface Settings {
  accent_color: string;
  table_columns?: Record<ReactTableColumns, string[]>;
}

export interface Notifications {
  email: string[];
}

export interface Token {
  id: string;
  user_id: string;
  token: string;
  name: string;
  is_system: boolean;
  updated_at: number;
  archived_at: number;
  created_at: number;
  is_deleted: boolean;
}<|MERGE_RESOLUTION|>--- conflicted
+++ resolved
@@ -14,11 +14,8 @@
 
 export interface ReactSettings {
   show_pdf_preview: boolean;
-<<<<<<< HEAD
   react_table_columns?: Record<ReactTableColumns, string[]>;
-=======
   react_notification_link: boolean;
->>>>>>> 1374ac16
 }
 
 export interface CompanyUser {
