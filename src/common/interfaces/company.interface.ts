--- conflicted
+++ resolved
@@ -47,11 +47,8 @@
   e_invoice_passphrase: string;
   has_e_invoice_certificate: boolean;
   has_e_invoice_certificate_passphrase: boolean;
-<<<<<<< HEAD
   subdomain: string;
-=======
   client_can_register: boolean;
->>>>>>> 11bac0f4
 }
 
 export interface CompanyInput {
