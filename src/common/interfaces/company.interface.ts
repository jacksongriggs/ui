/**
 * Invoice Ninja (https://invoiceninja.com).
 *
 * @link https://github.com/invoiceninja/invoiceninja source repository
 *
 * @copyright Copyright (c) 2022. Invoice Ninja LLC (https://invoiceninja.com)
 *
 * @license https://www.elastic.co/licensing/elastic-license
 */

export interface Company {
  id: string;
  size_id: string;
  industry_id: string;
  settings: Settings;
  custom_fields: Record<string, string>;
  enabled_tax_rates: number;
  enabled_item_tax_rates: number;
  enable_product_discount: boolean;
  mark_expenses_paid: boolean;
  mark_expenses_invoiceable: boolean;
  invoice_expense_documents: boolean;
  convert_expense_currency: boolean;
  custom_surcharge_taxes1: boolean;
  custom_surcharge_taxes2: boolean;
  custom_surcharge_taxes3: boolean;
  custom_surcharge_taxes4: boolean;
  portal_domain: string;
  enable_product_cost: boolean;
  enable_product_quantity: boolean;
  show_task_end_date: boolean;
  auto_start_tasks: boolean;
  use_quote_terms_on_conversion: boolean;
  is_disabled: boolean;
  enable_applying_payments: boolean;
  enabled_expense_tax_rates: number;
  stock_notification: boolean;
  invoice_task_lock: boolean;
  invoice_task_hours: boolean;
  invoice_task_project: boolean;
  track_inventory: boolean;
  stop_on_unpaid_recurring: boolean;
  enabled_modules: number;
  calculate_taxes: boolean;
  tax_data: TaxData;
  e_invoice_certificate: string;
  e_invoice_passphrase: string;
  has_e_invoice_certificate: boolean;
  has_e_invoice_certificate_passphrase: boolean;
<<<<<<< HEAD
  default_password_timeout: number;
=======
  subdomain: string;
  client_can_register: boolean;
>>>>>>> c56ac5c3
}

export interface CompanyInput {
  name: string;
  subdomain: string;
  language_id: string;
  currency_id: string;
}

export interface Settings {
  accept_client_input_quote_approval: boolean;
  auto_archive_invoice: boolean;
  auto_bill_standard_invoices: boolean;
  lock_invoices: string;
  enable_client_portal_tasks: boolean;
  show_all_tasks_client_portal: string;
  enable_client_portal_password: boolean;
  enable_client_portal: boolean;
  enable_client_portal_dashboard: boolean;
  signature_on_pdf: boolean;
  document_email_attachment: boolean;
  portal_design_id: string;
  timezone_id: string;
  date_format_id: string;
  military_time: boolean;
  language_id: string;
  show_currency_code: boolean;
  show_task_item_description: boolean;
  allow_billable_task_items: boolean;
  show_email_footer: boolean;
  company_gateway_ids: string;
  currency_id: string;
  custom_value1: string;
  custom_value2: string;
  custom_value3: string;
  custom_value4: string;
  default_task_rate: number;
  payment_terms: string;
  send_reminders: boolean;
  custom_message_dashboard: string;
  custom_message_unpaid_invoice: string;
  custom_message_paid_invoice: string;
  custom_message_unapproved_quote: string;
  auto_archive_quote: boolean;
  auto_convert_quote: boolean;
  auto_email_invoice: boolean;
  entity_send_time: number;
  inclusive_taxes: boolean;
  quote_footer: string;
  translations: any[];
  counter_number_applied: string;
  quote_number_applied: string;
  invoice_number_pattern: string;
  invoice_number_counter: number;
  recurring_invoice_number_pattern: string;
  recurring_invoice_number_counter: number;
  quote_number_pattern: string;
  quote_number_counter: number;
  client_number_pattern: string;
  client_number_counter: number;
  credit_number_pattern: string;
  credit_number_counter: number;
  task_number_pattern: string;
  task_number_counter: number;
  expense_number_pattern: string;
  expense_number_counter: number;
  recurring_expense_number_pattern: string;
  recurring_expense_number_counter: number;
  recurring_quote_number_pattern: string;
  recurring_quote_number_counter: number;
  vendor_number_pattern: string;
  vendor_number_counter: number;
  ticket_number_pattern: string;
  ticket_number_counter: number;
  payment_number_pattern: string;
  payment_number_counter: number;
  project_number_pattern: string;
  project_number_counter: number;
  postmark_secret: string;
  mailgun_secret: string;
  mailgun_domain: string;
  mailgun_endpoint: string;
  purchase_order_number_pattern: string;
  purchase_order_number_counter: number;
  shared_invoice_quote_counter: boolean;
  shared_invoice_credit_counter: boolean;
  recurring_number_prefix: string;
  reset_counter_frequency_id: string;
  reset_counter_date: string;
  counter_padding: number;
  auto_bill: string;
  auto_bill_date: string;
  invoice_terms: string;
  quote_terms: string;
  invoice_taxes: number;
  invoice_design_id: string;
  quote_design_id: string;
  credit_design_id: string;
  purchase_order_design_id: string;
  purchase_order_footer: string;
  purchase_order_terms: string;
  purchase_order_public_notes: string;
  require_purchase_order_signature: boolean;
  invoice_footer: string;
  credit_footer: string;
  credit_terms: string;
  invoice_labels: string;
  tax_name1: string;
  tax_rate1: number;
  tax_name2: string;
  tax_rate2: number;
  tax_name3: string;
  tax_rate3: number;
  payment_type_id: string;
  valid_until: string;
  show_accept_invoice_terms: boolean;
  show_accept_quote_terms: boolean;
  require_invoice_signature: boolean;
  require_quote_signature: boolean;
  email_sending_method: string;
  gmail_sending_user_id: string;
  reply_to_email: string;
  reply_to_name: string;
  bcc_email: string;
  pdf_email_attachment: boolean;
  ubl_email_attachment: boolean;
  email_style: string;
  email_style_custom: string;
  email_subject_invoice: string;
  email_subject_quote: string;
  email_subject_credit: string;
  email_subject_payment: string;
  email_subject_payment_partial: string;
  email_subject_statement: string;
  email_subject_purchase_order: string;
  email_template_purchase_order: string;
  email_template_invoice: string;
  email_template_credit: string;
  email_template_quote: string;
  email_template_payment: string;
  email_template_payment_partial: string;
  email_template_statement: string;
  email_subject_reminder1: string;
  email_subject_reminder2: string;
  email_subject_reminder3: string;
  email_subject_reminder_endless: string;
  email_template_reminder1: string;
  email_template_reminder2: string;
  email_template_reminder3: string;
  email_template_reminder_endless: string;
  email_signature: string;
  enable_email_markup: boolean;
  email_subject_custom1: string;
  email_subject_custom2: string;
  email_subject_custom3: string;
  email_template_custom1: string;
  email_template_custom2: string;
  email_template_custom3: string;
  enable_reminder1: boolean;
  enable_reminder2: boolean;
  enable_reminder3: boolean;
  enable_reminder_endless: boolean;
  num_days_reminder1: number;
  num_days_reminder2: number;
  num_days_reminder3: number;
  schedule_reminder1: string;
  schedule_reminder2: string;
  schedule_reminder3: string;
  reminder_send_time: number;
  late_fee_amount1: number;
  late_fee_amount2: number;
  late_fee_amount3: number;
  late_fee_percent1: number;
  late_fee_percent2: number;
  late_fee_percent3: number;
  endless_reminder_frequency_id: string;
  late_fee_endless_amount: number;
  late_fee_endless_percent: number;
  client_online_payment_notification: boolean;
  client_manual_payment_notification: boolean;
  name: string;
  company_logo: string;
  website: string;
  address1: string;
  address2: string;
  city: string;
  state: string;
  postal_code: string;
  phone: string;
  email: string;
  country_id: string;
  vat_number: string;
  id_number: string;
  page_size: string;
  page_layout: string;
  font_size: number;
  primary_font: string;
  secondary_font: string;
  primary_color: string;
  secondary_color: string;
  page_numbering: boolean;
  page_numbering_alignment: string;
  hide_paid_to_date: boolean;
  embed_documents: boolean;
  all_pages_header: boolean;
  all_pages_footer: boolean;
  pdf_variables: { [key: string]: string[] };
  portal_custom_head: string;
  portal_custom_css: string;
  portal_custom_footer: string;
  portal_custom_js: string;
  client_can_register: boolean;
  client_portal_terms: string;
  client_portal_privacy_policy: string;
  client_portal_enable_uploads: boolean;
  client_portal_allow_under_payment: boolean;
  client_portal_under_payment_minimum: number;
  client_portal_allow_over_payment: boolean;
  use_credits_payment: string;
  hide_empty_columns_on_pdf: boolean;
  email_from_name: string;
  auto_archive_invoice_cancelled: boolean;
  use_comma_as_decimal_place: boolean;
  first_month_of_year: string;
  qr_iban: string;
  besr_id: string;
  vendor_portal_enable_uploads: boolean;
  company_logo_size: string;
  show_paid_stamp: boolean;
  show_shipping_address: boolean;
  sync_invoice_quote_columns: boolean;
  client_initiated_payments: boolean;
  client_initiated_payments_minimum: number;
  e_invoice_type: string;
  default_expense_payment_type_id: string;
  enable_e_invoice: boolean;
}

export interface TaxData {
  version: string;
  seller_subregion: string;
  regions: Regions;
}

export interface Regions {
  US: USRegion;
  EU: EURegion;
  AU: AURegion;
}

export interface USRegion {
  has_sales_above_threshold: boolean;
  tax_all_subregions: boolean;
  tax_threshold: number;
  subregions: USSubregion;
}

export interface USSubregion {
  AL: TaxSetting;
  AK: TaxSetting;
  AZ: TaxSetting;
  AR: TaxSetting;
  CA: TaxSetting;
  CO: TaxSetting;
  CT: TaxSetting;
  DE: TaxSetting;
  FL: TaxSetting;
  GA: TaxSetting;
  HI: TaxSetting;
  ID: TaxSetting;
  IL: TaxSetting;
  IN: TaxSetting;
  IA: TaxSetting;
  KS: TaxSetting;
  KY: TaxSetting;
  LA: TaxSetting;
  ME: TaxSetting;
  MD: TaxSetting;
  MA: TaxSetting;
  MI: TaxSetting;
  MN: TaxSetting;
  MS: TaxSetting;
  MO: TaxSetting;
  MT: TaxSetting;
  NE: TaxSetting;
  NV: TaxSetting;
  NH: TaxSetting;
  NJ: TaxSetting;
  NM: TaxSetting;
  NY: TaxSetting;
  NC: TaxSetting;
  ND: TaxSetting;
  OH: TaxSetting;
  OK: TaxSetting;
  OR: TaxSetting;
  PA: TaxSetting;
  RI: TaxSetting;
  SC: TaxSetting;
  SD: TaxSetting;
  TN: TaxSetting;
  TX: TaxSetting;
  UT: TaxSetting;
  VT: TaxSetting;
  VA: TaxSetting;
  WA: TaxSetting;
  WV: TaxSetting;
  WI: TaxSetting;
  WY: TaxSetting;
}

export interface TaxSetting {
  apply_tax: boolean;
  tax_rate: number;
  tax_name: string;
  reduced_tax_rate: number;
}

export interface EURegion {
  has_sales_above_threshold: boolean;
  tax_all_subregions: boolean;
  tax_threshold: number;
  subregions: EUSubregions;
}

export interface EUSubregions {
  AT: TaxSetting;
  BE: TaxSetting;
  BG: TaxSetting;
  CY: TaxSetting;
  CZ: TaxSetting;
  DE: TaxSetting;
  DK: TaxSetting;
  EE: TaxSetting;
  ES: TaxSetting;
  FI: TaxSetting;
  FR: TaxSetting;
  GR: TaxSetting;
  HR: TaxSetting;
  HU: TaxSetting;
  IE: TaxSetting;
  IT: TaxSetting;
  LT: TaxSetting;
  LU: TaxSetting;
  LV: TaxSetting;
  MT: TaxSetting;
  NL: TaxSetting;
  PT: TaxSetting;
  RO: TaxSetting;
  SE: TaxSetting;
  SI: TaxSetting;
  SK: TaxSetting;
}

export interface AURegion {
  has_sales_above_threshold: boolean;
  tax_all_subregions: boolean;
  tax_threshold: number;
  subregions: AUSubregions;
}

export interface AUSubregions {
  AU: TaxSetting;
}<|MERGE_RESOLUTION|>--- conflicted
+++ resolved
@@ -47,12 +47,9 @@
   e_invoice_passphrase: string;
   has_e_invoice_certificate: boolean;
   has_e_invoice_certificate_passphrase: boolean;
-<<<<<<< HEAD
   default_password_timeout: number;
-=======
   subdomain: string;
   client_can_register: boolean;
->>>>>>> c56ac5c3
 }
 
 export interface CompanyInput {
