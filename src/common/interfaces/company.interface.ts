/**
 * Invoice Ninja (https://invoiceninja.com).
 *
 * @link https://github.com/invoiceninja/invoiceninja source repository
 *
 * @copyright Copyright (c) 2022. Invoice Ninja LLC (https://invoiceninja.com)
 *
 * @license https://www.elastic.co/licensing/elastic-license
 */

export interface Company {
  id: string;
  size_id: string;
  industry_id: string;
  settings: Settings;
  custom_fields: Record<string, string>;
  enabled_tax_rates: number;
  enabled_item_tax_rates: number;
  enable_product_discount: boolean;
  mark_expenses_paid: boolean;
  mark_expenses_invoiceable: boolean;
  invoice_expense_documents: boolean;
  convert_expense_currency: boolean;
  custom_surcharge_taxes1: boolean;
  custom_surcharge_taxes2: boolean;
  custom_surcharge_taxes3: boolean;
  custom_surcharge_taxes4: boolean;
  portal_domain: string;
  enable_product_cost: boolean;
  enable_product_quantity: boolean;
  show_task_end_date: boolean;
  auto_start_tasks: boolean;
  use_quote_terms_on_conversion: boolean;
  is_disabled: boolean;
  enable_applying_payments: boolean;
  enabled_expense_tax_rates: number;
  stock_notification: boolean;
  invoice_task_lock: boolean;
  invoice_task_hours: boolean;
  invoice_task_project: boolean;
  track_inventory: boolean;
  stop_on_unpaid_recurring: boolean;
  enabled_modules: number;
  calculate_taxes: boolean;
  tax_data: TaxData;
  e_invoice_certificate: string;
  e_invoice_passphrase: string;
  has_e_invoice_certificate: boolean;
  has_e_invoice_certificate_passphrase: boolean;
  default_password_timeout: number;
  default_quantity: boolean;
  subdomain: string;
  client_can_register: boolean;
  invoice_task_item_description: boolean;
  show_tasks_table: boolean;
  invoice_task_datelog: boolean;
  invoice_task_timelog: boolean;
  invoice_task_locked: boolean;
  invoice_task_documents: boolean;
  oauth_password_required: boolean;
  first_month_of_year: string;
  company_key: string;
  fill_products: boolean;
}

export interface CompanyInput {
  name: string;
  subdomain: string;
  language_id: string;
  currency_id: string;
}

export interface Settings {
  accept_client_input_quote_approval: boolean;
  auto_archive_invoice: boolean;
  auto_bill_standard_invoices: boolean;
  lock_invoices: string;
  enable_client_portal_tasks: boolean;
  show_all_tasks_client_portal: string;
  enable_client_portal_password: boolean;
  enable_client_portal: boolean;
  enable_client_portal_dashboard: boolean;
  signature_on_pdf: boolean;
  document_email_attachment: boolean;
  portal_design_id: string;
  timezone_id: string;
  date_format_id: string;
  military_time: boolean;
  language_id: string;
  show_currency_code: boolean;
  show_task_item_description: boolean;
  allow_billable_task_items: boolean;
  show_email_footer: boolean;
  company_gateway_ids: string;
  currency_id: string;
  custom_value1: string;
  custom_value2: string;
  custom_value3: string;
  custom_value4: string;
  default_task_rate: number;
  payment_terms: string;
  send_reminders: boolean;
  custom_message_dashboard: string;
  custom_message_unpaid_invoice: string;
  custom_message_paid_invoice: string;
  custom_message_unapproved_quote: string;
  auto_archive_quote: boolean;
  auto_convert_quote: boolean;
  auto_email_invoice: boolean;
  entity_send_time: number;
  inclusive_taxes: boolean;
  quote_footer: string;
  translations: any[];
  counter_number_applied: string;
  quote_number_applied: string;
  invoice_number_pattern: string;
  invoice_number_counter: number;
  recurring_invoice_number_pattern: string;
  recurring_invoice_number_counter: number;
  quote_number_pattern: string;
  quote_number_counter: number;
  client_number_pattern: string;
  client_number_counter: number;
  credit_number_pattern: string;
  credit_number_counter: number;
  task_number_pattern: string;
  task_number_counter: number;
  expense_number_pattern: string;
  expense_number_counter: number;
  recurring_expense_number_pattern: string;
  recurring_expense_number_counter: number;
  recurring_quote_number_pattern: string;
  recurring_quote_number_counter: number;
  vendor_number_pattern: string;
  vendor_number_counter: number;
  ticket_number_pattern: string;
  ticket_number_counter: number;
  payment_number_pattern: string;
  payment_number_counter: number;
  project_number_pattern: string;
  project_number_counter: number;
  postmark_secret: string;
  mailgun_secret: string;
  mailgun_domain: string;
  mailgun_endpoint: string;
  purchase_order_number_pattern: string;
  purchase_order_number_counter: number;
  shared_invoice_quote_counter: boolean;
  shared_invoice_credit_counter: boolean;
  recurring_number_prefix: string;
  reset_counter_frequency_id: number;
  reset_counter_date: string;
  counter_padding: number;
  auto_bill: string;
  auto_bill_date: string;
  invoice_terms: string;
  quote_terms: string;
  invoice_taxes: number;
  invoice_design_id: string;
  quote_design_id: string;
  credit_design_id: string;
  purchase_order_design_id: string;
  purchase_order_footer: string;
  purchase_order_terms: string;
  purchase_order_public_notes: string;
  require_purchase_order_signature: boolean;
  invoice_footer: string;
  credit_footer: string;
  credit_terms: string;
  invoice_labels: string;
  tax_name1: string;
  tax_rate1: number;
  tax_name2: string;
  tax_rate2: number;
  tax_name3: string;
  tax_rate3: number;
  payment_type_id: string;
  valid_until: string;
  show_accept_invoice_terms: boolean;
  show_accept_quote_terms: boolean;
  require_invoice_signature: boolean;
  require_quote_signature: boolean;
  email_sending_method: string;
  gmail_sending_user_id: string;
  reply_to_email: string;
  reply_to_name: string;
  bcc_email: string;
  pdf_email_attachment: boolean;
  ubl_email_attachment: boolean;
  email_style: string;
  email_style_custom: string;
  email_subject_invoice: string;
  email_subject_quote: string;
  email_subject_credit: string;
  email_subject_payment: string;
  email_subject_payment_partial: string;
  email_subject_statement: string;
  email_subject_purchase_order: string;
  email_template_purchase_order: string;
  email_template_invoice: string;
  email_template_credit: string;
  email_template_quote: string;
  email_template_payment: string;
  email_template_payment_partial: string;
  email_template_statement: string;
  email_subject_reminder1: string;
  email_subject_reminder2: string;
  email_subject_reminder3: string;
  email_subject_reminder_endless: string;
  email_template_reminder1: string;
  email_template_reminder2: string;
  email_template_reminder3: string;
  email_template_reminder_endless: string;
  email_signature: string;
  enable_email_markup: boolean;
  email_subject_custom1: string;
  email_subject_custom2: string;
  email_subject_custom3: string;
  email_template_custom1: string;
  email_template_custom2: string;
  email_template_custom3: string;
  enable_reminder1: boolean;
  enable_reminder2: boolean;
  enable_reminder3: boolean;
  enable_reminder_endless?: boolean;
  num_days_reminder1: number;
  num_days_reminder2: number;
  num_days_reminder3: number;
  schedule_reminder1: string;
  schedule_reminder2: string;
  schedule_reminder3: string;
  reminder_send_time: number;
  late_fee_amount1: number;
  late_fee_amount2: number;
  late_fee_amount3: number;
  late_fee_percent1: number;
  late_fee_percent2: number;
  late_fee_percent3: number;
  endless_reminder_frequency_id?: string;
  late_fee_endless_amount: number;
  late_fee_endless_percent: number;
  client_online_payment_notification: boolean;
  client_manual_payment_notification: boolean;
  name: string;
  company_logo: string;
  website: string;
  address1: string;
  address2: string;
  city: string;
  state: string;
  postal_code: string;
  phone: string;
  email: string;
  country_id: string;
  vat_number: string;
  id_number: string;
  page_size: string;
  page_layout: string;
  font_size: number;
  primary_font: string;
  secondary_font: string;
  primary_color: string;
  secondary_color: string;
  page_numbering: boolean;
  page_numbering_alignment: string;
  hide_paid_to_date: boolean;
  embed_documents: boolean;
  all_pages_header: boolean;
  all_pages_footer: boolean;
  pdf_variables: { [key: string]: string[] };
  portal_custom_head: string;
  portal_custom_css: string;
  portal_custom_footer: string;
  portal_custom_js: string;
  client_can_register: boolean;
  client_portal_terms: string;
  client_portal_privacy_policy: string;
  client_portal_enable_uploads: boolean;
  client_portal_allow_under_payment: boolean;
  client_portal_under_payment_minimum: number;
  client_portal_allow_over_payment: boolean;
  use_credits_payment: string;
  hide_empty_columns_on_pdf: boolean;
  email_from_name: string;
  auto_archive_invoice_cancelled: boolean;
  use_comma_as_decimal_place: boolean;
  first_month_of_year: string;
  qr_iban: string;
  besr_id: string;
  vendor_portal_enable_uploads: boolean;
  company_logo_size: string;
  show_paid_stamp: boolean;
  show_shipping_address: boolean;
  sync_invoice_quote_columns: boolean;
  client_initiated_payments: boolean;
  client_initiated_payments_minimum: number;
  e_invoice_type: string;
  default_expense_payment_type_id: string;
  enable_e_invoice: boolean;
  send_email_on_mark_paid: boolean;
  classification: string;
<<<<<<< HEAD
  statement_design_id: string;
  delivery_note_design_id: string;
  payment_receipt_design_id: string;
  payment_refund_design_id: string;
=======
  payment_email_all_contacts: boolean;
>>>>>>> ec27452c
}

export interface TaxData {
  version: string;
  seller_subregion: string;
  regions: Regions;
}

export interface Regions {
  US: USRegion;
  EU: EURegion;
  AU: AURegion;
}

export interface USRegion {
  has_sales_above_threshold: boolean;
  tax_all_subregions: boolean;
  tax_threshold: number;
  subregions: USSubregion;
}

export interface USSubregion {
  AL: TaxSetting;
  AK: TaxSetting;
  AZ: TaxSetting;
  AR: TaxSetting;
  CA: TaxSetting;
  CO: TaxSetting;
  CT: TaxSetting;
  DE: TaxSetting;
  FL: TaxSetting;
  GA: TaxSetting;
  HI: TaxSetting;
  ID: TaxSetting;
  IL: TaxSetting;
  IN: TaxSetting;
  IA: TaxSetting;
  KS: TaxSetting;
  KY: TaxSetting;
  LA: TaxSetting;
  ME: TaxSetting;
  MD: TaxSetting;
  MA: TaxSetting;
  MI: TaxSetting;
  MN: TaxSetting;
  MS: TaxSetting;
  MO: TaxSetting;
  MT: TaxSetting;
  NE: TaxSetting;
  NV: TaxSetting;
  NH: TaxSetting;
  NJ: TaxSetting;
  NM: TaxSetting;
  NY: TaxSetting;
  NC: TaxSetting;
  ND: TaxSetting;
  OH: TaxSetting;
  OK: TaxSetting;
  OR: TaxSetting;
  PA: TaxSetting;
  RI: TaxSetting;
  SC: TaxSetting;
  SD: TaxSetting;
  TN: TaxSetting;
  TX: TaxSetting;
  UT: TaxSetting;
  VT: TaxSetting;
  VA: TaxSetting;
  WA: TaxSetting;
  WV: TaxSetting;
  WI: TaxSetting;
  WY: TaxSetting;
}

export interface TaxSetting {
  apply_tax: boolean;
  tax_rate: number;
  tax_name: string;
  reduced_tax_rate: number;
}

export interface EURegion {
  has_sales_above_threshold: boolean;
  tax_all_subregions: boolean;
  tax_threshold: number;
  subregions: EUSubregions;
}

export interface EUSubregions {
  AT: TaxSetting;
  BE: TaxSetting;
  BG: TaxSetting;
  CY: TaxSetting;
  CZ: TaxSetting;
  DE: TaxSetting;
  DK: TaxSetting;
  EE: TaxSetting;
  ES: TaxSetting;
  FI: TaxSetting;
  FR: TaxSetting;
  GR: TaxSetting;
  HR: TaxSetting;
  HU: TaxSetting;
  IE: TaxSetting;
  IT: TaxSetting;
  LT: TaxSetting;
  LU: TaxSetting;
  LV: TaxSetting;
  MT: TaxSetting;
  NL: TaxSetting;
  PT: TaxSetting;
  RO: TaxSetting;
  SE: TaxSetting;
  SI: TaxSetting;
  SK: TaxSetting;
}

export interface AURegion {
  has_sales_above_threshold: boolean;
  tax_all_subregions: boolean;
  tax_threshold: number;
  subregions: AUSubregions;
}

export interface AUSubregions {
  AU: TaxSetting;
}<|MERGE_RESOLUTION|>--- conflicted
+++ resolved
@@ -299,14 +299,11 @@
   enable_e_invoice: boolean;
   send_email_on_mark_paid: boolean;
   classification: string;
-<<<<<<< HEAD
   statement_design_id: string;
   delivery_note_design_id: string;
   payment_receipt_design_id: string;
   payment_refund_design_id: string;
-=======
   payment_email_all_contacts: boolean;
->>>>>>> ec27452c
 }
 
 export interface TaxData {
