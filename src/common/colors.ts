--- conflicted
+++ resolved
@@ -54,10 +54,7 @@
   $22: '#a1a1aa', // Label color
   $23: '#121212', // Content background color
   $24: '#323236', // Border color
-<<<<<<< HEAD
   $25: '#1f2e41', // Hover element background color
-=======
->>>>>>> 88a3d1bb
 };
 
 export const $2 = {
@@ -80,6 +77,7 @@
   $15: '#E4E4E7', // Light gray background
   $16: '#717179', // Dark gray icon
   $17: '#A1A1AA', // Placeholder text, table header text color
+  $17: '#A1A1AA', // Placeholder text, table header text color
   $18: '#27272A', // Button background color
   $19: '#09090B12', // Light border color
   $20: '#09090B13', // Dropdown element hover background color
@@ -87,10 +85,7 @@
   $22: '#717179', // Label color
   $23: '#F4F4F5', // Content background color
   $24: '#09090B26', // Border color
-<<<<<<< HEAD
   $25: '#09090B0D', // Hover element background color
-=======
->>>>>>> 88a3d1bb
 };
 
 export const colorSchemeAtom = atomWithStorage('colorScheme', $2);
