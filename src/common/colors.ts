/**
 * Invoice Ninja (https://invoiceninja.com).
 *
 * @link https://github.com/invoiceninja/invoiceninja source repository
 *
 * @copyright Copyright (c) 2022. Invoice Ninja LLC (https://invoiceninja.com)
 *
 * @license https://www.elastic.co/licensing/elastic-license
 */

import { useAtom } from 'jotai';
import { atomWithStorage } from 'jotai/utils';
import { useEffect } from 'react';
import { useReactSettings } from './hooks/useReactSettings';

// export const $1 = {
//   name: 'invoiceninja.dark',
//   $0: 'dark',
//   $1: '#182433',
//   $2: '#151f2c',
//   $3: '#ffffff',
//   $4: '#1f2e41',
//   $5: '#1f2e41',
//   $6: '#151f2c',
//   $7: '#151f2c',
//   $8: '#1f2e41',
//   $9: '#ffffff',
// };

export const $1 = {
  name: 'invoiceninja.dark',
  $0: 'dark',
  $1: '#121212',
  $2: '#121212',
  $3: 'rgba(255, 255, 255, 0.87)',
  $4: '#1f2e41',
  $5: '#1f2e41',
  $6: '#121212',
  $7: '#151f2c',
  $8: '#1f2e41',
  $9: '#ffffff',
  $10: 0.87, // High emphasis text
  $11: 0.6, // Medium emphasis text
  $12: 0.38, // Disabled text
  $13: '#E5E7EB', // Navbar right icon hover
  $14: '#121212', // Navigation bar background color
  $15: '#323236', // Light gray background
  $16: '#A1A1AA', // Dark gray icon
  $17: '#9D9DA8', // Placeholder text
  $18: '#FFFFFF', // Button background color
  $19: '#323236', // Light border color
<<<<<<< HEAD
  $20: '#a1a1aa', // Label color
=======
  $20: '#323236', // Dropdown element hover background color
  $21: '#1f2e41', // Divider color
>>>>>>> c71e9df7
};

export const $2 = {
  name: 'invoiceninja.light',
  $0: 'light',
  $1: '#ffffff', // Primary background
  $2: '#f7f7f7', // Secondary background
  $3: '#2a303d', // Primary text
  $4: '#f7f7f7', // Primary border
  $5: '#d1d5db', // Secondary border (sidebar)
  $6: '#242930', // Secondary background
  $7: '#f7f7f7', // Primary hover
  $8: '#363D47', // Secondary hover
  $9: '#ffffff', // Accent color text
  $10: 1, // High emphasis text
  $11: 0.8, // Secondary text opacity
  $12: 0.5, // Disabled text opacity
  $13: '#E5E7EB', // Navbar right icon hover
  $14: '#27272A', // Navigation bar background color
  $15: '#E4E4E7', // Light gray background
  $16: '#717179', // Dark gray icon
  $17: '#A1A1AA', // Placeholder text
  $18: '#27272A', // Button background color
  $19: '#09090B12', // Light border color
<<<<<<< HEAD
  $20: '#717179', // Label color
=======
  $20: '#09090B13', // Dropdown element hover background color
  $21: '#09090B1A', // Divider color
>>>>>>> c71e9df7
};

export const colorSchemeAtom = atomWithStorage('colorScheme', $2);

export function useColorScheme() {
  const reactSettings = useReactSettings({ overwrite: false });

  const [colorScheme, setColorScheme] = useAtom(colorSchemeAtom);

  useEffect(() => {
    if (reactSettings) {
      reactSettings.dark_mode ? setColorScheme($1) : setColorScheme($2);
    }
  }, [reactSettings?.dark_mode]);

  return colorScheme;
}<|MERGE_RESOLUTION|>--- conflicted
+++ resolved
@@ -49,12 +49,9 @@
   $17: '#9D9DA8', // Placeholder text
   $18: '#FFFFFF', // Button background color
   $19: '#323236', // Light border color
-<<<<<<< HEAD
-  $20: '#a1a1aa', // Label color
-=======
   $20: '#323236', // Dropdown element hover background color
   $21: '#1f2e41', // Divider color
->>>>>>> c71e9df7
+  $20: '#a1a1aa', // Label color
 };
 
 export const $2 = {
@@ -79,12 +76,9 @@
   $17: '#A1A1AA', // Placeholder text
   $18: '#27272A', // Button background color
   $19: '#09090B12', // Light border color
-<<<<<<< HEAD
-  $20: '#717179', // Label color
-=======
   $20: '#09090B13', // Dropdown element hover background color
   $21: '#09090B1A', // Divider color
->>>>>>> c71e9df7
+  $20: '#717179', // Label color
 };
 
 export const colorSchemeAtom = atomWithStorage('colorScheme', $2);
