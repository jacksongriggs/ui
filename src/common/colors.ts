/**
 * Invoice Ninja (https://invoiceninja.com).
 *
 * @link https://github.com/invoiceninja/invoiceninja source repository
 *
 * @copyright Copyright (c) 2022. Invoice Ninja LLC (https://invoiceninja.com)
 *
 * @license https://www.elastic.co/licensing/elastic-license
 */

import { useAtom } from 'jotai';
import { atomWithStorage } from 'jotai/utils';
import { useEffect } from 'react';
import { useReactSettings } from './hooks/useReactSettings';

// export const $1 = {
//   name: 'invoiceninja.dark',
//   $0: 'dark',
//   $1: '#182433',
//   $2: '#151f2c',
//   $3: '#ffffff',
//   $4: '#1f2e41',
//   $5: '#1f2e41',
//   $6: '#151f2c',
//   $7: '#151f2c',
//   $8: '#1f2e41',
//   $9: '#ffffff',
// };

export const $1 = {
  name: 'invoiceninja.dark',
  $0: 'dark',
  $1: '#121212',
  $2: '#121212',
  $3: 'rgba(255, 255, 255, 0.87)',
  $4: '#1f2e41',
  $5: '#1f2e41',
  $6: '#121212',
  $7: '#151f2c',
  $8: '#1f2e41',
  $9: '#ffffff',
  $10: 0.87, // High emphasis text
  $11: 0.6, // Medium emphasis text
  $12: 0.38, // Disabled text
  $13: '#E5E7EB', // Navbar right icon hover
  $14: '#121212', // Navigation bar background color
  $15: '#323236', // Light gray background
  $16: '#A1A1AA', // Dark gray icon
  $17: '#9D9DA8', // Placeholder text
<<<<<<< HEAD
  $18: '#323236', // Dropdown element hover background color
  $19: '#1f2e41', // Divider color
=======
  $18: '#FFFFFF', // Button background color
  $19: '#323236', // Light border color
>>>>>>> 108be8d4
};

export const $2 = {
  name: 'invoiceninja.light',
  $0: 'light',
  $1: '#ffffff', // Primary background
  $2: '#f7f7f7', // Secondary background
  $3: '#2a303d', // Primary text
  $4: '#f7f7f7', // Primary border
  $5: '#d1d5db', // Secondary border (sidebar)
  $6: '#242930', // Secondary background
  $7: '#f7f7f7', // Primary hover
  $8: '#363D47', // Secondary hover
  $9: '#ffffff', // Accent color text
  $10: 1, // High emphasis text
  $11: 0.8, // Secondary text opacity
  $12: 0.5, // Disabled text opacity
  $13: '#E5E7EB', // Navbar right icon hover
  $14: '#27272A', // Navigation bar background color
  $15: '#E4E4E7', // Light gray background
  $16: '#717179', // Dark gray icon
  $17: '#A1A1AA', // Placeholder text
<<<<<<< HEAD
  $18: '#09090B13', // Dropdown element hover background color
  $19: '#09090B1A', // Divider color
=======
  $18: '#27272A', // Button background color
  $19: '#09090B12', // Light border color
>>>>>>> 108be8d4
};

export const colorSchemeAtom = atomWithStorage('colorScheme', $2);

export function useColorScheme() {
  const reactSettings = useReactSettings({ overwrite: false });

  const [colorScheme, setColorScheme] = useAtom(colorSchemeAtom);

  useEffect(() => {
    if (reactSettings) {
      reactSettings.dark_mode ? setColorScheme($1) : setColorScheme($2);
    }
  }, [reactSettings?.dark_mode]);

  return colorScheme;
}<|MERGE_RESOLUTION|>--- conflicted
+++ resolved
@@ -47,13 +47,10 @@
   $15: '#323236', // Light gray background
   $16: '#A1A1AA', // Dark gray icon
   $17: '#9D9DA8', // Placeholder text
-<<<<<<< HEAD
+  $18: '#FFFFFF', // Button background color
+  $19: '#323236', // Light border color
   $18: '#323236', // Dropdown element hover background color
   $19: '#1f2e41', // Divider color
-=======
-  $18: '#FFFFFF', // Button background color
-  $19: '#323236', // Light border color
->>>>>>> 108be8d4
 };
 
 export const $2 = {
@@ -76,13 +73,10 @@
   $15: '#E4E4E7', // Light gray background
   $16: '#717179', // Dark gray icon
   $17: '#A1A1AA', // Placeholder text
-<<<<<<< HEAD
+  $18: '#27272A', // Button background color
+  $19: '#09090B12', // Light border color
   $18: '#09090B13', // Dropdown element hover background color
   $19: '#09090B1A', // Divider color
-=======
-  $18: '#27272A', // Button background color
-  $19: '#09090B12', // Light border color
->>>>>>> 108be8d4
 };
 
 export const colorSchemeAtom = atomWithStorage('colorScheme', $2);
