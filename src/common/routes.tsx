/**
 * Invoice Ninja (https://invoiceninja.com).
 *
 * @link https://github.com/invoiceninja/invoiceninja source repository
 *
 * @copyright Copyright (c) 2022. Invoice Ninja LLC (https://invoiceninja.com)
 *
 * @license https://www.elastic.co/licensing/elastic-license
 */

import { Route, Routes } from 'react-router';
import { PrivateRoute } from '../components/PrivateRoute';
import { Index } from '../pages/Index';
import { Dashboard } from '../pages/dashboard/Dashboard';
import { invoiceRoutes } from 'pages/invoices/routes';
import { clientRoutes } from 'pages/clients/routes';
import { productRoutes } from 'pages/products/routes';
import { recurringInvoiceRoutes } from 'pages/recurring-invoices/routes';
import { paymentRoutes } from 'pages/payments/routes';
import { settingsRoutes } from 'pages/settings/routes';
import { authenticationRoutes } from 'pages/authentication/routes';
import { quoteRoutes } from 'pages/quotes/routes';
import { creditRoutes } from 'pages/credits/routes';
import { systemlogRoutes } from 'pages/system-logs/routes';
import { projectRoutes } from 'pages/projects/routes';
import { taskRoutes } from 'pages/tasks/routes';
<<<<<<< HEAD
import { expenseRoutes } from 'pages/expenses/routes';
=======
import { vendorRoutes } from 'pages/vendors/routes';
>>>>>>> b3b2db9f

export const routes = (
  <Routes>
    <Route path="/" element={<Index />} />
    {authenticationRoutes}
    <Route element={<PrivateRoute />}>
      <Route path="/dashboard" element={<Dashboard />} />
      {invoiceRoutes}
      {clientRoutes}
      {productRoutes}
      {recurringInvoiceRoutes}
      {paymentRoutes}
      {quoteRoutes}
      {creditRoutes}
      {projectRoutes}
      {taskRoutes}
<<<<<<< HEAD
      {expenseRoutes}
=======
      {vendorRoutes}
>>>>>>> b3b2db9f
      {settingsRoutes}
      {systemlogRoutes}
    </Route>
  </Routes>
);<|MERGE_RESOLUTION|>--- conflicted
+++ resolved
@@ -24,11 +24,8 @@
 import { systemlogRoutes } from 'pages/system-logs/routes';
 import { projectRoutes } from 'pages/projects/routes';
 import { taskRoutes } from 'pages/tasks/routes';
-<<<<<<< HEAD
+import { vendorRoutes } from 'pages/vendors/routes';
 import { expenseRoutes } from 'pages/expenses/routes';
-=======
-import { vendorRoutes } from 'pages/vendors/routes';
->>>>>>> b3b2db9f
 
 export const routes = (
   <Routes>
@@ -45,11 +42,8 @@
       {creditRoutes}
       {projectRoutes}
       {taskRoutes}
-<<<<<<< HEAD
+      {vendorRoutes}
       {expenseRoutes}
-=======
-      {vendorRoutes}
->>>>>>> b3b2db9f
       {settingsRoutes}
       {systemlogRoutes}
     </Route>
