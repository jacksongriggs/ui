--- conflicted
+++ resolved
@@ -26,13 +26,9 @@
 import { taskRoutes } from 'pages/tasks/routes';
 import { vendorRoutes } from 'pages/vendors/routes';
 import { expenseRoutes } from 'pages/expenses/routes';
-<<<<<<< HEAD
 import { purchaseOrderRoutes } from 'pages/purchase-orders/routes';
 import { reportRoutes } from 'pages/reports/routes';
-=======
-import { purchaseOrdersRoutes } from 'pages/purchase-orders/routes';
 import { transactionRoutes } from 'pages/transactions/routes';
->>>>>>> f511801e
 
 export const routes = (
   <Routes>
@@ -52,11 +48,8 @@
       {vendorRoutes}
       {purchaseOrderRoutes}
       {expenseRoutes}
-<<<<<<< HEAD
       {reportRoutes}
-=======
       {transactionRoutes}
->>>>>>> f511801e
       {settingsRoutes}
       {systemlogRoutes}
     </Route>
