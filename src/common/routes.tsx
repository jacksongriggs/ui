/**
 * Invoice Ninja (https://invoiceninja.com).
 *
 * @link https://github.com/invoiceninja/invoiceninja source repository
 *
 * @copyright Copyright (c) 2022. Invoice Ninja LLC (https://invoiceninja.com)
 *
 * @license https://www.elastic.co/licensing/elastic-license
 */

import { Route, Routes } from 'react-router';
import { PrivateRoute } from '../components/PrivateRoute';
import { invoiceRoutes } from '$app/pages/invoices/routes';
import { clientRoutes } from '$app/pages/clients/routes';
import { productRoutes } from '$app/pages/products/routes';
import { recurringInvoiceRoutes } from '$app/pages/recurring-invoices/routes';
import { paymentRoutes } from '$app/pages/payments/routes';
import { settingsRoutes } from '$app/pages/settings/routes';
import { authenticationRoutes } from '$app/pages/authentication/routes';
import { quoteRoutes } from '$app/pages/quotes/routes';
import { creditRoutes } from '$app/pages/credits/routes';
import { projectRoutes } from '$app/pages/projects/routes';
import { taskRoutes } from '$app/pages/tasks/routes';
import { vendorRoutes } from '$app/pages/vendors/routes';
import { expenseRoutes } from '$app/pages/expenses/routes';
import { purchaseOrderRoutes } from '$app/pages/purchase-orders/routes';
import { reportRoutes } from '$app/pages/reports/routes';
import { transactionRoutes } from '$app/pages/transactions/routes';
import { recurringExpenseRoutes } from '$app/pages/recurring-expenses/routes';
import { lazy } from 'react';
import { Index } from '$app/pages/Index';
import { TestingRoute } from '$app/components/TestingRoute';
import { TestingPage } from '$app/components/TestingPage';
import { activityRoutes } from '$app/pages/activities/routes';
import { Guard } from './guards/Guard';
import { permission } from './guards/guards/permission';
<<<<<<< HEAD
import { documentsRoutes } from '$app/pages/documents/routes';
=======
import { BuilderDemo } from '$app/pages/BuilderDemo';

>>>>>>> c9aa4973
const Dashboard = lazy(() => import('$app/pages/dashboard/Dashboard'));
const NotFound = lazy(() => import('$app/components/NotFound'));

export const routes = (
  <Routes>
    <Route path="/" element={<Index />} />
    {authenticationRoutes}
    <Route element={<PrivateRoute />}>
      <Route
        path="/dashboard"
        element={
          <Guard
            guards={[permission('view_dashboard')]}
            component={<Dashboard />}
          />
        }
      />
      {invoiceRoutes}
      {clientRoutes}
      {productRoutes}
      {recurringInvoiceRoutes}
      {paymentRoutes}
      {quoteRoutes}
      {creditRoutes}
      {projectRoutes}
      {taskRoutes}
      {vendorRoutes}
      {purchaseOrderRoutes}
      {expenseRoutes}
      {recurringExpenseRoutes}
      {reportRoutes}
      {transactionRoutes}
      {documentsRoutes}
      {settingsRoutes}
      {activityRoutes}
      <Route element={<TestingRoute />}>
        <Route path="/testing" element={<TestingPage />} />
      </Route>
      <Route path="/builder-demo" element={<BuilderDemo />} />
    </Route>
    <Route path="*" element={<NotFound />} />
  </Routes>
);<|MERGE_RESOLUTION|>--- conflicted
+++ resolved
@@ -34,12 +34,8 @@
 import { activityRoutes } from '$app/pages/activities/routes';
 import { Guard } from './guards/Guard';
 import { permission } from './guards/guards/permission';
-<<<<<<< HEAD
+import { BuilderDemo } from '$app/pages/BuilderDemo';
 import { documentsRoutes } from '$app/pages/documents/routes';
-=======
-import { BuilderDemo } from '$app/pages/BuilderDemo';
-
->>>>>>> c9aa4973
 const Dashboard = lazy(() => import('$app/pages/dashboard/Dashboard'));
 const NotFound = lazy(() => import('$app/components/NotFound'));
 
