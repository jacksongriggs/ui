/**
 * Invoice Ninja (https://invoiceninja.com).
 *
 * @link https://github.com/invoiceninja/invoiceninja source repository
 *
 * @copyright Copyright (c) 2022. Invoice Ninja LLC (https://invoiceninja.com)
 *
 * @license https://www.elastic.co/licensing/elastic-license
 */

import { Route, Routes } from 'react-router';
import { PrivateRoute } from '../components/PrivateRoute';
import { invoiceRoutes } from '$app/pages/invoices/routes';
import { clientRoutes } from '$app/pages/clients/routes';
import { productRoutes } from '$app/pages/products/routes';
import { recurringInvoiceRoutes } from '$app/pages/recurring-invoices/routes';
import { paymentRoutes } from '$app/pages/payments/routes';
import { settingsRoutes } from '$app/pages/settings/routes';
import { authenticationRoutes } from '$app/pages/authentication/routes';
import { quoteRoutes } from '$app/pages/quotes/routes';
import { creditRoutes } from '$app/pages/credits/routes';
import { projectRoutes } from '$app/pages/projects/routes';
import { taskRoutes } from '$app/pages/tasks/routes';
import { vendorRoutes } from '$app/pages/vendors/routes';
import { expenseRoutes } from '$app/pages/expenses/routes';
import { purchaseOrderRoutes } from '$app/pages/purchase-orders/routes';
import { reportRoutes } from '$app/pages/reports/routes';
import { transactionRoutes } from '$app/pages/transactions/routes';
import { recurringExpenseRoutes } from '$app/pages/recurring-expenses/routes';
import { lazy } from 'react';
import { Index } from '$app/pages/Index';
<<<<<<< HEAD
import { TestingRoute } from '$app/components/TestingRoute';
import { TestingPage } from '$app/components/TestingPage';
=======
import { activityRoutes } from '$app/pages/activities/routes';
>>>>>>> 4cd73824

const Dashboard = lazy(() => import('$app/pages/dashboard/Dashboard'));
const NotFound = lazy(() => import('$app/components/NotFound'));

export const routes = (
  <Routes>
    <Route path="/" element={<Index />} />
    {authenticationRoutes}
    <Route element={<PrivateRoute />}>
      <Route path="/dashboard" element={<Dashboard />} />
      {invoiceRoutes}
      {clientRoutes}
      {productRoutes}
      {recurringInvoiceRoutes}
      {paymentRoutes}
      {quoteRoutes}
      {creditRoutes}
      {projectRoutes}
      {taskRoutes}
      {vendorRoutes}
      {purchaseOrderRoutes}
      {expenseRoutes}
      {recurringExpenseRoutes}
      {reportRoutes}
      {transactionRoutes}
      {settingsRoutes}
<<<<<<< HEAD
      <Route element={<TestingRoute />}>
        <Route path="/testing" element={<TestingPage />} />
      </Route>
=======
      {activityRoutes}
>>>>>>> 4cd73824
    </Route>
    <Route path="*" element={<NotFound />} />
  </Routes>
);<|MERGE_RESOLUTION|>--- conflicted
+++ resolved
@@ -29,12 +29,9 @@
 import { recurringExpenseRoutes } from '$app/pages/recurring-expenses/routes';
 import { lazy } from 'react';
 import { Index } from '$app/pages/Index';
-<<<<<<< HEAD
 import { TestingRoute } from '$app/components/TestingRoute';
 import { TestingPage } from '$app/components/TestingPage';
-=======
 import { activityRoutes } from '$app/pages/activities/routes';
->>>>>>> 4cd73824
 
 const Dashboard = lazy(() => import('$app/pages/dashboard/Dashboard'));
 const NotFound = lazy(() => import('$app/components/NotFound'));
@@ -61,13 +58,10 @@
       {reportRoutes}
       {transactionRoutes}
       {settingsRoutes}
-<<<<<<< HEAD
+      {activityRoutes}
       <Route element={<TestingRoute />}>
         <Route path="/testing" element={<TestingPage />} />
       </Route>
-=======
-      {activityRoutes}
->>>>>>> 4cd73824
     </Route>
     <Route path="*" element={<NotFound />} />
   </Routes>
