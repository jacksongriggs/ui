--- conflicted
+++ resolved
@@ -31,14 +31,10 @@
   BECS = '20',
   InstantBankPay = '21',
   FPX = '22',
-<<<<<<< HEAD
-  VENMO = '25',
-=======
   KLARNA = '23',
   BACS = '24',
   VENMO = '25',
   MERCADOPAGO = '26',
   MYBANK = '27',
   PAYLATER = '28',
->>>>>>> 24c305c5
 }