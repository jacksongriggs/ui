--- conflicted
+++ resolved
@@ -8,29 +8,9 @@
  * @license https://www.elastic.co/licensing/elastic-license
  */
 
-import { Record } from "./client-map";
+import { Record } from './client-map';
 
 export const itemMap: Record[] = [
-<<<<<<< HEAD
-  { trans: 'quantity', value: 'item.quantity' },
-  { trans: 'discount', value: 'item.discount' },
-  { trans: 'cost', value: 'item.cost' },
-  { trans: 'product_key', value: 'item.product_key' },
-  { trans: 'notes', value: 'item.notes' },
-  { trans: 'custom_value1', value: 'item.custom_value1' },
-  { trans: 'custom_value2', value: 'item.custom_value2' },
-  { trans: 'custom_value3', value: 'item.custom_value3' },
-  { trans: 'custom_value4', value: 'item.custom_value4' },
-  { trans: 'item_tax1', value: 'item.tax_name1' },
-  { trans: 'item_tax_rate1', value: 'item.tax_rate1' },
-  { trans: 'item_tax2', value: 'item.tax_name2' },
-  { trans: 'item_tax_rate2', value: 'item.tax_rate2' },
-  { trans: 'item_tax3', value: 'item.tax_name3' },
-  { trans: 'item_tax_rate3', value: 'item.tax_rate3' },
-  { trans: 'type', value: 'item.type_id' },
-  { trans: 'tax_category', value: 'item.tax_id' },
-  { trans: 'tax_amount', value: 'item.tax_amount' },
-=======
   { trans: 'quantity', value: 'item.quantity', map: '' },
   { trans: 'discount', value: 'item.discount', map: '' },
   { trans: 'cost', value: 'item.cost', map: '' },
@@ -48,5 +28,5 @@
   { trans: 'item_tax_rate3', value: 'item.tax_rate3', map: '' },
   { trans: 'type', value: 'item.type_id', map: '' },
   { trans: 'tax_category', value: 'item.tax_id', map: '' },
->>>>>>> 641b04a0
+  { trans: 'tax_amount', value: 'item.tax_amount', map: '' },
 ];