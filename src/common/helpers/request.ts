--- conflicted
+++ resolved
@@ -41,15 +41,10 @@
     const url = error.response?.config.url;
 
     if (
-<<<<<<< HEAD
-      error.response?.config.url?.includes('einvoice') &&
-      (error.response?.status === 401 || error.response?.status === 403)
-=======
       url?.includes('einvoice') &&
       (error.response?.status === 401 ||
         error.response?.status === 403 ||
         error.response?.status === 404)
->>>>>>> 0a65cb03
     ) {
       console.error(error);
 
