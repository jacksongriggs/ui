import {
  Permission,
  checkDropdownActions,
  checkTableEditability,
  login,
  logout,
  permissions,
  useHasPermission,
} from '$tests/e2e/helpers';
import test, { expect, Page } from '@playwright/test';
import { Action } from './clients.spec';
import { createExpenseCategory } from './expense-categories-helpers';
import { createTaxRate } from './taxes-helpers';

interface Params {
  permissions: Permission[];
}
function useExpensesActions({ permissions }: Params) {
  const hasPermission = useHasPermission({ permissions });

  const actions: Action[] = [
    {
      label: 'Clone',
      visible: hasPermission('create_expense'),
    },
    {
      label: 'Clone to Recurring',
      visible: hasPermission('create_recurring_expense'),
    },
  ];

  return actions;
}

const checkEditPage = async (page: Page, isEditable: boolean) => {
  await page.waitForURL('**/expenses/**/edit');

  if (isEditable) {
    await expect(
      page
        .locator('[data-cy="topNavbar"]')
        .getByRole('button', { name: 'Save', exact: true })
    ).toBeVisible();

    await expect(
      page.locator('[data-cy="chevronDownButton"]').first()
    ).toBeVisible();
  } else {
    await expect(
      page
        .locator('[data-cy="topNavbar"]')
        .getByRole('button', { name: 'Save', exact: true })
    ).not.toBeVisible();

    await expect(
      page.locator('[data-cy="chevronDownButton"]').first()
    ).not.toBeVisible();
  }
};

interface CreateParams {
  page: Page;
  assignTo?: string;
  isTableEditable?: boolean;
  returnCreditNumber?: boolean;
}
const createExpense = async (params: CreateParams) => {
  const { page, isTableEditable = true, assignTo, returnCreditNumber } = params;

  await page
    .locator('[data-cy="navigationBar"]')
    .getByRole('link', { name: 'Expenses', exact: true })
    .click();

  await checkTableEditability(page, isTableEditable);

  await page
    .getByRole('main')
    .getByRole('link', { name: 'Enter Expense' })
    .click();

  await page.waitForURL('**/expenses/create');

  await page.waitForTimeout(300);

  if (assignTo) {
    await page.getByTestId('combobox-input-field').nth(4).click();
    await page.getByRole('option', { name: assignTo }).first().click();
  }

  await page.getByRole('button', { name: 'Save' }).click();

  await expect(page.getByText('Successfully created expense')).toBeVisible();

  if (returnCreditNumber) {
    await page.waitForURL('**/expenses/**/edit');

    return await page.locator('[id="number"]').inputValue();
  }
};

test("can't view expenses without permission", async ({ page }) => {
  const { clear, save } = permissions(page);

  await login(page);
  await clear('expenses@example.com');
  await save();
  await logout(page);

  await login(page, 'expenses@example.com', 'password');

  await expect(page.locator('[data-cy="navigationBar"]')).not.toContainText(
    'Expenses'
  );

  await logout(page);
});

test('can view expense', async ({ page }) => {
  const { clear, save, set } = permissions(page);

  await login(page);
  await clear('expenses@example.com');
  await set('view_expense');
  await save();

  await createExpense({ page });

  await logout(page);

  await login(page, 'expenses@example.com', 'password');

  await page
    .locator('[data-cy="navigationBar"]')
    .getByRole('link', { name: 'Expenses', exact: true })
    .click();

  await checkTableEditability(page, false);

  const tableRow = page.locator('tbody').first().getByRole('row').first();

  await tableRow.getByRole('link').first().click();

  await checkEditPage(page, false);

  await logout(page);
});

test('can edit expense', async ({ page }) => {
  const { clear, save, set } = permissions(page);

  const actions = useExpensesActions({
    permissions: ['edit_expense'],
  });

  await login(page);
  await clear('expenses@example.com');
  await set('edit_expense');
  await save();

  await createExpense({ page });

  await logout(page);

  await login(page, 'expenses@example.com', 'password');

  await page
    .locator('[data-cy="navigationBar"]')
    .getByRole('link', { name: 'Expenses', exact: true })
    .click();

  await checkTableEditability(page, true);

  const tableRow = page.locator('tbody').first().getByRole('row').first();

  await tableRow.getByRole('link').first().click();

  await checkEditPage(page, true);

  await page
    .locator('[data-cy="topNavbar"]')
    .getByRole('button', { name: 'Save', exact: true })
    .click();

  await expect(
    page.getByText('Successfully updated expense', { exact: true })
  ).toBeVisible();

  await page.locator('[data-cy="chevronDownButton"]').first().click();

  await checkDropdownActions(page, actions, 'expenseActionDropdown', '', true);

  await logout(page);
});

test('can create a expense', async ({ page }) => {
  const { clear, save, set } = permissions(page);

  const actions = useExpensesActions({
    permissions: ['create_expense'],
  });

  await login(page);
  await clear('expenses@example.com');
  await set('create_expense');
  await save();
  await logout(page);

  await login(page, 'expenses@example.com', 'password');

  await createExpense({ page, isTableEditable: false });

  await checkEditPage(page, true);

  await page
    .locator('[data-cy="topNavbar"]')
    .getByRole('button', { name: 'Save', exact: true })
    .click();

  await expect(
    page.getByText('Successfully updated expense', { exact: true })
  ).toBeVisible();

  await page.locator('[data-cy="chevronDownButton"]').first().click();

  await checkDropdownActions(page, actions, 'expenseActionDropdown', '', true);

  await logout(page);
});

test('can view and edit assigned expense with create_expense', async ({
  page,
}) => {
  const { clear, save, set } = permissions(page);

  const actions = useExpensesActions({
    permissions: ['create_expense'],
  });

  await login(page);
  await clear('expenses@example.com');
  await set('create_expense');
  await save();

  const expenseNumber = await createExpense({
    page,
    assignTo: 'Expenses Example',
    returnCreditNumber: true,
  });

  await logout(page);

  await login(page, 'expenses@example.com', 'password');

  await page
    .locator('[data-cy="navigationBar"]')
    .getByRole('link', { name: 'Expenses', exact: true })
    .click();

  await checkTableEditability(page, false);

  await page.getByRole('link', { name: expenseNumber, exact: true }).click();

  await checkEditPage(page, true);

  await page
    .locator('[data-cy="topNavbar"]')
    .getByRole('button', { name: 'Save', exact: true })
    .click();

  await expect(
    page.getByText('Successfully updated expense', { exact: true })
  ).toBeVisible();

  await page.locator('[data-cy="chevronDownButton"]').first().click();

  await checkDropdownActions(page, actions, 'expenseActionDropdown', '', true);

  await logout(page);
});

test('deleting expense with edit_expense', async ({ page }) => {
  const { clear, save, set } = permissions(page);

  await login(page);
  await clear('expenses@example.com');
  await set('create_expense', 'edit_expense');
  await save();
  await logout(page);

  await login(page, 'expenses@example.com', 'password');

  const tableBody = page.locator('tbody').first();

  await page.getByRole('link', { name: 'Expenses', exact: true }).click();

  const tableRow = tableBody.getByRole('row').first();

  await page.waitForURL('**/expenses');

  await page.waitForTimeout(200);

  const doRecordsExist = await page.getByText('No records found').isHidden();

  if (!doRecordsExist) {
    await createExpense({ page });

    await page.locator('[data-cy="chevronDownButton"]').first().click();

    await page.getByText('Delete').click();
  } else {
    await tableRow
      .getByRole('button')
      .filter({ has: page.getByText('More Actions') })
      .first()
      .click();

    await page.getByText('Delete').click();
  }

  await expect(page.getByText('Successfully deleted expense')).toBeVisible();
});

test('archiving expense with edit_expense', async ({ page }) => {
  const { clear, save, set } = permissions(page);

  await login(page);
  await clear('expenses@example.com');
  await set('create_expense', 'edit_expense');
  await save();
  await logout(page);

  await login(page, 'expenses@example.com', 'password');

  const tableBody = page.locator('tbody').first();

  await page.getByRole('link', { name: 'Expenses', exact: true }).click();

  await page.waitForURL('**/expenses');

  const tableRow = tableBody.getByRole('row').first();

  await page.waitForTimeout(200);

  const doRecordsExist = await page.getByText('No records found').isHidden();

  if (!doRecordsExist) {
    await createExpense({ page });

    await page.locator('[data-cy="chevronDownButton"]').first().click();

    await page.getByText('Archive').click();

    await expect(
      page.getByRole('button', { name: 'Restore', exact: true })
    ).toBeVisible();
  } else {
    await tableRow
      .getByRole('button')
      .filter({ has: page.getByText('More Actions') })
      .first()
      .click();

    await page.getByText('Archive').click();
  }

  await expect(page.getByText('Successfully archived expense')).toBeVisible();
});

test('expense documents preview with edit_expense', async ({ page }) => {
  const { clear, save, set } = permissions(page);

  await login(page);
  await clear('expenses@example.com');
  await set('create_expense', 'edit_expense');
  await save();
  await logout(page);

  await login(page, 'expenses@example.com', 'password');

  const tableBody = page.locator('tbody').first();

  await page.getByRole('link', { name: 'Expenses', exact: true }).click();

  await page.waitForURL('**/expenses');

  const tableRow = tableBody.getByRole('row').first();

  await page.waitForTimeout(200);

  const doRecordsExist = await page.getByText('No records found').isHidden();

  if (!doRecordsExist) {
    await createExpense({ page });
  } else {
    await tableRow
      .getByRole('button')
      .filter({ has: page.getByText('More Actions') })
      .first()
      .click();

    await page.getByRole('link', { name: 'Edit', exact: true }).first().click();
  }

  await page.waitForURL('**/expenses/**/edit');

  await page
    .getByRole('link', {
      name: 'Documents',
    })
    .click();

  await page.waitForURL('**/expenses/**/documents');

  await expect(page.getByText('Drop files or click to upload')).toBeVisible();
});

test('expense documents uploading with edit_expense', async ({ page }) => {
  const { clear, save, set } = permissions(page);

  await login(page);
  await clear('expenses@example.com');
  await set('create_expense', 'edit_expense');
  await save();
  await logout(page);

  await login(page, 'expenses@example.com', 'password');

  const tableBody = page.locator('tbody').first();

  await page.getByRole('link', { name: 'Expenses', exact: true }).click();

  await page.waitForURL('**/expenses');

  const tableRow = tableBody.getByRole('row').first();

  await page.waitForTimeout(200);

  const doRecordsExist = await page.getByText('No records found').isHidden();

  if (!doRecordsExist) {
    await createExpense({ page });
  } else {
    await tableRow
      .getByRole('button')
      .filter({ has: page.getByText('More Actions') })
      .first()
      .click();

    await page.getByRole('link', { name: 'Edit', exact: true }).first().click();
  }

  await page.waitForURL('**/expenses/**/edit');

  await page
    .getByRole('link', {
      name: 'Documents',
    })
    .click();

  await page.waitForURL('**/expenses/**/documents');

  await page
    .locator('input[type="file"]')
    .setInputFiles('./tests/assets/images/test-image.png');

  await expect(page.getByText('Successfully uploaded document')).toBeVisible();

  await expect(
    page.getByText('test-image.png', { exact: true }).first()
  ).toBeVisible();
});

test('all actions in dropdown displayed with admin permission', async ({
  page,
}) => {
  const { clear, save, set } = permissions(page);

  const actions = useExpensesActions({
    permissions: ['admin'],
  });

  await login(page);
  await clear('expenses@example.com');
  await set('admin');
  await save();
  await logout(page);

  await login(page, 'expenses@example.com', 'password');

  await createExpense({ page });

  await checkEditPage(page, true);

  await page.locator('[data-cy="chevronDownButton"]').first().click();

  await checkDropdownActions(page, actions, 'expenseActionDropdown', '', true);

  await logout(page);
});

test('all clone actions displayed with creation permissions', async ({
  page,
}) => {
  const { clear, save, set } = permissions(page);

  const actions = useExpensesActions({
    permissions: ['create_expense', 'create_recurring_expense'],
  });

  await login(page);
  await clear('expenses@example.com');
  await set('create_expense', 'create_recurring_expense');
  await save();
  await logout(page);

  await login(page, 'expenses@example.com', 'password');

  await createExpense({ page, isTableEditable: false });

  await checkEditPage(page, true);

  await page.locator('[data-cy="chevronDownButton"]').first().click();

  await checkDropdownActions(page, actions, 'expenseActionDropdown', '', true);

  await logout(page);
});

test('cloning expense', async ({ page }) => {
  const { clear, save, set } = permissions(page);

  await login(page);
  await clear('expenses@example.com');
  await set('create_expense', 'edit_expense');
  await save();
  await logout(page);

  await login(page, 'expenses@example.com', 'password');

  await page
    .locator('[data-cy="navigationBar"]')
    .getByRole('link', { name: 'Expenses', exact: true })
    .click();

  await page.waitForURL('**/expenses');

  const tableBody = page.locator('tbody').first();

  const tableRow = tableBody.getByRole('row').first();

  await page.waitForTimeout(200);

  const doRecordsExist = await page.getByText('No records found').isHidden();

  if (!doRecordsExist) {
    await createExpense({ page });

    await page.locator('[data-cy="chevronDownButton"]').first().click();
  } else {
    await tableRow
      .getByRole('button')
      .filter({ has: page.getByText('More Actions') })
      .first()
      .click();
  }

  await page.getByText('Clone').first().click();

  await page.waitForURL('**/expenses/create?action=clone');

  await page.getByRole('button', { name: 'Save' }).click();

  await expect(page.getByText('Successfully created expense')).toBeVisible();

  await page.waitForURL('**/expenses/**/edit');

  await expect(
    page.getByRole('heading', { name: 'Edit Expense' }).first()
  ).toBeVisible();
});

test('Expense categories endpoint contains sort but not with parameter', async ({
  page,
}) => {
  await login(page);

  await createExpenseCategory({
    page,
    categoryName: 'testing expense category 1',
  });

  await page
    .locator('[data-cy="navigationBar"]')
    .getByRole('link', { name: 'Expenses', exact: true })
    .click();

  await page
    .getByRole('main')
    .getByRole('link', { name: 'Enter Expense' })
    .click();

  await page.getByTestId('combobox-input-field').nth(3).click();
  await page
    .getByRole('option', { name: 'testing expense category 1' })
    .first()
    .click();

  await page.getByRole('button', { name: 'Save' }).click();

  await expect(page.getByText('Successfully created expense')).toBeVisible();

  await page.waitForURL('**/expenses/**/edit');

  await page.reload();

  await page.route('**/api/v1/expense_categories?status=active**', (route) => {
    expect(route.request().url()).toContain('sort=name');
    expect(route.request().url()).not.toContain('with=');

    route.continue();
  });

  await logout(page);
});

test('Expense categories endpoint contains with but not sort parameter', async ({
  page,
}) => {
  await login(page);

  await createExpenseCategory({
    page,
    categoryName: 'testing expense category 2',
  });

  await page
    .locator('[data-cy="navigationBar"]')
    .getByRole('link', { name: 'Expenses', exact: true })
    .click();

  await page
    .getByRole('main')
    .getByRole('link', { name: 'Enter Expense' })
    .click();

  await page.getByTestId('combobox-input-field').nth(3).click();
  await page
    .getByTestId('combobox-input-field')
    .nth(3)
    .fill('testing expense category 2');

  await page.waitForTimeout(300);

  await page
    .getByRole('option', { name: 'testing expense category 2' })
    .first()
    .click();

  await page.getByRole('button', { name: 'Save' }).click();

  await expect(page.getByText('Successfully created expense')).toBeVisible();

  await page.waitForURL('**/expenses/**/edit');

  await page.reload();

  await page.route('**/api/v1/expense_categories?status=active**', (route) => {
    expect(route.request().url()).not.toContain('sort=name');
    expect(route.request().url()).toContain('with=');

    route.continue();
  });

  await logout(page);
});
<<<<<<< HEAD

test('The new_expense_category action is not shown on the badge dropdown', async ({
  page,
}) => {
  const { clear, save, set } = permissions(page);

  await login(page);
  await clear('expenses@example.com');
  await set('edit_expense');
  await save();

  await logout(page);

  await login(page, 'expenses@example.com', 'password');
=======
test('Checking should_be_invoiced expense settings value on expense creation page', async ({
  page,
}) => {
  await login(page);

  await page
    .locator('[data-cy="navigationBar"]')
    .getByRole('link', { name: 'Settings', exact: true })
    .click();

  await page
    .getByRole('link', { name: 'Expense Settings', exact: true })
    .click();

  if (!(await page.locator('[data-cy="shouldBeInvoicedToggle"]').isChecked())) {
    await page.locator('[data-cy="shouldBeInvoicedToggle"]').check();

    await page.getByRole('button', { name: 'Save' }).click();

    await expect(page.getByText('Successfully updated settings')).toBeVisible();
  }
>>>>>>> 9b2e5ee6

  await page
    .locator('[data-cy="navigationBar"]')
    .getByRole('link', { name: 'Expenses', exact: true })
    .click();

<<<<<<< HEAD
  await page.waitForTimeout(200);

  await page.getByRole('button', { name: 'Columns', exact: true }).click();

  await page.waitForTimeout(100);

  await page
    .locator('[data-cy="columSelector"]')
    .selectOption({ label: 'Category' });

  await page.getByRole('button', { name: 'Save', exact: true }).click();

  await expect(
    page.getByText('Successfully saved settings').first()
  ).toBeVisible();

  await page.waitForTimeout(200);

  await page.locator('[data-cy="expenseCategoryBadge"]').first().click();

  await expect(
    page.locator('[data-cy="newExpenseCategoryAction"]').first()
  ).not.toBeVisible();
=======
  await page
    .getByRole('main')
    .getByRole('link', { name: 'Enter Expense' })
    .click();

  await expect(
    page.locator('[data-cy="shouldBeInvoicedToggle"]')
  ).toBeChecked();

  await logout(page);
});

test('Checking mark_paid expense settings value on expense creation page', async ({
  page,
}) => {
  await login(page);

  await page
    .locator('[data-cy="navigationBar"]')
    .getByRole('link', { name: 'Settings', exact: true })
    .click();

  await page
    .getByRole('link', { name: 'Expense Settings', exact: true })
    .click();

  if (!(await page.locator('[data-cy="markPaidToggle"]').isChecked())) {
    await page.locator('[data-cy="markPaidToggle"]').check();

    await page.getByRole('button', { name: 'Save' }).click();

    await expect(page.getByText('Successfully updated settings')).toBeVisible();
  }

  await page
    .locator('[data-cy="navigationBar"]')
    .getByRole('link', { name: 'Expenses', exact: true })
    .click();

  await page
    .getByRole('main')
    .getByRole('link', { name: 'Enter Expense' })
    .click();

  await expect(page.locator('[data-cy="markPaidToggle"]')).toBeChecked();
>>>>>>> 9b2e5ee6

  await logout(page);
});

<<<<<<< HEAD
test('The new_expense_category action is shown on the badge dropdown', async ({
  page,
}) => {
  const { clear, save, set } = permissions(page);

  await login(page);
  await clear('expenses@example.com');
  await set('admin');
  await save();

  await logout(page);

  await login(page, 'expenses@example.com', 'password');
=======
test('Checking convert_currency expense settings value on expense creation page', async ({
  page,
}) => {
  await login(page);

  await page
    .locator('[data-cy="navigationBar"]')
    .getByRole('link', { name: 'Settings', exact: true })
    .click();

  await page
    .getByRole('link', { name: 'Expense Settings', exact: true })
    .click();

  if (!(await page.locator('[data-cy="convertCurrencyToggle"]').isChecked())) {
    await page.locator('[data-cy="convertCurrencyToggle"]').check();

    await page.getByRole('button', { name: 'Save' }).click();

    await expect(page.getByText('Successfully updated settings')).toBeVisible();
  }

  await page
    .locator('[data-cy="navigationBar"]')
    .getByRole('link', { name: 'Expenses', exact: true })
    .click();

  await page
    .getByRole('main')
    .getByRole('link', { name: 'Enter Expense' })
    .click();

  await expect(page.locator('[data-cy="convertCurrencyToggle"]')).toBeChecked();

  await logout(page);
});

test('Checking add_documents_to_invoice expense settings value on expense creation page', async ({
  page,
}) => {
  await login(page);

  await page
    .locator('[data-cy="navigationBar"]')
    .getByRole('link', { name: 'Settings', exact: true })
    .click();

  await page
    .getByRole('link', { name: 'Expense Settings', exact: true })
    .click();

  if (
    !(await page.locator('[data-cy="addDocumentsToInvoiceToggle"]').isChecked())
  ) {
    await page.locator('[data-cy="addDocumentsToInvoiceToggle"]').check();

    await page.getByRole('button', { name: 'Save' }).click();

    await expect(page.getByText('Successfully updated settings')).toBeVisible();
  }

  await page
    .locator('[data-cy="navigationBar"]')
    .getByRole('link', { name: 'Expenses', exact: true })
    .click();

  await page
    .getByRole('main')
    .getByRole('link', { name: 'Enter Expense' })
    .click();

  await expect(
    page.locator('[data-cy="addDocumentsToInvoiceToggle"]')
  ).toBeChecked();

  await logout(page);
});

test('Checking the gross amount by rate', async ({ page }) => {
  await login(page);

  await createTaxRate({ page, taxName: 'tax_rate_10', rate: 10 });

  await createTaxRate({ page, taxName: 'tax_rate_20', rate: 20 });

  await page
    .getByRole('link', { name: 'Tax Settings', exact: true })
    .first()
    .click();

  if ((await page.locator('#enabled_expense_tax_rates').inputValue()) !== '2') {
    await page
      .locator('#enabled_expense_tax_rates')
      .selectOption({ label: 'Two Tax Rates' });

    await page.getByRole('button', { name: 'Save' }).click();

    await expect(page.getByText('Successfully updated settings')).toBeVisible();
  }
>>>>>>> 9b2e5ee6

  await page
    .locator('[data-cy="navigationBar"]')
    .getByRole('link', { name: 'Expenses', exact: true })
    .click();

<<<<<<< HEAD
  await page.waitForTimeout(200);

  await page.locator('[data-cy="expenseCategoryBadge"]').first().click();

  await expect(
    page.locator('[data-cy="newExpenseCategoryAction"]').first()
  ).toBeVisible();

  await logout(page);
});

test('The new_expense_category action is shown on the badge dropdown with only create_expense permission', async ({
  page,
}) => {
  const { clear, save, set } = permissions(page);

  await login(page);
  await clear('expenses@example.com');
  await set('create_expense');
  await save();

  await logout(page);

  await login(page, 'expenses@example.com', 'password');
=======
  const tableBody = page.locator('tbody').first();

  const tableRow = tableBody.getByRole('row').first();

  await tableRow
    .getByRole('button')
    .filter({ has: page.getByText('More Actions') })
    .first()
    .click();

  await page.getByText('Edit', { exact: true }).first().click();

  await page.getByTestId('combobox-input-field').nth(5).click();
  await page.getByText('tax_rate_10').click();
  await page.getByTestId('combobox-input-field').nth(5).blur();

  await page.getByTestId('combobox-input-field').nth(6).click();
  await page.getByText('tax_rate_20').click();
  await page.getByTestId('combobox-input-field').nth(6).blur();

  await page.locator('[type="number"]').first().fill('12222');

  await page
    .locator('[data-cy="topNavbar"]')
    .getByRole('button', { name: 'Save', exact: true })
    .click();

  await expect(
    page.getByText('Successfully updated expense', { exact: true })
  ).toBeVisible();

  await page
    .locator('[data-cy="navigationBar"]')
    .getByRole('link', { name: 'Expenses', exact: true })
    .click();

  await expect(page.getByText('$ 15,888.60')).toBeVisible();

  await logout(page);
});

test('Checking the gross amount with inclusive taxes turned on', async ({
  page,
}) => {
  await login(page);

  await page
    .locator('[data-cy="navigationBar"]')
    .getByRole('link', { name: 'Expenses', exact: true })
    .click();

  const tableBody = page.locator('tbody').first();

  const tableRow = tableBody.getByRole('row').first();

  await tableRow
    .getByRole('button')
    .filter({ has: page.getByText('More Actions') })
    .first()
    .click();

  await page.getByText('Edit', { exact: true }).first().click();

  await page.locator('[data-cy="inclusiveTaxesToggle"]').first().check();

  await page
    .locator('[data-cy="topNavbar"]')
    .getByRole('button', { name: 'Save', exact: true })
    .click();

  await expect(
    page.getByText('Successfully updated expense', { exact: true })
  ).toBeVisible();

  await page
    .locator('[data-cy="navigationBar"]')
    .getByRole('link', { name: 'Expenses', exact: true })
    .click();

  await expect(page.getByText('$ 12,222.00')).toBeVisible();

  await logout(page);
});

test('Checking the gross amount by amount', async ({ page }) => {
  await login(page);
>>>>>>> 9b2e5ee6

  await page
    .locator('[data-cy="navigationBar"]')
    .getByRole('link', { name: 'Expenses', exact: true })
    .click();

<<<<<<< HEAD
  await page.waitForTimeout(200);

  await page.locator('[data-cy="expenseCategoryBadge"]').first().click();

  await expect(
    page.locator('[data-cy="newExpenseCategoryAction"]').first()
  ).toBeVisible();

=======
  const tableBody = page.locator('tbody').first();

  const tableRow = tableBody.getByRole('row').first();

  await tableRow
    .getByRole('button')
    .filter({ has: page.getByText('More Actions') })
    .first()
    .click();

  await page.getByText('Edit', { exact: true }).first().click();

  await page.locator('[data-cy="inclusiveTaxesToggle"]').first().uncheck();

  await page.locator('#by_amount').click();

  await page.locator('[data-cy="taxNameByAmount1"]').fill('tax_name_1');
  await page.locator('[data-cy="taxRateByAmount1"]').fill('100');
  await page.locator('[data-cy="taxNameByAmount2"]').fill('tax_name_2');
  await page.locator('[data-cy="taxRateByAmount2"]').fill('200');

  await page
    .locator('[data-cy="topNavbar"]')
    .getByRole('button', { name: 'Save', exact: true })
    .click();

  await expect(
    page.getByText('Successfully updated expense', { exact: true })
  ).toBeVisible();

  await page
    .locator('[data-cy="navigationBar"]')
    .getByRole('link', { name: 'Expenses', exact: true })
    .click();

  await expect(page.getByText('$ 12,522.00')).toBeVisible();

>>>>>>> 9b2e5ee6
  await logout(page);
});<|MERGE_RESOLUTION|>--- conflicted
+++ resolved
@@ -674,22 +674,6 @@
 
   await logout(page);
 });
-<<<<<<< HEAD
-
-test('The new_expense_category action is not shown on the badge dropdown', async ({
-  page,
-}) => {
-  const { clear, save, set } = permissions(page);
-
-  await login(page);
-  await clear('expenses@example.com');
-  await set('edit_expense');
-  await save();
-
-  await logout(page);
-
-  await login(page, 'expenses@example.com', 'password');
-=======
 test('Checking should_be_invoiced expense settings value on expense creation page', async ({
   page,
 }) => {
@@ -711,38 +695,12 @@
 
     await expect(page.getByText('Successfully updated settings')).toBeVisible();
   }
->>>>>>> 9b2e5ee6
-
-  await page
-    .locator('[data-cy="navigationBar"]')
-    .getByRole('link', { name: 'Expenses', exact: true })
-    .click();
-
-<<<<<<< HEAD
-  await page.waitForTimeout(200);
-
-  await page.getByRole('button', { name: 'Columns', exact: true }).click();
-
-  await page.waitForTimeout(100);
-
-  await page
-    .locator('[data-cy="columSelector"]')
-    .selectOption({ label: 'Category' });
-
-  await page.getByRole('button', { name: 'Save', exact: true }).click();
-
-  await expect(
-    page.getByText('Successfully saved settings').first()
-  ).toBeVisible();
-
-  await page.waitForTimeout(200);
-
-  await page.locator('[data-cy="expenseCategoryBadge"]').first().click();
-
-  await expect(
-    page.locator('[data-cy="newExpenseCategoryAction"]').first()
-  ).not.toBeVisible();
-=======
+
+  await page
+    .locator('[data-cy="navigationBar"]')
+    .getByRole('link', { name: 'Expenses', exact: true })
+    .click();
+
   await page
     .getByRole('main')
     .getByRole('link', { name: 'Enter Expense' })
@@ -788,26 +746,10 @@
     .click();
 
   await expect(page.locator('[data-cy="markPaidToggle"]')).toBeChecked();
->>>>>>> 9b2e5ee6
-
-  await logout(page);
-});
-
-<<<<<<< HEAD
-test('The new_expense_category action is shown on the badge dropdown', async ({
-  page,
-}) => {
-  const { clear, save, set } = permissions(page);
-
-  await login(page);
-  await clear('expenses@example.com');
-  await set('admin');
-  await save();
-
-  await logout(page);
-
-  await login(page, 'expenses@example.com', 'password');
-=======
+
+  await logout(page);
+});
+
 test('Checking convert_currency expense settings value on expense creation page', async ({
   page,
 }) => {
@@ -907,39 +849,12 @@
 
     await expect(page.getByText('Successfully updated settings')).toBeVisible();
   }
->>>>>>> 9b2e5ee6
-
-  await page
-    .locator('[data-cy="navigationBar"]')
-    .getByRole('link', { name: 'Expenses', exact: true })
-    .click();
-
-<<<<<<< HEAD
-  await page.waitForTimeout(200);
-
-  await page.locator('[data-cy="expenseCategoryBadge"]').first().click();
-
-  await expect(
-    page.locator('[data-cy="newExpenseCategoryAction"]').first()
-  ).toBeVisible();
-
-  await logout(page);
-});
-
-test('The new_expense_category action is shown on the badge dropdown with only create_expense permission', async ({
-  page,
-}) => {
-  const { clear, save, set } = permissions(page);
-
-  await login(page);
-  await clear('expenses@example.com');
-  await set('create_expense');
-  await save();
-
-  await logout(page);
-
-  await login(page, 'expenses@example.com', 'password');
-=======
+
+  await page
+    .locator('[data-cy="navigationBar"]')
+    .getByRole('link', { name: 'Expenses', exact: true })
+    .click();
+
   const tableBody = page.locator('tbody').first();
 
   const tableRow = tableBody.getByRole('row').first();
@@ -1026,23 +941,12 @@
 
 test('Checking the gross amount by amount', async ({ page }) => {
   await login(page);
->>>>>>> 9b2e5ee6
-
-  await page
-    .locator('[data-cy="navigationBar"]')
-    .getByRole('link', { name: 'Expenses', exact: true })
-    .click();
-
-<<<<<<< HEAD
-  await page.waitForTimeout(200);
-
-  await page.locator('[data-cy="expenseCategoryBadge"]').first().click();
-
-  await expect(
-    page.locator('[data-cy="newExpenseCategoryAction"]').first()
-  ).toBeVisible();
-
-=======
+
+  await page
+    .locator('[data-cy="navigationBar"]')
+    .getByRole('link', { name: 'Expenses', exact: true })
+    .click();
+
   const tableBody = page.locator('tbody').first();
 
   const tableRow = tableBody.getByRole('row').first();
@@ -1080,6 +984,111 @@
 
   await expect(page.getByText('$ 12,522.00')).toBeVisible();
 
->>>>>>> 9b2e5ee6
+  await logout(page);
+});
+
+test('The new_expense_category action is not shown on the badge dropdown', async ({
+  page,
+}) => {
+  const { clear, save, set } = permissions(page);
+
+  await login(page);
+  await clear('expenses@example.com');
+  await set('edit_expense');
+  await save();
+
+  await logout(page);
+
+  await login(page, 'expenses@example.com', 'password');
+
+  await page
+    .locator('[data-cy="navigationBar"]')
+    .getByRole('link', { name: 'Expenses', exact: true })
+    .click();
+
+  await page.waitForTimeout(200);
+
+  await page.getByRole('button', { name: 'Columns', exact: true }).click();
+
+  await page.waitForTimeout(100);
+
+  await page
+    .locator('[data-cy="columSelector"]')
+    .selectOption({ label: 'Category' });
+
+  await page.getByRole('button', { name: 'Save', exact: true }).click();
+
+  await expect(
+    page.getByText('Successfully saved settings').first()
+  ).toBeVisible();
+
+  await page.waitForTimeout(200);
+
+  await page.locator('[data-cy="expenseCategoryBadge"]').first().click();
+
+  await expect(
+    page.locator('[data-cy="newExpenseCategoryAction"]').first()
+  ).not.toBeVisible();
+
+  await logout(page);
+});
+
+test('The new_expense_category action is shown on the badge dropdown', async ({
+  page,
+}) => {
+  const { clear, save, set } = permissions(page);
+
+  await login(page);
+  await clear('expenses@example.com');
+  await set('admin');
+  await save();
+
+  await logout(page);
+
+  await login(page, 'expenses@example.com', 'password');
+
+  await page
+    .locator('[data-cy="navigationBar"]')
+    .getByRole('link', { name: 'Expenses', exact: true })
+    .click();
+
+  await page.waitForTimeout(200);
+
+  await page.locator('[data-cy="expenseCategoryBadge"]').first().click();
+
+  await expect(
+    page.locator('[data-cy="newExpenseCategoryAction"]').first()
+  ).toBeVisible();
+
+  await logout(page);
+});
+
+test('The new_expense_category action is shown on the badge dropdown with only create_expense permission', async ({
+  page,
+}) => {
+  const { clear, save, set } = permissions(page);
+
+  await login(page);
+  await clear('expenses@example.com');
+  await set('create_expense');
+  await save();
+
+  await logout(page);
+
+  await login(page, 'expenses@example.com', 'password');
+
+  await page
+    .locator('[data-cy="navigationBar"]')
+    .getByRole('link', { name: 'Expenses', exact: true })
+    .click();
+
+  await page.waitForTimeout(200);
+
+  await page.locator('[data-cy="expenseCategoryBadge"]').first().click();
+
+  await expect(
+    page.locator('[data-cy="newExpenseCategoryAction"]').first()
+  ).toBeVisible();
+
   await logout(page);
 });