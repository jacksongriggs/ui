--- conflicted
+++ resolved
@@ -327,7 +327,68 @@
     .locator('[data-cy="reportNameSelector"]')
     .selectOption({ label: 'Expense' });
 
-<<<<<<< HEAD
+  await page
+    .locator('[data-cy="reportDateRange"]')
+    .selectOption({ label: 'This Month' });
+
+  await page.locator('[data-cy="scheduleDocumentEmailAttachment"]').check();
+
+  await page
+    .locator('[data-cy="topNavbar"]')
+    .getByRole('button', { name: 'More Actions', exact: true })
+    .click();
+
+  await page
+    .locator('[data-cy="topNavbar"]')
+    .getByRole('button', { name: 'Schedule', exact: true })
+    .click();
+
+  await expect(page.locator('[data-cy="scheduleReportName"]')).toHaveValue(
+    'expense'
+  );
+  await expect(page.locator('[data-cy="scheduleSendEmail"]')).toBeChecked();
+  await expect(page.locator('[data-cy="scheduleDateRange"]')).toHaveValue(
+    'this_month'
+  );
+  await expect(
+    page.locator('[data-cy="scheduleDocumentEmailAttachment"]')
+  ).toBeChecked();
+
+  await page
+    .locator('[data-cy="topNavbar"]')
+    .getByRole('button', { name: 'Save', exact: true })
+    .click();
+
+  await page.waitForURL('**/settings/schedules/**/edit');
+
+  await expect(page.locator('[data-cy="scheduleReportName"]')).toHaveValue(
+    'expense'
+  );
+  await expect(page.locator('[data-cy="scheduleSendEmail"]')).toBeChecked();
+  await expect(page.locator('[data-cy="scheduleDateRange"]')).toHaveValue(
+    'this_month'
+  );
+  await expect(
+    page.locator('[data-cy="scheduleDocumentEmailAttachment"]')
+  ).toBeChecked();
+
+  await expect(
+    page.locator('h2').filter({ hasText: 'Edit Schedule' })
+  ).toBeVisible();
+});
+
+test('Expense report test', async ({ page }) => {
+  await login(page);
+
+  await page
+    .locator('[data-cy="navigationBar"]')
+    .getByRole('link', { name: 'Reports', exact: true })
+    .click();
+
+  await page
+    .locator('[data-cy="reportNameSelector"]')
+    .selectOption({ label: 'Expense' });
+
   await page.waitForTimeout(300);
 
   await page
@@ -357,13 +418,6 @@
     .getByText('testing create expense', { exact: true })
     .first()
     .click();
-=======
-  await page
-    .locator('[data-cy="reportDateRange"]')
-    .selectOption({ label: 'This Month' });
-
-  await page.locator('[data-cy="scheduleDocumentEmailAttachment"]').check();
->>>>>>> 431f52cf
 
   await page
     .locator('[data-cy="topNavbar"]')
@@ -380,7 +434,6 @@
   );
   await expect(page.locator('[data-cy="scheduleSendEmail"]')).toBeChecked();
   await expect(page.locator('[data-cy="scheduleDateRange"]')).toHaveValue(
-<<<<<<< HEAD
     'last7_days'
   );
   await expect(page.locator('#clientItemSelector')).toContainText(
@@ -392,13 +445,6 @@
   await expect(page.locator('#expenseCategoryItemSelector')).toContainText(
     'testing create expense'
   );
-=======
-    'this_month'
-  );
-  await expect(
-    page.locator('[data-cy="scheduleDocumentEmailAttachment"]')
-  ).toBeChecked();
->>>>>>> 431f52cf
 
   await page
     .locator('[data-cy="topNavbar"]')
@@ -412,7 +458,6 @@
   );
   await expect(page.locator('[data-cy="scheduleSendEmail"]')).toBeChecked();
   await expect(page.locator('[data-cy="scheduleDateRange"]')).toHaveValue(
-<<<<<<< HEAD
     'last7_days'
   );
   await expect(page.locator('#clientItemSelector')).toContainText(
@@ -424,13 +469,6 @@
   await expect(page.locator('#expenseCategoryItemSelector')).toContainText(
     'testing create expense'
   );
-=======
-    'this_month'
-  );
-  await expect(
-    page.locator('[data-cy="scheduleDocumentEmailAttachment"]')
-  ).toBeChecked();
->>>>>>> 431f52cf
 
   await expect(
     page.locator('h2').filter({ hasText: 'Edit Schedule' })
