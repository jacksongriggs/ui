import {
  Permission,
  checkDropdownActions,
  checkTableEditability,
  login,
  logout,
  permissions,
  useHasPermission,
} from '$tests/e2e/helpers';
import test, { expect, Page } from '@playwright/test';
import { Action } from './clients.spec';
import { createClient } from './client-helpers';
import dayjs from 'dayjs';

interface Params {
  permissions: Permission[];
}
function useInvoiceActions({ permissions }: Params) {
  const hasPermission = useHasPermission({ permissions });

  const actions: Action[] = [
    {
      label: 'Enter Payment',
      visible: hasPermission('create_payment'),
    },
    {
      label: 'Clone to Invoice',
      visible: hasPermission('create_invoice'),
    },
    {
      label: 'Clone to Other',
      visible:
        hasPermission('create_recurring_invoice') ||
        hasPermission('create_quote') ||
        hasPermission('create_credit') ||
        hasPermission('create_purchase_order'),
      modal: {
        title: 'Clone To',
        dataCyXButton: 'cloneOptionsModalXButton',
        actions: [
          {
            label: 'Recurring Invoice',
            visible: hasPermission('create_recurring_invoice'),
          },
          {
            label: 'Quote',
            visible: hasPermission('create_quote'),
          },
          {
            label: 'Credit',
            visible: hasPermission('create_credit'),
          },
          {
            label: 'Purchase Order',
            visible: hasPermission('create_purchase_order'),
          },
        ],
      },
    },
  ];

  return actions;
}

function useCustomInvoiceActions({ permissions }: Params) {
  const hasPermission = useHasPermission({ permissions });

  const actions: Action[] = [
    {
      label: 'Enter Payment',
      visible: hasPermission('create_payment'),
    },
  ];

  return actions;
}

const checkEditPage = async (
  page: Page,
  isEditable: boolean,
  isAdmin: boolean,
  expectingUrl?: string
) => {
  await page.waitForURL(expectingUrl || '**/invoices/**/edit');

  if (isEditable) {
    await expect(
      page
        .locator('[data-cy="topNavbar"]')
        .getByRole('button', { name: 'Save', exact: true })
    ).toBeVisible();

    await expect(page.locator('[data-cy="chevronDownButton"]')).toBeVisible();
  } else {
    await expect(
      page
        .locator('[data-cy="topNavbar"]')
        .getByRole('button', { name: 'Save', exact: true })
    ).not.toBeVisible();

    await expect(
      page.locator('[data-cy="chevronDownButton"]')
    ).not.toBeVisible();
  }

  if (!isAdmin) {
    await expect(
      page
        .locator('[data-cy="tabs"]')
        .getByRole('button', { name: 'Custom Fields', exact: true })
    ).not.toBeVisible();
  } else {
    await expect(
      page
        .locator('[data-cy="tabs"]')
        .getByRole('button', { name: 'Custom Fields', exact: true })
    ).toBeVisible();
  }
};

interface CreateParams {
  page: Page;
  assignTo?: string;
  isTableEditable?: boolean;
}
const createInvoice = async (params: CreateParams) => {
  const { page, isTableEditable = true, assignTo } = params;

  await createClient({ page, withNavigation: true, createIfNotExist: true });

  await page
    .locator('[data-cy="navigationBar"]')
    .getByRole('link', { name: 'Invoices', exact: true })
    .click();

  await checkTableEditability(page, isTableEditable);

  await page
    .getByRole('main')
    .getByRole('link', { name: 'New Invoice' })
    .click();

  await page.waitForTimeout(900);

  await page.getByRole('option').first().click();

  if (assignTo) {
    await page.getByRole('button', { name: 'Settings', exact: true }).click();
    await page.getByLabel('User').first().click();
    await page.getByRole('option', { name: assignTo }).first().click();
  }

  await page.getByRole('button', { name: 'Save' }).click();

  await expect(page.getByText('Successfully created invoice')).toBeVisible();
};

test("can't view invoices without permission", async ({ page }) => {
  const { clear, save } = permissions(page);

  await login(page);
  await clear('invoices@example.com');
  await save();
  await logout(page);

  await login(page, 'invoices@example.com', 'password');

  await expect(page.locator('[data-cy="navigationBar"]')).not.toContainText(
    'Invoices'
  );

  await logout(page);
});

test('can view invoice', async ({ page }) => {
  const { clear, save, set } = permissions(page);

  await login(page);
  await clear('invoices@example.com');
  await set('view_invoice', 'view_client');
  await save();

  await createInvoice({ page });

  await logout(page);

  await login(page, 'invoices@example.com', 'password');

  await page
    .locator('[data-cy="navigationBar"]')
    .getByRole('link', { name: 'Invoices', exact: true })
    .click();

  await checkTableEditability(page, false);

  const tableRow = page.locator('tbody').first().getByRole('row').first();

  await tableRow.getByRole('link').first().click();

  await checkEditPage(page, false, false);

  await logout(page);
});

test('can edit invoice', async ({ page }) => {
  const { clear, save, set } = permissions(page);

  const actions = useInvoiceActions({
    permissions: ['edit_invoice', 'view_client'],
  });

  await login(page);
  await clear('invoices@example.com');
  await set('edit_invoice', 'view_client');
  await save();

  await createInvoice({ page });

  await logout(page);

  await login(page, 'invoices@example.com', 'password');

  await page
    .locator('[data-cy="navigationBar"]')
    .getByRole('link', { name: 'Invoices', exact: true })
    .click();

  await checkTableEditability(page, true);

  const tableRow = page.locator('tbody').first().getByRole('row').first();

  await tableRow.getByRole('link').first().click();

  await checkEditPage(page, true, false);

  await page
    .locator('[data-cy="topNavbar"]')
    .getByRole('button', { name: 'Save', exact: true })
    .click();

  await expect(
    page.getByText('Successfully updated invoice', { exact: true })
  ).toBeVisible();

  await page.locator('[data-cy="chevronDownButton"]').click();

  await checkDropdownActions(page, actions, 'invoiceActionDropdown', '', true);

  await logout(page);
});

test('can create a invoice', async ({ page }) => {
  const { clear, save, set } = permissions(page);

  const actions = useInvoiceActions({
    permissions: ['create_invoice', 'create_client', 'view_client'],
  });

  await login(page);
  await clear('invoices@example.com');
  await set('create_invoice', 'create_client', 'view_client');
  await save();
  await logout(page);

  await login(page, 'invoices@example.com', 'password');

  await createInvoice({ page, isTableEditable: false });

  await checkEditPage(page, true, false, '**/invoices/**/edit**');

  await page
    .locator('[data-cy="topNavbar"]')
    .getByRole('button', { name: 'Save', exact: true })
    .click();

  await expect(
    page.getByText('Successfully updated invoice', { exact: true })
  ).toBeVisible();

  await page.locator('[data-cy="chevronDownButton"]').click();

  await checkDropdownActions(page, actions, 'invoiceActionDropdown', '', true);

  await logout(page);
});

test('can view and edit assigned invoice with create_invoice', async ({
  page,
}) => {
  const { clear, save, set } = permissions(page);

  const actions = useInvoiceActions({
    permissions: ['create_invoice'],
  });

  await login(page);
  await clear('invoices@example.com');
  await set('create_invoice');
  await save();

  await createInvoice({ page, assignTo: 'Invoices Example' });

  await logout(page);

  await login(page, 'invoices@example.com', 'password');

  await page
    .locator('[data-cy="navigationBar"]')
    .getByRole('link', { name: 'Invoices', exact: true })
    .click();

  await checkTableEditability(page, false);

  const tableRow = page.locator('tbody').first().getByRole('row').first();

  await tableRow.getByRole('link').first().click();

  await checkEditPage(page, true, false);

  await page
    .locator('[data-cy="topNavbar"]')
    .getByRole('button', { name: 'Save', exact: true })
    .click();

  await expect(
    page.getByText('Successfully updated invoice', { exact: true })
  ).toBeVisible();

  await page.locator('[data-cy="chevronDownButton"]').click();

  await checkDropdownActions(page, actions, 'invoiceActionDropdown', '', true);

  await logout(page);
});

test('deleting invoice with edit_invoice', async ({ page }) => {
  const { clear, save, set } = permissions(page);

  await login(page);
  await clear('invoices@example.com');
  await set('create_invoice', 'edit_invoice', 'view_client', 'create_client');
  await save();
  await logout(page);

  await login(page, 'invoices@example.com', 'password');

  const tableBody = page.locator('tbody').first();

  await page.getByRole('link', { name: 'Invoices', exact: true }).click();

  const tableRow = tableBody.getByRole('row').first();

  await page.waitForURL('**/invoices');

  await page.waitForTimeout(200);

  const doRecordsExist = await page.getByText('No records found').isHidden();

  if (!doRecordsExist) {
    await createInvoice({ page });

    const moreActionsButton = page
      .locator('[data-cy="chevronDownButton"]')
      .first();

    await moreActionsButton.click();

    await page.getByText('Delete').click();

    await expect(page.getByText('Successfully deleted invoice')).toBeVisible();
  } else {
    const moreActionsButton = tableRow
      .getByRole('button')
      .filter({ has: page.getByText('More Actions') });

    await moreActionsButton.click();

    await page.getByText('Delete').click();

    await expect(page.getByText('Successfully deleted invoice')).toBeVisible();
  }
});

test('archiving invoice withe edit_invoice', async ({ page }) => {
  const { clear, save, set } = permissions(page);

  await login(page);
  await clear('invoices@example.com');
  await set('create_invoice', 'edit_invoice', 'view_client', 'create_client');
  await save();
  await logout(page);

  await login(page, 'invoices@example.com', 'password');

  const tableBody = page.locator('tbody').first();

  await page.getByRole('link', { name: 'Invoices', exact: true }).click();

  await page.waitForURL('**/invoices');

  const tableRow = tableBody.getByRole('row').first();

  await page.waitForTimeout(200);

  const doRecordsExist = await page.getByText('No records found').isHidden();

  if (!doRecordsExist) {
    await createInvoice({ page });

    const moreActionsButton = page
      .locator('[data-cy="chevronDownButton"]')
      .first();

    await moreActionsButton.click();

    await page.getByText('Archive').click();

    await expect(page.getByText('Successfully archived invoice')).toBeVisible();

    await expect(
      page.getByRole('button', { name: 'Restore', exact: true })
    ).toBeVisible();
  } else {
    const moreActionsButton = tableRow
      .getByRole('button')
      .filter({ has: page.getByText('More Actions') })
      .first();

    await moreActionsButton.click();

    await page.getByText('Archive').click();

    await expect(page.getByText('Successfully archived invoice')).toBeVisible();
  }
});

test('invoice documents preview with edit_invoice', async ({ page }) => {
  const { clear, save, set } = permissions(page);

  await login(page);
  await clear('invoices@example.com');
  await set('create_invoice', 'edit_invoice', 'view_client', 'create_client');
  await save();
  await logout(page);

  await login(page, 'invoices@example.com', 'password');

  const tableBody = page.locator('tbody').first();

  await page.getByRole('link', { name: 'Invoices', exact: true }).click();

  await page.waitForURL('**/invoices');

  const tableRow = tableBody.getByRole('row').first();

  await page.waitForTimeout(200);

  const doRecordsExist = await page.getByText('No records found').isHidden();

  if (!doRecordsExist) {
    await createInvoice({ page });

    await page.waitForURL('**/invoices/**/edit**');
  } else {
    const moreActionsButton = tableRow
      .getByRole('button')
      .filter({ has: page.getByText('More Actions') })
      .first();

    await moreActionsButton.click();

    await page.getByRole('link', { name: 'Edit', exact: true }).first().click();

    await page.waitForURL('**/invoices/**/edit');
  }

  await page
    .getByRole('button', {
      name: 'Documents',
      exact: true,
    })
    .click();

  await expect(page.getByText('Drop files or click to upload')).toBeVisible();
});

test('invoice documents uploading with edit_invoice', async ({ page }) => {
  const { clear, save, set } = permissions(page);

  await login(page);
  await clear('invoices@example.com');
  await set('create_invoice', 'edit_invoice', 'view_client', 'create_client');
  await save();
  await logout(page);

  await login(page, 'invoices@example.com', 'password');

  const tableBody = page.locator('tbody').first();

  await page.getByRole('link', { name: 'Invoices', exact: true }).click();

  await page.waitForURL('**/invoices');

  const tableRow = tableBody.getByRole('row').first();

  await page.waitForTimeout(200);

  const doRecordsExist = await page.getByText('No records found').isHidden();

  if (!doRecordsExist) {
    await createInvoice({ page });

    await page.waitForURL('**/invoices/**/edit**');
  } else {
    const moreActionsButton = tableRow
      .getByRole('button')
      .filter({ has: page.getByText('More Actions') })
      .first();

    await moreActionsButton.click();

    await page.getByRole('link', { name: 'Edit', exact: true }).first().click();

    await page.waitForURL('**/invoices/**/edit');
  }

  await page
    .getByRole('button', {
      name: 'Documents',
      exact: true,
    })
    .click();

  await page
    .locator('input[type="file"]')
    .setInputFiles('./tests/assets/images/test-image.png');

  await expect(page.getByText('Successfully uploaded document')).toBeVisible();

  await expect(
    page.getByText('test-image.png', { exact: true }).first()
  ).toBeVisible();
});

test('all actions in dropdown displayed with admin permission', async ({
  page,
}) => {
  const { clear, save, set } = permissions(page);

  const actions = useInvoiceActions({
    permissions: ['admin'],
  });

  await login(page);
  await clear('invoices@example.com');
  await set('admin');
  await save();
  await logout(page);

  await login(page, 'invoices@example.com', 'password');

  await createInvoice({ page });

  await checkEditPage(page, true, true, '**/invoices/**/edit**');

  await page.locator('[data-cy="chevronDownButton"]').click();

  await checkDropdownActions(page, actions, 'invoiceActionDropdown', '', true);

  await logout(page);
});

test('Enter Payment and all clone actions displayed with creation permissions', async ({
  page,
}) => {
  const { clear, save, set } = permissions(page);

  const actions = useInvoiceActions({
    permissions: [
      'create_payment',
      'create_invoice',
      'create_quote',
      'create_credit',
      'create_recurring_invoice',
      'create_purchase_order',
      'create_client',
    ],
  });

  await login(page);
  await clear('invoices@example.com');
  await set(
    'create_payment',
    'create_invoice',
    'create_quote',
    'create_credit',
    'create_recurring_invoice',
    'create_purchase_order',
    'view_client',
    'create_client'
  );
  await save();
  await logout(page);

  await login(page, 'invoices@example.com', 'password');

  await createInvoice({ page, isTableEditable: false });

  await checkEditPage(page, true, false, '**/invoices/**/edit**');

  await page.locator('[data-cy="chevronDownButton"]').click();

  await checkDropdownActions(page, actions, 'invoiceActionDropdown', '', true);

  await logout(page);
});

test('cloning invoice', async ({ page }) => {
  const { clear, save, set } = permissions(page);

  await login(page);
  await clear('invoices@example.com');
  await set('create_invoice', 'edit_invoice', 'view_client', 'create_client');
  await save();
  await logout(page);

  await login(page, 'invoices@example.com', 'password');

  await page
    .locator('[data-cy="navigationBar"]')
    .getByRole('link', { name: 'Invoices', exact: true })
    .click();

  await page.waitForURL('**/invoices');

  const tableBody = page.locator('tbody').first();

  const tableRow = tableBody.getByRole('row').first();

  await page.waitForTimeout(200);

  const doRecordsExist = await page.getByText('No records found').isHidden();

  if (!doRecordsExist) {
    await createInvoice({ page });

    const moreActionsButton = page.locator('[data-cy="chevronDownButton"]');

    await moreActionsButton.click();
  } else {
    const moreActionsButton = tableRow
      .getByRole('button')
      .filter({ has: page.getByText('More Actions') })
      .first();

    await moreActionsButton.click();
  }

  await page.getByText('Clone to Invoice').first().click();

  await page.waitForURL('**/invoices/create?action=clone');

  await page.getByRole('button', { name: 'Save' }).click();

  await expect(page.getByText('Successfully created invoice')).toBeVisible();

  await page.waitForURL('**/invoices/**/edit**');

  await expect(
    page.getByRole('heading', { name: 'Edit Invoice' }).first()
  ).toBeVisible();
});

test('Enter Payment displayed with admin permission', async ({ page }) => {
  const { clear, save, set } = permissions(page);

  const customActions = useCustomInvoiceActions({
    permissions: ['admin'],
  });

  await login(page);
  await clear('invoices@example.com');
  await set('admin');
  await save();
  await logout(page);

  await login(page, 'invoices@example.com', 'password');

  await createInvoice({ page });

  await checkEditPage(page, true, true, '**/invoices/**/edit**');

  await page
    .locator('[data-cy="navigationBar"]')
    .getByRole('link', { name: 'Invoices', exact: true })
    .click();

  await page.waitForTimeout(200);

  await page.locator('[data-cy="dataTableCheckbox"]').first().click();

  await checkDropdownActions(
    page,
    customActions,
    'bulkActionsDropdown',
    'dataTable'
  );

  await logout(page);
});

test('Enter Payment displayed with creation permissions', async ({ page }) => {
  const { clear, save, set } = permissions(page);

  const customActions = useCustomInvoiceActions({
    permissions: [
      'create_payment',
      'create_invoice',
      'create_quote',
      'create_credit',
      'create_recurring_invoice',
      'create_purchase_order',
      'create_client',
    ],
  });

  await login(page);
  await clear('invoices@example.com');
  await set(
    'create_payment',
    'create_invoice',
    'create_quote',
    'create_credit',
    'create_recurring_invoice',
    'create_purchase_order',
    'view_client',
    'edit_invoice',
    'create_client'
  );
  await save();
  await logout(page);

  await login(page, 'invoices@example.com', 'password');

  await createInvoice({ page });

  await checkEditPage(page, true, false, '**/invoices/**/edit**');

  await page
    .locator('[data-cy="navigationBar"]')
    .getByRole('link', { name: 'Invoices', exact: true })
    .click();

  await page.waitForTimeout(200);

  await page.locator('[data-cy="dataTableCheckbox"]').first().click();

  await checkDropdownActions(
    page,
    customActions,
    'bulkActionsDropdown',
    'dataTable'
  );

  await logout(page);
});

<<<<<<< HEAD
test('Prevent navigation in the main navbar', async ({ page }) => {
  await login(page);

  await createInvoice({ page });

  await page.waitForURL('**/invoices/**/edit**');

  await page
    .locator('[type="date"]')
    .first()
    .fill(dayjs().add(10, 'day').format('YYYY-MM-DD'));

  await page.locator('[type="date"]').first().blur();

  await page
    .locator('[data-cy="navigationBar"]')
    .getByRole('link', { name: 'Projects', exact: true })
    .click();

  await expect(
    page.getByText('Please save or cancel your changes')
  ).toBeVisible();

  await page
    .getByRole('button', { name: 'Continue Editing', exact: true })
    .click();

  await expect(
    page.getByText('Please save or cancel your changes')
  ).not.toBeVisible();

  await page
    .locator('[data-cy="navigationBar"]')
    .getByRole('link', { name: 'Projects', exact: true })
    .click();

  await expect(
    page.getByText('Please save or cancel your changes')
  ).toBeVisible();

  await page
    .getByRole('button', { name: 'Discard Changes', exact: true })
    .click();

  await page.waitForURL('**/projects');

  await logout(page);
});

test('Prevent archive invoice action', async ({ page }) => {
  await login(page);

  await createInvoice({ page });

  await page.waitForURL('**/invoices/**/edit**');

  await page
    .locator('[type="date"]')
    .first()
    .fill(dayjs().add(10, 'day').format('YYYY-MM-DD'));

  await page.locator('[type="date"]').first().blur();

  await page.locator('[data-cy="chevronDownButton"]').click();

  await page.getByRole('button', { name: 'Archive', exact: true }).click();

  await expect(
    page.getByText('Please save or cancel your changes')
  ).toBeVisible();

  await page
    .getByRole('button', { name: 'Continue Editing', exact: true })
    .click();

  await expect(
    page.getByText('Please save or cancel your changes')
  ).not.toBeVisible();

  await page.locator('[data-cy="chevronDownButton"]').click();

  await page.getByRole('button', { name: 'Archive', exact: true }).click();

  await expect(
    page.getByText('Please save or cancel your changes')
  ).toBeVisible();

  await page
    .getByRole('button', { name: 'Discard Changes', exact: true })
    .click();

  await expect(page.getByText('Successfully archived invoice')).toBeVisible();

  await logout(page);
});

test('Prevent email invoice action', async ({ page }) => {
  await login(page);

  await createInvoice({ page });

  await page.waitForURL('**/invoices/**/edit**');

  await page
    .locator('[type="date"]')
    .first()
    .fill(dayjs().add(10, 'day').format('YYYY-MM-DD'));

  await page.locator('[type="date"]').first().blur();

  await page.locator('[data-cy="chevronDownButton"]').click();

  await page.getByRole('link', { name: 'Email Invoice', exact: true }).click();

  await expect(
    page.getByText('Please save or cancel your changes')
  ).toBeVisible();

  await page
    .getByRole('button', { name: 'Continue Editing', exact: true })
    .click();

  await expect(
    page.getByText('Please save or cancel your changes')
  ).not.toBeVisible();

  await page.locator('[data-cy="chevronDownButton"]').click();

  await page.getByRole('link', { name: 'Email Invoice', exact: true }).click();

  await expect(
    page.getByText('Please save or cancel your changes')
  ).toBeVisible();

  await page
    .getByRole('button', { name: 'Discard Changes', exact: true })
    .click();

  await page.waitForURL('**/invoices/**/email');

  await logout(page);
});

test('Prevent back button', async ({ page }) => {
  await login(page);

  await createInvoice({ page });

  await page.waitForURL('**/invoices/**/edit**');

  await page
    .locator('[type="date"]')
    .first()
    .fill(dayjs().add(10, 'day').format('YYYY-MM-DD'));

  await page.locator('[type="date"]').first().blur();

  await page.getByRole('button', { name: 'Back', exact: true }).click();

  await expect(
    page.getByText('Please save or cancel your changes')
  ).toBeVisible();

  await page
    .getByRole('button', { name: 'Continue Editing', exact: true })
    .click();

  await expect(
    page.getByText('Please save or cancel your changes')
  ).not.toBeVisible();

  await page.getByRole('button', { name: 'Back', exact: true }).click();

  await expect(
    page.getByText('Please save or cancel your changes')
  ).toBeVisible();

  await page
    .getByRole('button', { name: 'Discard Changes', exact: true })
    .click();

  await page.waitForURL('**/invoices/create');
=======
test('Second and Third Custom email sending template is displayed', async ({
  page,
}) => {
  await login(page);

  await page
    .locator('[data-cy="navigationBar"]')
    .getByRole('link', { name: 'Invoices', exact: true })
    .click();

  await page.waitForTimeout(200);

  await page.locator('[data-cy="dataTableCheckbox"]').nth(1).click();

  await page
    .locator("[data-cy='dataTable']")
    .getByRole('button', { name: 'More Actions', exact: true })
    .first()
    .click();

  await page.getByRole('button', { name: 'Send Email', exact: true }).click();

  await expect(page.getByText('Second Custom')).not.toBeVisible();
  await expect(page.getByText('Third Custom')).not.toBeVisible();

  await page.locator('[data-cy="sendEmailModalXButton"]').click();

  await page.waitForTimeout(200);

  await page
    .locator('[data-cy="navigationBar"]')
    .getByRole('link', { name: 'Settings', exact: true })
    .click();

  await page
    .getByRole('link', { name: 'Templates & Reminders', exact: true })
    .click();

  await page
    .locator('[data-cy="templateSelector"]')
    .selectOption({ label: 'Second Custom' });

  await page.locator('#subject').fill('testing subject second custom');

  await page
    .locator('[data-cy="topNavbar"]')
    .getByRole('button', { name: 'Save', exact: true })
    .click();

  await expect(page.getByText('Successfully updated settings')).toBeVisible();

  await page
    .locator('[data-cy="templateSelector"]')
    .selectOption({ label: 'Third Custom' });

  await page.locator('#subject').fill('testing subject third custom');

  await page
    .locator('[data-cy="topNavbar"]')
    .getByRole('button', { name: 'Save', exact: true })
    .click();

  await expect(page.getByText('Successfully updated settings')).toBeVisible();

  await page
    .locator('[data-cy="navigationBar"]')
    .getByRole('link', { name: 'Invoices', exact: true })
    .click();

  await page.waitForTimeout(200);

  await page.locator('[data-cy="dataTableCheckbox"]').nth(1).click();

  await page
    .locator("[data-cy='dataTable']")
    .getByRole('button', { name: 'More Actions', exact: true })
    .first()
    .click();

  await page.getByRole('button', { name: 'Send Email', exact: true }).click();

  await expect(page.getByText('Second Custom')).toBeVisible();
  await expect(page.getByText('Third Custom')).toBeVisible();
>>>>>>> 7e879eb5

  await logout(page);
});<|MERGE_RESOLUTION|>--- conflicted
+++ resolved
@@ -765,7 +765,93 @@
   await logout(page);
 });
 
-<<<<<<< HEAD
+test('Second and Third Custom email sending template is displayed', async ({
+  page,
+}) => {
+  await login(page);
+
+  await page
+    .locator('[data-cy="navigationBar"]')
+    .getByRole('link', { name: 'Invoices', exact: true })
+    .click();
+
+  await page.waitForTimeout(200);
+
+  await page.locator('[data-cy="dataTableCheckbox"]').nth(1).click();
+
+  await page
+    .locator("[data-cy='dataTable']")
+    .getByRole('button', { name: 'More Actions', exact: true })
+    .first()
+    .click();
+
+  await page.getByRole('button', { name: 'Send Email', exact: true }).click();
+
+  await expect(page.getByText('Second Custom')).not.toBeVisible();
+  await expect(page.getByText('Third Custom')).not.toBeVisible();
+
+  await page.locator('[data-cy="sendEmailModalXButton"]').click();
+
+  await page.waitForTimeout(200);
+
+  await page
+    .locator('[data-cy="navigationBar"]')
+    .getByRole('link', { name: 'Settings', exact: true })
+    .click();
+
+  await page
+    .getByRole('link', { name: 'Templates & Reminders', exact: true })
+    .click();
+
+  await page
+    .locator('[data-cy="templateSelector"]')
+    .selectOption({ label: 'Second Custom' });
+
+  await page.locator('#subject').fill('testing subject second custom');
+
+  await page
+    .locator('[data-cy="topNavbar"]')
+    .getByRole('button', { name: 'Save', exact: true })
+    .click();
+
+  await expect(page.getByText('Successfully updated settings')).toBeVisible();
+
+  await page
+    .locator('[data-cy="templateSelector"]')
+    .selectOption({ label: 'Third Custom' });
+
+  await page.locator('#subject').fill('testing subject third custom');
+
+  await page
+    .locator('[data-cy="topNavbar"]')
+    .getByRole('button', { name: 'Save', exact: true })
+    .click();
+
+  await expect(page.getByText('Successfully updated settings')).toBeVisible();
+
+  await page
+    .locator('[data-cy="navigationBar"]')
+    .getByRole('link', { name: 'Invoices', exact: true })
+    .click();
+
+  await page.waitForTimeout(200);
+
+  await page.locator('[data-cy="dataTableCheckbox"]').nth(1).click();
+
+  await page
+    .locator("[data-cy='dataTable']")
+    .getByRole('button', { name: 'More Actions', exact: true })
+    .first()
+    .click();
+
+  await page.getByRole('button', { name: 'Send Email', exact: true }).click();
+
+  await expect(page.getByText('Second Custom')).toBeVisible();
+  await expect(page.getByText('Third Custom')).toBeVisible();
+
+  await logout(page);
+});
+
 test('Prevent navigation in the main navbar', async ({ page }) => {
   await login(page);
 
@@ -948,91 +1034,6 @@
     .click();
 
   await page.waitForURL('**/invoices/create');
-=======
-test('Second and Third Custom email sending template is displayed', async ({
-  page,
-}) => {
-  await login(page);
-
-  await page
-    .locator('[data-cy="navigationBar"]')
-    .getByRole('link', { name: 'Invoices', exact: true })
-    .click();
-
-  await page.waitForTimeout(200);
-
-  await page.locator('[data-cy="dataTableCheckbox"]').nth(1).click();
-
-  await page
-    .locator("[data-cy='dataTable']")
-    .getByRole('button', { name: 'More Actions', exact: true })
-    .first()
-    .click();
-
-  await page.getByRole('button', { name: 'Send Email', exact: true }).click();
-
-  await expect(page.getByText('Second Custom')).not.toBeVisible();
-  await expect(page.getByText('Third Custom')).not.toBeVisible();
-
-  await page.locator('[data-cy="sendEmailModalXButton"]').click();
-
-  await page.waitForTimeout(200);
-
-  await page
-    .locator('[data-cy="navigationBar"]')
-    .getByRole('link', { name: 'Settings', exact: true })
-    .click();
-
-  await page
-    .getByRole('link', { name: 'Templates & Reminders', exact: true })
-    .click();
-
-  await page
-    .locator('[data-cy="templateSelector"]')
-    .selectOption({ label: 'Second Custom' });
-
-  await page.locator('#subject').fill('testing subject second custom');
-
-  await page
-    .locator('[data-cy="topNavbar"]')
-    .getByRole('button', { name: 'Save', exact: true })
-    .click();
-
-  await expect(page.getByText('Successfully updated settings')).toBeVisible();
-
-  await page
-    .locator('[data-cy="templateSelector"]')
-    .selectOption({ label: 'Third Custom' });
-
-  await page.locator('#subject').fill('testing subject third custom');
-
-  await page
-    .locator('[data-cy="topNavbar"]')
-    .getByRole('button', { name: 'Save', exact: true })
-    .click();
-
-  await expect(page.getByText('Successfully updated settings')).toBeVisible();
-
-  await page
-    .locator('[data-cy="navigationBar"]')
-    .getByRole('link', { name: 'Invoices', exact: true })
-    .click();
-
-  await page.waitForTimeout(200);
-
-  await page.locator('[data-cy="dataTableCheckbox"]').nth(1).click();
-
-  await page
-    .locator("[data-cy='dataTable']")
-    .getByRole('button', { name: 'More Actions', exact: true })
-    .first()
-    .click();
-
-  await page.getByRole('button', { name: 'Send Email', exact: true }).click();
-
-  await expect(page.getByText('Second Custom')).toBeVisible();
-  await expect(page.getByText('Third Custom')).toBeVisible();
->>>>>>> 7e879eb5
 
   await logout(page);
 });